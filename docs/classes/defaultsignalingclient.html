--- conflicted
+++ resolved
@@ -162,11 +162,7 @@
 							<aside class="tsd-sources">
 								<p>Implementation of <a href="../interfaces/signalingclient.html">SignalingClient</a>.<a href="../interfaces/signalingclient.html#closeconnection">closeConnection</a></p>
 								<ul>
-<<<<<<< HEAD
-									<li>Defined in <a href="https://github.com/aws/amazon-chime-sdk-js/blob/master/src/signalingclient/DefaultSignalingClient.ts#L205">src/signalingclient/DefaultSignalingClient.ts:205</a></li>
-=======
-									<li>Defined in <a href="https://github.com/aws/amazon-chime-sdk-js/blob/main/src/signalingclient/DefaultSignalingClient.ts#L206">src/signalingclient/DefaultSignalingClient.ts:206</a></li>
->>>>>>> b3b4151b
+									<li>Defined in <a href="https://github.com/aws/amazon-chime-sdk-js/blob/main/src/signalingclient/DefaultSignalingClient.ts#L205">src/signalingclient/DefaultSignalingClient.ts:205</a></li>
 								</ul>
 							</aside>
 							<h4 class="tsd-returns-title">Returns <span class="tsd-signature-type">void</span></h4>
@@ -208,11 +204,7 @@
 							<aside class="tsd-sources">
 								<p>Implementation of <a href="../interfaces/signalingclient.html">SignalingClient</a>.<a href="../interfaces/signalingclient.html#leave">leave</a></p>
 								<ul>
-<<<<<<< HEAD
-									<li>Defined in <a href="https://github.com/aws/amazon-chime-sdk-js/blob/master/src/signalingclient/DefaultSignalingClient.ts#L181">src/signalingclient/DefaultSignalingClient.ts:181</a></li>
-=======
-									<li>Defined in <a href="https://github.com/aws/amazon-chime-sdk-js/blob/main/src/signalingclient/DefaultSignalingClient.ts#L182">src/signalingclient/DefaultSignalingClient.ts:182</a></li>
->>>>>>> b3b4151b
+									<li>Defined in <a href="https://github.com/aws/amazon-chime-sdk-js/blob/main/src/signalingclient/DefaultSignalingClient.ts#L181">src/signalingclient/DefaultSignalingClient.ts:181</a></li>
 								</ul>
 							</aside>
 							<h4 class="tsd-returns-title">Returns <span class="tsd-signature-type">void</span></h4>
@@ -230,11 +222,7 @@
 							<aside class="tsd-sources">
 								<p>Implementation of <a href="../interfaces/signalingclient.html">SignalingClient</a>.<a href="../interfaces/signalingclient.html#mute">mute</a></p>
 								<ul>
-<<<<<<< HEAD
-									<li>Defined in <a href="https://github.com/aws/amazon-chime-sdk-js/blob/master/src/signalingclient/DefaultSignalingClient.ts#L228">src/signalingclient/DefaultSignalingClient.ts:228</a></li>
-=======
-									<li>Defined in <a href="https://github.com/aws/amazon-chime-sdk-js/blob/main/src/signalingclient/DefaultSignalingClient.ts#L229">src/signalingclient/DefaultSignalingClient.ts:229</a></li>
->>>>>>> b3b4151b
+									<li>Defined in <a href="https://github.com/aws/amazon-chime-sdk-js/blob/main/src/signalingclient/DefaultSignalingClient.ts#L228">src/signalingclient/DefaultSignalingClient.ts:228</a></li>
 								</ul>
 							</aside>
 							<h4 class="tsd-parameters-title">Parameters</h4>
@@ -282,11 +270,7 @@
 							<aside class="tsd-sources">
 								<p>Implementation of <a href="../interfaces/signalingclient.html">SignalingClient</a>.<a href="../interfaces/signalingclient.html#pause">pause</a></p>
 								<ul>
-<<<<<<< HEAD
-									<li>Defined in <a href="https://github.com/aws/amazon-chime-sdk-js/blob/master/src/signalingclient/DefaultSignalingClient.ts#L237">src/signalingclient/DefaultSignalingClient.ts:237</a></li>
-=======
-									<li>Defined in <a href="https://github.com/aws/amazon-chime-sdk-js/blob/main/src/signalingclient/DefaultSignalingClient.ts#L238">src/signalingclient/DefaultSignalingClient.ts:238</a></li>
->>>>>>> b3b4151b
+									<li>Defined in <a href="https://github.com/aws/amazon-chime-sdk-js/blob/main/src/signalingclient/DefaultSignalingClient.ts#L237">src/signalingclient/DefaultSignalingClient.ts:237</a></li>
 								</ul>
 							</aside>
 							<h4 class="tsd-parameters-title">Parameters</h4>
@@ -334,11 +318,7 @@
 							<aside class="tsd-sources">
 								<p>Implementation of <a href="../interfaces/signalingclient.html">SignalingClient</a>.<a href="../interfaces/signalingclient.html#ready">ready</a></p>
 								<ul>
-<<<<<<< HEAD
-									<li>Defined in <a href="https://github.com/aws/amazon-chime-sdk-js/blob/master/src/signalingclient/DefaultSignalingClient.ts#L222">src/signalingclient/DefaultSignalingClient.ts:222</a></li>
-=======
-									<li>Defined in <a href="https://github.com/aws/amazon-chime-sdk-js/blob/main/src/signalingclient/DefaultSignalingClient.ts#L223">src/signalingclient/DefaultSignalingClient.ts:223</a></li>
->>>>>>> b3b4151b
+									<li>Defined in <a href="https://github.com/aws/amazon-chime-sdk-js/blob/main/src/signalingclient/DefaultSignalingClient.ts#L222">src/signalingclient/DefaultSignalingClient.ts:222</a></li>
 								</ul>
 							</aside>
 							<h4 class="tsd-returns-title">Returns <span class="tsd-signature-type">boolean</span></h4>
@@ -380,11 +360,7 @@
 							<aside class="tsd-sources">
 								<p>Implementation of <a href="../interfaces/signalingclient.html">SignalingClient</a>.<a href="../interfaces/signalingclient.html#remotevideoupdate">remoteVideoUpdate</a></p>
 								<ul>
-<<<<<<< HEAD
-									<li>Defined in <a href="https://github.com/aws/amazon-chime-sdk-js/blob/master/src/signalingclient/DefaultSignalingClient.ts#L155">src/signalingclient/DefaultSignalingClient.ts:155</a></li>
-=======
-									<li>Defined in <a href="https://github.com/aws/amazon-chime-sdk-js/blob/main/src/signalingclient/DefaultSignalingClient.ts#L156">src/signalingclient/DefaultSignalingClient.ts:156</a></li>
->>>>>>> b3b4151b
+									<li>Defined in <a href="https://github.com/aws/amazon-chime-sdk-js/blob/main/src/signalingclient/DefaultSignalingClient.ts#L155">src/signalingclient/DefaultSignalingClient.ts:155</a></li>
 								</ul>
 							</aside>
 							<h4 class="tsd-parameters-title">Parameters</h4>
@@ -435,11 +411,7 @@
 							<aside class="tsd-sources">
 								<p>Implementation of <a href="../interfaces/signalingclient.html">SignalingClient</a>.<a href="../interfaces/signalingclient.html#resume">resume</a></p>
 								<ul>
-<<<<<<< HEAD
-									<li>Defined in <a href="https://github.com/aws/amazon-chime-sdk-js/blob/master/src/signalingclient/DefaultSignalingClient.ts#L245">src/signalingclient/DefaultSignalingClient.ts:245</a></li>
-=======
-									<li>Defined in <a href="https://github.com/aws/amazon-chime-sdk-js/blob/main/src/signalingclient/DefaultSignalingClient.ts#L246">src/signalingclient/DefaultSignalingClient.ts:246</a></li>
->>>>>>> b3b4151b
+									<li>Defined in <a href="https://github.com/aws/amazon-chime-sdk-js/blob/main/src/signalingclient/DefaultSignalingClient.ts#L245">src/signalingclient/DefaultSignalingClient.ts:245</a></li>
 								</ul>
 							</aside>
 							<h4 class="tsd-parameters-title">Parameters</h4>
@@ -463,11 +435,7 @@
 							<aside class="tsd-sources">
 								<p>Implementation of <a href="../interfaces/signalingclient.html">SignalingClient</a>.<a href="../interfaces/signalingclient.html#sendclientmetrics">sendClientMetrics</a></p>
 								<ul>
-<<<<<<< HEAD
-									<li>Defined in <a href="https://github.com/aws/amazon-chime-sdk-js/blob/master/src/signalingclient/DefaultSignalingClient.ts#L191">src/signalingclient/DefaultSignalingClient.ts:191</a></li>
-=======
-									<li>Defined in <a href="https://github.com/aws/amazon-chime-sdk-js/blob/main/src/signalingclient/DefaultSignalingClient.ts#L192">src/signalingclient/DefaultSignalingClient.ts:192</a></li>
->>>>>>> b3b4151b
+									<li>Defined in <a href="https://github.com/aws/amazon-chime-sdk-js/blob/main/src/signalingclient/DefaultSignalingClient.ts#L191">src/signalingclient/DefaultSignalingClient.ts:191</a></li>
 								</ul>
 							</aside>
 							<h4 class="tsd-parameters-title">Parameters</h4>
@@ -491,11 +459,7 @@
 							<aside class="tsd-sources">
 								<p>Implementation of <a href="../interfaces/signalingclient.html">SignalingClient</a>.<a href="../interfaces/signalingclient.html#senddatamessage">sendDataMessage</a></p>
 								<ul>
-<<<<<<< HEAD
-									<li>Defined in <a href="https://github.com/aws/amazon-chime-sdk-js/blob/master/src/signalingclient/DefaultSignalingClient.ts#L198">src/signalingclient/DefaultSignalingClient.ts:198</a></li>
-=======
-									<li>Defined in <a href="https://github.com/aws/amazon-chime-sdk-js/blob/main/src/signalingclient/DefaultSignalingClient.ts#L199">src/signalingclient/DefaultSignalingClient.ts:199</a></li>
->>>>>>> b3b4151b
+									<li>Defined in <a href="https://github.com/aws/amazon-chime-sdk-js/blob/main/src/signalingclient/DefaultSignalingClient.ts#L198">src/signalingclient/DefaultSignalingClient.ts:198</a></li>
 								</ul>
 							</aside>
 							<h4 class="tsd-parameters-title">Parameters</h4>
@@ -519,11 +483,7 @@
 							<aside class="tsd-sources">
 								<p>Implementation of <a href="../interfaces/signalingclient.html">SignalingClient</a>.<a href="../interfaces/signalingclient.html#subscribe">subscribe</a></p>
 								<ul>
-<<<<<<< HEAD
-									<li>Defined in <a href="https://github.com/aws/amazon-chime-sdk-js/blob/master/src/signalingclient/DefaultSignalingClient.ts#L112">src/signalingclient/DefaultSignalingClient.ts:112</a></li>
-=======
-									<li>Defined in <a href="https://github.com/aws/amazon-chime-sdk-js/blob/main/src/signalingclient/DefaultSignalingClient.ts#L113">src/signalingclient/DefaultSignalingClient.ts:113</a></li>
->>>>>>> b3b4151b
+									<li>Defined in <a href="https://github.com/aws/amazon-chime-sdk-js/blob/main/src/signalingclient/DefaultSignalingClient.ts#L112">src/signalingclient/DefaultSignalingClient.ts:112</a></li>
 								</ul>
 							</aside>
 							<h4 class="tsd-parameters-title">Parameters</h4>
