--- conflicted
+++ resolved
@@ -362,20 +362,6 @@
       type: SdkMetric.Type.VIDEO_DECODER_IS_HARDWARE,
     },
     freezeCount: { transform: this.countPerSecond, type: SdkMetric.Type.VIDEO_FREEZE_COUNT },
-<<<<<<< HEAD
-    totalFreezesDurationMs: {
-      transform: this.averageTimeSpentPerSecondInMilliseconds,
-      type: SdkMetric.Type.VIDEO_FREEZE_DURATION,
-    },
-    pauseCount: { transform: this.countPerSecond, type: SdkMetric.Type.VIDEO_PAUSE_COUNT },
-    totalPausesDurationMs: {
-      transform: this.averageTimeSpentPerSecondInMilliseconds,
-      type: SdkMetric.Type.VIDEO_PAUSE_DURATION,
-    },
-    totalProcessingDelayMs: {
-      transform: this.averageTimeSpentPerSecondInMilliseconds,
-      type: SdkMetric.Type.VIDEO_PROCESSING_TIME,
-=======
     totalFreezesDuration: {
       transform: this.averageTimeSpentPerSecondInMilliseconds,
       type: SdkMetric.Type.VIDEO_FREEZE_DURATION_MS,
@@ -388,7 +374,6 @@
     totalProcessingDelay: {
       transform: this.averageTimeSpentPerSecondInMilliseconds,
       type: SdkMetric.Type.VIDEO_PROCESSING_TIME_MS,
->>>>>>> 779f6bc8
     },
   };
 
