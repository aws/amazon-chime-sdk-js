--- conflicted
+++ resolved
@@ -175,15 +175,6 @@
   }
 
   private shouldUpdateEndcodingParameters(encoding: RTCRtpEncodingParameters): boolean {
-<<<<<<< HEAD
-    /* istanbul ignore next: sender, getParameters, and encodings are optional */
-    const transceiverEncoding = this.transceiverController
-      ?.localVideoTransceiver()
-      ?.sender?.getParameters()?.encodings?.[0];
-    return (
-      encoding.maxBitrate !== transceiverEncoding.maxBitrate ||
-      encoding.scaleResolutionDownBy !== transceiverEncoding.scaleResolutionDownBy
-=======
     const transceiverEncoding = this.transceiverController
       .localVideoTransceiver()
       .sender.getParameters()?.encodings?.[0];
@@ -192,7 +183,6 @@
     return (
       encoding.maxBitrate !== transceiverEncoding?.maxBitrate ||
       encoding.scaleResolutionDownBy !== transceiverEncoding?.scaleResolutionDownBy
->>>>>>> e38b1221
     );
   }
 
