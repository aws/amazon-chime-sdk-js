name: Setup Integration Test Action
description: "A composite GitHub action used to download the Chime JS SDK repo, install dependencies and setup SauceLabs Connect."
inputs:
  sauce-username:
    required: true
    description: "The username of the SauceLabs account"
    default: ""
  sauce-access-key:
    required: true
    description: "The access key of the SauceLabs account"
    default: ""
  sauce-rest-url:
    required: false
    description: "The datacenter endpoint for the SauceLabs Connect Proxy."
    default: "https://saucelabs.com/rest/v1"
  aws-access-key-id:
    required: true
    description: "The access key of the AWS account"
    default: ""
  aws-secret-access-key:
    required: true
    description: "The secret access key of the AWS account"
    default: ""
runs:
  using: "composite"
  steps:
    - name: Pack the Chime SDK and install the tarball into the Demo
      run: |
        current_version=$(.github/script/get-current-version)
        echo "Packing current version:" $current_version
        npm run build
        npm pack
        cd demos/browser
        npm uninstall amazon-chime-sdk-js
        npm install ../../amazon-chime-sdk-js-$current_version.tgz
      shell: bash
    - name: Create a Job ID
      id: create-job-id
      uses: filipstefansson/uuid-action@ce29ebbb0981ac2448c2e406e848bfaa30ddf04c
    - name: Set JOB_ID Env Variable
      run: echo "JOB_ID=${{ steps.create-job-id.outputs.uuid }}" >> $GITHUB_ENV
      shell: bash
    - name: Echo Job ID
      run: echo "${{ steps.create-job-id.outputs.uuid }}"
      shell: bash
    - name: Configure AWS Credentials
      uses: aws-actions/configure-aws-credentials@v1
      with:
        aws-access-key-id: ${{ inputs.aws-access-key-id }}
        aws-secret-access-key: ${{ inputs.aws-secret-access-key }}
        aws-region: us-east-1
    - name: Setup Sauce Connect
      uses: saucelabs/sauce-connect-action@v2
      with:
        username: ${{ inputs.sauce-username }}
        accessKey: ${{ inputs.sauce-access-key }}
        noSSLBumpDomains: all
        tunnelIdentifier: ${{ steps.create-job-id.outputs.uuid }}
        restUrl: ${{ inputs.sauce-rest-url }}
    - name: Setup Node.js - 20.x
      uses: actions/setup-node@v1
      with:
        node-version: 20.x
    - name: Install Kite
      run: integration/js/script/install-kite
      shell: bash
    - name: Clean Install
      run: npm ci
      shell: bash
    - name: Add localhost 8080 host to /etc/hosts for Linux only
      shell: bash
      if: runner.os == 'Linux'
      run: |
<<<<<<< HEAD
          sudo echo "127.0.0.1 testsite" | sudo tee -a /etc/hosts
=======
          sudo echo "127.0.0.1 localhost:8080" | sudo tee -a /etc/hosts
>>>>>>> e11619e2
      <|MERGE_RESOLUTION|>--- conflicted
+++ resolved
@@ -71,9 +71,6 @@
       shell: bash
       if: runner.os == 'Linux'
       run: |
-<<<<<<< HEAD
           sudo echo "127.0.0.1 testsite" | sudo tee -a /etc/hosts
-=======
-          sudo echo "127.0.0.1 localhost:8080" | sudo tee -a /etc/hosts
->>>>>>> e11619e2
+
       