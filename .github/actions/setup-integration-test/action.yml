name: Setup Integration Test Action
description: "A composite GitHub action used to download the Chime JS SDK repo, install dependencies and setup SauceLabs Connect."
inputs:
  sauce-username:
    required: true
    description: "The username of the SauceLabs account"
    default: ""
  sauce-access-key:
    required: true
    description: "The access key of the SauceLabs account"
    default: ""
  sauce-rest-url:
    required: false
    description: "The datacenter endpoint for the SauceLabs Connect Proxy."
    default: "https://saucelabs.com/rest/v1"
  aws-role-to-assume:
    required: true
    description: "The AWS Role to assume"
    default: ""
  aws-role-session-name:
    required: false
    description: "The AWS Role Session Name"
    default: ""
runs:
  using: "composite"
  steps:
    - name: Pack the Chime SDK and install the tarball into the Demo
      run: |
        current_version=$(.github/script/get-current-version)
        echo "Packing current version:" $current_version
        npm run build
        npm pack
        cd demos/browser
        npm uninstall amazon-chime-sdk-js
        npm install ../../amazon-chime-sdk-js-$current_version.tgz
      shell: bash
    - name: Create a Job ID
      id: create-job-id
      uses: filipstefansson/uuid-action@ce29ebbb0981ac2448c2e406e848bfaa30ddf04c
    - name: Set JOB_ID Env Variable
      run: echo "JOB_ID=${{ steps.create-job-id.outputs.uuid }}" >> $GITHUB_ENV
      shell: bash
    - name: Echo Job ID
      run: echo "${{ steps.create-job-id.outputs.uuid }}"
      shell: bash
    - name: Configure AWS Credentials
      uses: aws-actions/configure-aws-credentials@v4
      with:
        role-to-assume: ${{ inputs.aws-role-to-assume }}
        role-session-name: ${{ inputs.aws-role-session-name }}
        aws-region: us-east-1
    - name: Setup Sauce Connect
      uses: saucelabs/sauce-connect-action@v2
      with:
        username: ${{ inputs.sauce-username }}
        accessKey: ${{ inputs.sauce-access-key }}
        noSSLBumpDomains: all
        tunnelIdentifier: ${{ steps.create-job-id.outputs.uuid }}
        restUrl: ${{ inputs.sauce-rest-url }}
    - name: Setup Node.js - 20.x
      uses: actions/setup-node@v1
      with:
        node-version: 20.x
    - name: Install Kite
      run: integration/js/script/install-kite
      shell: bash
    - name: Clean Install
      run: npm ci
      shell: bash
<<<<<<< HEAD
    - name: Add localhost 8080 host to /etc/hosts for Linux only
      shell: bash
      if: runner.os == 'Linux'
      run: |
          sudo echo "127.0.0.1 localhost:8080" | sudo tee -a /etc/hosts
      
=======
    - name: Add testsite host to /etc/hosts for Linux only (fixes 500 internal error when loading the test page)
      shell: bash
      if: runner.os == 'Linux'
      run: |
          sudo echo "127.0.0.1 testsite" | sudo tee -a /etc/hosts
>>>>>>> 9a5de7b3
<|MERGE_RESOLUTION|>--- conflicted
+++ resolved
@@ -67,17 +67,8 @@
     - name: Clean Install
       run: npm ci
       shell: bash
-<<<<<<< HEAD
-    - name: Add localhost 8080 host to /etc/hosts for Linux only
-      shell: bash
-      if: runner.os == 'Linux'
-      run: |
-          sudo echo "127.0.0.1 localhost:8080" | sudo tee -a /etc/hosts
-      
-=======
     - name: Add testsite host to /etc/hosts for Linux only (fixes 500 internal error when loading the test page)
       shell: bash
       if: runner.os == 'Linux'
       run: |
-          sudo echo "127.0.0.1 testsite" | sudo tee -a /etc/hosts
->>>>>>> 9a5de7b3
+          sudo echo "127.0.0.1 testsite" | sudo tee -a /etc/hosts