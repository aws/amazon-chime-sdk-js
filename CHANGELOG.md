--- conflicted
+++ resolved
@@ -8,22 +8,17 @@
 ## [Unreleased]
 
 ### Added
-<<<<<<< HEAD
-
-### Changed
-
+
+### Changed
 - Modified browser demo to make video preferences easier to test by adding explicit configuration replacing non-functional pin button
 
 ### Removed
 
 ### Fixed
-=======
 - Add events `meetingReconnected`, `signalingDropped` and `receivingAudioDropped` to `eventDidReceive` by publishing them as stand alone events. Currently, these events were only included in the meeting history attribute when a meeting event is published. 
 
-
 ### Changed
 - Move `toLowerCasePropertyNames` inside `Utils.ts` and add test coverage.
->>>>>>> 8117d01f
 
 ## [2.17.0] - 2021-09-08
 
