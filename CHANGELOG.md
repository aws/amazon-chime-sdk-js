--- conflicted
+++ resolved
@@ -9,26 +9,19 @@
 
 ### Added
 
-<<<<<<< HEAD
-=======
 - Add support for layers allocation negotiation in Chromium based browsers to avoid resubscribing to preemptively turn off simulcast streams or to switch layers. 
 - Update browser compatibility doc for background blur
 
->>>>>>> 4ad24c0c
-### Removed
-
-### Fixed
-
-<<<<<<< HEAD
-### Changed
-
+### Removed
+
+### Fixed
+
+- Fixed disabling of send streams when local video was not enabled by integrating empty encoder params into `VideoStreamIndex` when sending is disabled.
+
+### Changed
+
+- Ignore `enableUnifiedPlanForChromiumBasedBrowsers` value (i.e. treat as always equaling the current default value of `true`) in `MeetingSesstionConfiguration`.  Chrome is [in the processing](https://groups.google.com/g/discuss-webrtc/c/UBtZfawdIAA/m/m-4wnVHXBgAJ) of deprecating and removing Plan-B which would cause breakage in applications still trying to use it.  This will have no effect on SDK behavior` and has been the default since 1.17.0.
 - Change appVersionName and appVersionCode fields to appName and appVersion
-=======
-- Fixed disabling of send streams when local video was not enabled by integrating empty encoder params into `VideoStreamIndex` when sending is disabled.
-
-### Changed
-
-- Ignore `enableUnifiedPlanForChromiumBasedBrowsers` value (i.e. treat as always equaling the current default value of `true`) in `MeetingSesstionConfiguration`.  Chrome is [in the processing](https://groups.google.com/g/discuss-webrtc/c/UBtZfawdIAA/m/m-4wnVHXBgAJ) of deprecating and removing Plan-B which would cause breakage in applications still trying to use it.  This will have no effect on SDK behavior` and has been the default since 1.17.0.
 
 ## [2.20.0] - 2021-10-18
 
@@ -41,7 +34,6 @@
 ### Fixed
 
 ### Changed
->>>>>>> 4ad24c0c
 
 ## [2.19.0] - 2021-10-14
 
