# Changelog

All notable changes to this project will be documented in this file.

The format is based on [Keep a Changelog](https://keepachangelog.com/en/1.0.0/),
and this project adheres to [Semantic Versioning](https://semver.org/spec/v2.0.0.html).

## [3.5.0] - 2022-06-02

### Added
- Add a workaround for https://bugs.webkit.org/show_bug.cgi?id=241152 to play a paused video element in Safari.

### Removed

### Changed

- Bump `protobufjs` from 6.8.8 to 6.11.3.
- Update `DOMBlobMock` to accommodate `@types/node` changes.

### Fixed

- Fixed an issue for mute local when there is no audio input.
<<<<<<< HEAD
- Fixed trucation of video subscriptions not occuring if the resubscribe was driven by `MonitorTask`.
=======
- Fix protobuf generation script for upgrade.
>>>>>>> d67e6da0

## [3.4.0] - 2022-05-24

### Added

- Add the reserved status code AudioDisconnectAudio.
- Add support in `MessagingSession` to allow websocket connection for messaging service to enable Prefetch feature.

### Removed

### Changed

- Add reset function to uplink policy interface, and ignore indexes in nscale policy if the number of published videos did not change.

### Fixed

- Rate limited CPU warnings to at most once a minute in Voice Focus library, so that builder logs are not flooded.

## [3.3.0] - 2022-05-12

### Added

### Removed

### Changed

- Assume SDP section is sendrecv if no direction is present. This should have no impact on media negotiation.

### Fixed

- Replace `startVideoInput(null)` and `startAudioInput(null)` with`stopVideoInput` and `stopAudioInput` for video, audio test in meeting readiness checker to stop video, audio input.
- Replace the deprecated API `getRTCPeerConnectionStats` with `metricsDidReceive` in meeting readiness checker.
- Prevent `realtimeUnsubscribeFromVolumeIndicator` from causing a fatal error when there are no subscriptions for the `attendeeId`.
- Subscribe to `audioOutputDidChange` in audio mix controller to fix the issue where the audio output is not updated before meeting start.

## [3.2.0] - 2022-04-27

### Added

- Add browser support information to content share guide.

- Readd layers allocation negotiation in Chromium based browsers to avoid resubscribing to preemptively turn off simulcast streams or to switch layers. Avoid duplicate RTP header extension and changing extension id.

### Removed

### Changed

- Clean up the HTML video element bounded to `VideoTileState` using `unbindVideoElement` API to fix Safari memory leak. If you do not intend to clean the video element, call `unbindVideoElement` API with `cleanUpVideoElement` set to `false`. Check [PR#2217](https://github.com/aws/amazon-chime-sdk-js/pull/2217) for detailed information.

### Fixed

- Fix issue where video resolution and framerate changes when toggle video transform.

## [3.1.0] - 2022-04-07

### Added

- Add `audioUpstreamRoundTripTimeMs`, `audioUpstreamJitterMs`, and `audioDownstreamJitterMs` to `observableMetricSpec`.
- Add `videoUpstreamRoundTripTimeMs`, `videoUpstreamJitterMs`, and `videoDownstreamJitterMs`, and `videoDownstreamDelayMs` to `observableVideoMetricSpec`.

### Removed

- No longer stop video stream when calling `stopLocalVideoTile`. This was added as a workaround to prevent crash in old Safari versions but no longer needed.

### Changed

- Subscribe and unsubscribe to `MediaStreamBrokerObserver` in `AudioVideoController` at the end of every connection and disconnection to avoid trying to replace local audio and video during connection.
- Update `getMediaType` method to check the property `kind` instead of `mediaType` of a `RawMetricReport`.

### Fixed

- Fixed state not being reset if an `AudioVideoController` is reused after `stop`.

- Fix a bug that `remote-inbound-rtp` `RTCStatsReport` and `remote-outbound-rtp` `RTCStatsReport` of "video" `kind` are accidentally filtered.
- Fix the incorrect calculation of aggregation WebRTC metric spec (`audioSpeakerDelayMs`, `decoderLoss`).

## [3.0.0] - 2022-03-30

Amazon Chime SDK for JavaScript v3 is here !! 🎉🎉🎉

Amazon Chime SDK for JavaScript v3 includes major improvements for device management, WebRTC metrics, and the
messaging session.

- **Device management:** Decouple audio and video device management from the meeting sessions. For example, a user can select their preferred devices on a video preview page and continue using the same devices to join the session. After joining the session, a user can instantly switch devices without interrupting the ongoing meeting session.
- **WebRTC metrics:** Publish the standardized WebRTC metrics for all supported browsers.
- **Messaging session:** Add support for AWS SDK for JavaScript v3 for messaging session.
- **Dropping support:** Deprecate Safari 12 support and Plan B in Session Description Protocol (SDP) negotiations.

Below is a list of all changes in the Chime SDK for JavaScript v3. Please refer to the [Migraton guide from v2 to v3](https://aws.github.io/amazon-chime-sdk-js/modules/migrationto_3_0.html) for
more information.

### Added

- Add `rtcStatsReport` property to `ClientMetricReport` to store raw [`RTCStatsReport`](https://developer.mozilla.org/en-US/docs/Web/API/RTCStatsReport) and expose it via `metricsDidReceive` event.

### Removed

- Remove support for Plan B as well as Safari (and iOS) 12+. The minimum Safari and iOS supported version is now 13.
- Remove [legacy (non-promise-based) `getStats` API](https://developer.mozilla.org/en-US/docs/Web/API/RTCPeerConnection/getStats#obsolete_syntax) call in `DefaultStatsCollector`. This API was previously used to obtain WebRTC metrics only for Chromium-based browsers. Now SDK obtains WebRTC metrics for all browsers via [standardized (promise-based) `getStats` API](https://developer.mozilla.org/en-US/docs/Web/API/RTCPeerConnection/getStats#syntax).  
- Remove all deprecated meeting status code.  
- Remove `videoSendHealthDidChange`, `videoSendBandwidthDidChange`, `videoNotReceivingEnoughData`, and `videoReceiveBandwidthDidChange`. Use `metricsDidReceive` to obtain metrics instead.
- Remove `estimatedDownlinkBandwidthLessThanRequired`.
- Remove synthesize video APIs such as SMTP.
- Removed SDP interface.
- Remove `StatsCollector` interface.
- Remove `ClientMetricReport` interface.

### Changed

- Rename `DefaultStatsCollector` to `StatsCollector`.
- Rename `DefaultClientMetricReport` to `ClientMetricReport`.
- Change `chooseAudioInputDevice` to explicit APIs `startAudioInput` and `stopAudioInput`. Application will need to
  call `stopVideoInput` at the end of the call to explicitly stop active audio stream.
- Change `chooseVideoInputDevice` to explicit APIs `startVideoInput` and `stopVideoInput`. Application will need to
  call `stopVideoInput` now to explicitly stop active video stream.
- Minor name change to `chooseAudioOutputDevice` to `chooseAudioOutput`.
- `startVideoPreviewForVideoInput` and `stopVideoPreviewForVideoInput` will no longer turn on and off video stream.
  This allows applications to join meeting without reselecting video again.
- Remove max bandwidth kbps parameter in `chooseVideoInputQuality` as it is not related to device. Applications can
  set video max bandwidth kbps from `audioVideo.setVideoMaxBandwidthKbps`.
- Extend the `DeviceController` interface to include `Destroyable`  
- Rename `MeetingSessionPOSTLogger` to `POSTLogger`.
- Update `POSTLogger` to implement the `Logger` interface.
- Remove `MeetingSessionConfiguration` dependency from `MeetingSessionPOSTLogger`.
  Builders need to add `metadata` to `POSTLogger` if they want to include information such as `appName`, `meetingId` and so on with the HTTP POST request made by `POSTLogger` when sending logs to builder provided URL.
  Please check 3.0 migration guide for more information.
- Decoupled `EventController` from `AudioVideo` and `MeetingSession`.

### Fixed

- Fix a bug where joining without selecting any audio device failed when Web Audio is enabled.
- Fix a minor log info for video input ended event where we say resetting to null device when we just stop the video
  input.

## [3.0.0-beta.2] - 2022-03-09

### Added

- Added support for use of replicated meetings to extend meeting sizes to up to 10k view only participants with glareless promotion ability. See the Chime Developer Guide and the [JS SDK guide](https://aws.github.io/amazon-chime-sdk-js/modules/replicatedmeetings.html) for more details.

### Removed

- Remove `StatsCollector` interface.
- Remove `ClientMetricReport` interface.
- Remove `clientMetricReport` parameter from `StatsCollector.start()` API.
- Remove synthesize video APIs such as SMTP.

### Changed

- Rename `DefaultStatsCollector` to `StatsCollector`.
- Rename `DefaultClientMetricReport` to `ClientMetricReport`.
- Change `chooseAudioInputDevice` to explicit APIs `startAudioInput` and `stopAudioInput`. Application will need to
  call `stopVideoInput` at the end of the call to explicitly stop active audio stream.
- Change `chooseVideoInputDevice` to explicit APIs `startVideoInput` and `stopVideoInput`. Application will need to
  call `stopVideoInput` now to explicitly stop active video stream.
- Minor name change to `chooseAudioOutputDevice` to `chooseAudioOutput`.
- `startVideoPreviewForVideoInput` and `stopVideoPreviewForVideoInput` will no longer turn on and off video stream.
  This allows applications to join meeting without reselecting video again.
- Remove max bandwidth kbps parameter in `chooseVideoInputQuality` as it is not related to device. Applications can
  set video max bandwidth kbps from `audioVideo.setVideoMaxBandwidthKbps`.
- Rename `MeetingSessionPOSTLogger` to `POSTLogger`.
- Update `POSTLogger` to implement the `Logger` interface.
- Remove `MeetingSessionConfiguration` dependency from `MeetingSessionPOSTLogger`.
  Builders need to add `metadata` to `POSTLogger` if they want to include information such as `appName`, `meetingId` and so on with the HTTP POST request made by `POSTLogger` when sending logs to builder provided URL.
  Please check 3.0 migration guide for more information.

### Fixed

## [3.0.0-beta.1] - 2022-02-23

### Added

- Add compression support when sending and receiving sdp messages.
- Add automatic language identification support from Amazon Transcribe for live transcription APIs.
- Add `rtcStatsReport` property to `DefaultClientMetricReport` to store raw [`RTCStatsReport`](https://developer.mozilla.org/en-US/docs/Web/API/RTCStatsReport) and expose it via `metricsDidReceive` event.

### Removed

- Removed SDP interface.
- Remove [legacy (non-promise-based) `getStats` API](https://developer.mozilla.org/en-US/docs/Web/API/RTCPeerConnection/getStats#obsolete_syntax) call in `DefaultStatsCollector`. This API was previously used to obtain WebRTC metrics only for Chromium-based browsers. Now SDK obtains WebRTC metrics for all browsers via [standardized (promise-based) `getStats` API](https://developer.mozilla.org/en-US/docs/Web/API/RTCPeerConnection/getStats#syntax).
- Remove `browserBehavior` from the constructor of `DefaultStatsCollector`.

### Changed

- Change `resolveSpec` and `resolveOptions` in BackgroundBlurVideoFrameProcessor and BackgroundReplacementVideoFrameProcessor to clone parameter objects.

### Fixed

- Clone the video preference input in `chooseRemoteVideoSources` API in `VideoPriorityBasedPolicy` to avoid mutation that can cause video preferences to not be sorted and lead to wrong video subscription determination by the policy.
- Fix a screen share issue by resetting the sdp compression state during join requests.
- Fix a video orientation issue when Background Blur/Background Replacement is enabled.

## [3.0.0-beta.0] - 2022-02-08

### Added

### Removed

- Remove support for Plan B as well as Safari (and iOS) 12+. The minimum Safari and iOS supported version is now 13. Also clean up all plan-B code path.
- Remove all deprecated meeting status code.

### Changed

- Decoupled `EventController` from `AudioVideo` and `MeetingSession`.
- Add support for pre-release in Versioning.
- Removed upward BWE throttling logic in VideoPriorityBasedPolicyConfig, which was increasing recovery time more then intended, whereas its main focus was towards slowing downturns in BWE when the network is actually stable. We may come back to configuring the recovery delay another time.
- Add support for aws-sdk js v3 for messaging session.

### Fixed

- Fix a worker resource leak with `BackgroundBlurProcessor` and `BackgroundReplacementProcessor`.

## [2.27.0] - 2022-01-27

### Added

### Removed

### Changed

- Changed `VideoPriorityBasedPolicyConfig` to be dependent on bandwidth fluctuation so that `VideoPriorityBasedPolicy` will not drop/resume video instantly when network bandwidth changes. (#1921).
- Adjust the recovery behavior of `VideoPriorityBasedPolicy` to not get stuck at low estimates, not overeact to spurious packet loss when probing, and not let the time between probes raise to 60 seconds (reduced to maximum of 30 seconds).

### Fixed

- Fix the reconnecting issue (#1985) by skipping the "close" event if it does not arrive in two seconds.
- Add a workaround to avoid 480p resolution scale down when there are 5-8 videos for the default video uplink policy for Chromium browsers version 98 on Windows and use 360p instead.

## [2.26.0] - 2022-01-14

### Added

### Removed

### Changed

- Made `SimulcastUplinkObserver.encodingSimulcastLayersDidChange` (_not_ `AudioVideoObserver.encodingSimulcastLayersDidChange`) synchronous.

### Fixed

- Fixed delays in advertising simulcast stream switches due to asynchronous and out of order checks.
- Fixed Firefox video tiles containing stale frames from previous transceivers by not attempting to reuse inactive transceivers. This switches to using `RTCRtpTransceiver.stop` when possible and may fix other incorrect tile bugs.
- Fix the bug that the max bandwidth set by the chooseVideoInputQuality API is ignored when the Chime SDK retries the connection.
- Added additional pausing of `MonitorTask` and `ReceiveVideoStreamIndexTask` to avoid modifying mutable state mid-subscribe.
- Fix the bug that the max bandwidth is ignored if the chooseVideoInputQuality API is called before starting a meeting.
- Use optional chaining to prevent an error from undefined transceiverEncoding in FF.

## [2.25.0] - 2022-01-11

### Added

- Ability to choose remote video sources in `AllHighestVideoBandwidthPolicy`. see [guide](https://aws.github.io/amazon-chime-sdk-js/modules/videolayout.html#downlink-policy).
- Add `BackgroundReplacementVideoFrameProcessor` that will create a `VideoFrameProcessor` to apply a background image to an outgoing video stream.

### Removed

### Fixed

- Correct the minimum supported Firefox version to `75` to match the official [documentation](https://docs.aws.amazon.com/chime/latest/dg/meetings-sdk.html#mtg-browsers).

### Changed

- Enforced a video receive limit incase the number of videos shared in the meeting are greater than the limit. The current limit is 25, which can change in future.
- Clarified a comment in `DefaultSimulcastUplinkPolicy`.

## [2.24.0] - 2021-12-17

### Added

- Add `supportDownlinkBandwidthEstimation` API to check whether browsers support downlink bandwidth estimation which requires for priority based downlink policy to work.
- Add `keepLastFrameWhenPaused` in `DefaultVideoTile` as an option to keep last frame when pausing a video tile.
- Add error name for custom device controller error.
- Added pagination option to meeting demo when priority downlink policy is used.
- Add `ApplicationMetadata` to enable builders to send their application name or version to the Amazon Chime backend. This is an opt-in addition.
- Add a new `AudioProfile` called `fullbandMusicStereo` which can be passed into `setAudioProfile` to support sending and receiving stereo audio through main audio input and output. This can also be passed into `setContentAudioProfile` to support sending stereo audio as content.
- [Demo] Add new checkbox on join screen to select new `fullbandMusicStereo` audio profile.
- [Demo] Add new dropdown items in microphone dropdown menu to test sending stereo audio as main audio input.
- [Demo] Add new dropdown items in content share dropdown menu to test sending stereo audio as content.

### Removed

### Fixed

- Fixed updates to mutable state during subscribe leading to non-existant/frozen video streams.
- Fixed inconsistent default maxBitrate values in the NScaleVideoUplinkBandwithPolicy constructor leading to the default ideal max bitrate not being honored.

### Changed

- Clarified comment in `DefaultSimulcastUplinkPolicy`.

## [2.23.1] - 2021-12-17

### Fixed

- Temporararily removed munging of layers allocation extension to mitigate Chrome M97 change which led to `setLocalDescription` failures. This was not yet being negotiated by the remote end, so this will not have any impact on media quality.

## [2.23.0] - 2021-11-22

### Added

- Add support for Echo Reduction when using Voice Focus.

### Removed

### Fixed

- Switched `DefaultSimulcastUplinkPolicy` non-simulcast mode's enabled stream to mitigate Chromium not reconfiguring encoder on reconnect when using the top stream. This impacts only the non-simulcast mode of the simulcast policy when is when there are 2 or less participants (not 2 or less senders).

### Changed

## [2.22.0] - 2021-11-18

### Added

- Add documentation in video processor on how to add a customized professor with new image loading.
- Adds support to live transcription for new features including PII content identification and redaction, partial results stabilization, and custom language models for Amazon Transcribe and PHI content identification for Amazon Transcribe Medical.

### Removed

### Fixed

- Fix priority downlink policy bandwidth estimation metrics to work with Safari.
- Add a workaround to switch to VP8 for iOS 15.1 due to [Safari bug](https://bugs.webkit.org/show_bug.cgi?id=232416) that causes crash with H.264 encoding.
- Add a workaround to switch to VP8 for iOS 15.1 due to [Safari bug](https://bugs.webkit.org/show_bug.cgi?id=232416) for iOS WebView that causes crash with H.264 encoding.
- Make `tileWillBePausedByDownlinkPolicy` observer update synchronous without `setTimeout`.

### Changed

## [2.21.1] - 2021-11-09

### Added

- Add documentation on how to update a deployment of the serverless demo.
- Update background blur options to allow for skipping frames to improve CPU utilization.

### Removed

### Fixed

- Take into account portrait video dimension when calculating resolution scaling for NScale video bandwidth uplink policy.

### Changed

- Change the serverless demo's `deploy.js` script to rebuild the demo on each run. This should remove a manual step of rebuilding the demo.
- Disable NScale resolution scaling for Android device due to Android H.264 encoding.
- Minor clean up of code in `BackgroundBlurProcessorProvided` class.
- Refactored some video demo components into classes and seperate files.

## [2.21.0] - 2021-11-01

### Added

- Add support for layers allocation negotiation in Chromium based browsers to avoid resubscribing to preemptively turn off simulcast streams or to switch layers.
- Update browser compatibility doc for background blur
- Add a doc to guide builders on managing video quality for different video layouts. See [guide](https://aws.github.io/amazon-chime-sdk-js/modules/videolayout.html).

### Removed

### Fixed

- Fix disabling of send streams when local video was not enabled by integrating empty encoder params into `VideoStreamIndex` when sending is disabled.
- Fix `visibilitychange` typo in `InMemoryJSONEventBuffer`.

### Changed

- Ignore `enableUnifiedPlanForChromiumBasedBrowsers` value (i.e. treat as always equaling the current default value of `true`) in `MeetingSesstionConfiguration`. Chrome is [in the processing](https://groups.google.com/g/discuss-webrtc/c/UBtZfawdIAA/m/m-4wnVHXBgAJ) of deprecating and removing Plan-B which would cause breakage in applications still trying to use it. This will have no effect on SDK behavior` and has been the default since 1.17.0.
- Change `appVersionName` and `appVersionCode` fields to `appName` and `appVersion` respectively.
- Update similar log messages in `DefaultMessagingSession` and `DefaultSignalingClient`.

## [2.20.1] - 2021-10-27

### Fixed

- Prevent error `'scaleResolutionDownBy' member of RTCRtpEncodingParameters is not a finite floating-point value` thrown by NScale video uplink bandwidth policy when there is no height information from the sending video stream.

## [2.20.0] - 2021-10-18

### Added

- Add background blur video frame processor to enable background blur on streaming video. See [guide](https://aws.github.io/amazon-chime-sdk-js/modules/backgroundfilter_video_processor.html).

### Removed

### Fixed

### Changed

## [2.19.0] - 2021-10-14

### Added

- Add API `isSimulcastSupported` so applications can check whether simulcast can be enabled and pass corresponding policy.
- Add `bindToTileController` optional method to `VideoDownlinkBandwidthPolicy`.
- Add [Content Security Policy](https://aws.github.io/amazon-chime-sdk-js/modules/contentsecurity_policy.html) setup guide for customers who want to secure their application and add CSP headers.
- Add `securitypolicyviolation` event listener to listen for CSP violations. If customers have set up CSP for their app, the event listener will detect violations and print warnings.

### Removed

- Remove Getting Started documentation guide and use [API overview](https://aws.github.io/amazon-chime-sdk-js/modules/apioverview.html) to cover the development in more details.
- Remove interface matching rule for all the components so that it is not required to have an interface of the same name for each component directory.

### Fixed

- Amazon Voice Focus now works in Chrome 95 or later: WebAssembly policy changes required a change in how modules were loaded. This requires additional Content Security Policy changes, which are documented in the [CSP guide](https://aws.github.io/amazon-chime-sdk-js/modules/contentsecurity_policy.html) and the [Amazon Voice Focus guide](https://aws.github.io/amazon-chime-sdk-js/modules/amazonvoice_focus.html).
- Add safeguard in `ReceivedVideoInputTask` to prevent crashing when video input stream does not contain any video track.
- Add missing `captureOutputPrefix` param for SDK demo app in release script.
- Add opt-in region `eu-south-1` to meetings demo in deploy-canary-demo script to support media capture canary.
- Fix bug: DOMException: The play() request was interrupted by a new load request. <https://goo.gl/LdLk22>.
- Fix `removeObserver` function in `DefaultVideoTransformDevice`.
- Fix handling pausing when using default preference for priority-based video bandwidth policy.
- Bind tile controller for any downlink policy that implements `bindToTileController` such as
  `VideoAdaptiveProbePolicy`.
- Do not pause streams that do not exist in conference in `VideoPriorityBasedPolicy`.

### Changed

- Allow passing in custom video simulcast uplink policy that implements the `SimulcastUplinkPolicy` interface.
- Change the default video downlink policy to `VideoAdaptiveProbePolicy` to match with documentation.
- Move configuration default from meeting session configuration to audio video controller.
- Update the default priority-based video downlink policy to adjust target size based on number of videos in the meeting.
- Add a new section "Known Browser Issues" in FAQ.html.
- Refactor some types to avoid a circular dependency (#1565).
- Update package.json to include npm 8.
- Update mocha to version 9.

## [2.18.0] - 2021-09-22

### Added

- Add events `meetingReconnected`, `signalingDropped` and `receivingAudioDropped` to `eventDidReceive` by publishing them as stand alone events. Currently, these events were only included in the meeting history attribute when a meeting event is published.
- Added support for skipping full SDP renegotiations when switching simulcast streams. This will result in less freezing when switching between layers in response to a network event as done in `VideoPriorityBasedPolicy`. This will have no impact if not using simulcast.
- Add link to SIP Media Application examples in README.

### Removed

### Fixed

- Add safeguard for Nscale policy in case we increase to more than 25 videos.

### Changed

- Move `toLowerCasePropertyNames` inside `Utils.ts` and add test coverage.
- Reduced uplink resubscription when only stream encoding is changed by adding bypassing path.
- The browser demo now offers a configuration menu on each video tile. This menu replaces the 'Pin' button, which previously set the priority of the corresponding remote video to 1, and then rest to 2. The new configuration menu allows the user to specify the desired video quality and priority, which will be respected by simulcast and priority downlink policies. This is useful for testing or to demonstrate the behavior of those policies.
- Switched to using Web Components for video tiles in the browser demo.
- Migrate SauceLabs mobile tests to new api.

## [2.17.0] - 2021-09-08

### Added

- Add `audioInputMuteStateChanged` to the `DeviceChangeObserver` interface. This is called whenever the device is changed or is muted or unmuted, allowing applications to adapt to OS-level mute state for input devices.
- Added Android WebView Sample UI test to workflow.
- Add a new optional API `getVideoTileForAttendeeId` in `VideoTileController` and raise the `tileWillBePausedByDownlinkPolicy` event for empty video tiles.
- Amazon Voice Focus will now trigger the `onCPUWarning` method on the `VoiceFocusTransformDeviceDelegate` when using the default inline execution mode. This will be called when the browser fails to schedule the worklet in a timely fashion (_e.g._, when the meeting code is running in an iframe /subframe) or when changes in the CPU environment (_e.g._, thermal throttling) cause the worklet to take too long for each audio render quantum.
- Amazon Voice Focus will now trigger the `voiceFocusInsufficientResources` method on the `VoiceFocusTransformDeviceDelegate` when using the default inline execution mode. This will be called when the browser fails to schedule the worklet in a timely fashion (_e.g._, when the meeting code is running in an iframe /subframe) or when changes in the CPU environment (_e.g._, thermal throttling) cause the worklet to take too long for each audio render quantum.
- Add retry logic in FAQs.
- The Amazon Voice Focus support check, `VoiceFocusDeviceTransformer.isSupported`, now warns to the logger when run in an iframe, and can be configured to fail in that case.
- Add documentation in Video Processing APIs on how to add filters in the preview window.

### Changed

- Clarify why not use default downlink policy with simulcast.
- Corrected argument `isUnifiedPlan` in `withBandwidthRestriction` to `isFirefox`. Also marked as deprecated since we no longer use it.
- Update data message limit in the API Overview guide.
- Do not trigger real time attendee presence event for local attendee if they are not appear in audio info frame during reconnection.
- Update `startVideoPreviewForVideoInput` to support filters in the preview window.
- Update browser demo to showcase preview filter capability.

### Removed

### Fixed

- Fix priority-based downlink policy to not unpaused tiles that are not paused by the policy.
- Fix empty video tiles when using priority-based downlink policy.
- Fix simulcast guide that adaptive probe downlink policy is not enabled by default.
- Fix a link format in simulcast guide.
- No longer put useless 'pin' and 'pause' buttons on local tile in demo.
- Choose a null device or media stream without a deviceId without first listing devices no longer logs `Device cache is not populated`.

## [2.16.1] - 2021-08-23

### Fixed

- Fix default priority downlink policy to update default preference correctly.

## [2.16.0] - 2021-08-17

### Added

- Add `RealtimeSubscribeToAttendeeIdPresenceCallback` type for `realtimeSubscribeToAttendeeIdPresence` callback to document the callback parameters.
- Added support for Android WebView
- Add a SignalClientEvent check in `SubscribeAndReceiveSubscribeAckTask` to immediately cancel the task when websocket connection is terminated.

### Changed

- Update the default behavior of NScale video uplink bandwidth policy to scale down resolution based on the number
  of videos.

### Removed

### Fixed

- Fix race condition in Safari when disconnect and connect stream from video element.

## [2.15.0] - 2021-08-04

### Added

- Supports integration with Amazon Transcribe and Amazon Transcribe Medical for live transcription. The Amazon Chime Service uses its active talker algorithm to select the top two active talkers, and sends their audio to Amazon Transcribe (or Amazon Transcribe Medical) in your AWS account. User-attributed transcriptions are then sent directly to every meeting attendee via data messages. Use transcriptions to overlay subtitles, build a transcript, or perform real-time content analysis. For more information, visit [the live transcription guide](https://docs.aws.amazon.com/chime/latest/dg/meeting-transcription.html).
- [Demo] Add live transcription functionality. You will need to have a serverless deployment to create new AWS Lambda endpoints for live transcription. Follow [the live transcription guide](https://docs.aws.amazon.com/chime/latest/dg/meeting-transcription.html) to create necessary service-linked role so that the demo app can call Amazon Transcribe and Amazon Transcribe Medical on your behalf.
- Exposed Amazon Voice Focus model complexity as a type in order to support
  showcasing complexity limitation in the meeting demo.
- Packet-per-second (PPS) logging is now enabled in the meeting demo by
  default. If the browser sends an incorrect packet rate, this will be logged
  as an error in the console.
- Add a warning log in `InMemoryJSONEventBuffer`'s `send` function when retrying starts.

### Changed

- Update `InMemoryJSONEventBuffer` to retry with backoff.

### Removed

### Fixed

- Stop `activeDevice` video track before selecting a new device to prevent `NotReadableError` when calling `getUserMedia` for a new video input device.
- Fix priority-based downlink policy default behavior.
- Fix client event ingestion guide rendering in typedoc.

## [2.14.0] - 2021-07-23

### Added

- Added `VideoPriorityBasedPolicyConfig` to control video downlink policy with network event response and recovery delays. Check [User Guide for Priority-based Downlink Policy](https://aws.github.io/amazon-chime-sdk-js/modules/prioritybased_downlink_policy.html#user-guide-for-priority-based-downlink-policy) for more information.
- Amazon Chime SDK Project Board Overview and Guide.
- Added 25 video tile support for demo app.

### Changed

- [Documentation] Update priority based downlink policy guide.
- Lookup `groupId` from device cache instead of directly from media stream when selecting input device.
- [Documentation] Update documentation for 25 video tiles.

### Removed

### Fixed

- Improve the meeting event guide.
- Fixed Project Board guide with correct community template link.
- Updated Amazon Voice Focus integration guide to reflect recent Safari versions.
- Import current Amazon Voice Focus code, which ensures that stereo inputs are downmixed to mono.

## [2.13.0] - 2021-06-29

### Added

### Changed

### Removed

### Fixed

- Improve the meeting event guide

## [2.13.0] - 2021-06-29

### Added

- Add events ingestion to report meeting events to Amazon Chime backend.
  Check [Client Event Ingestion guide](https://aws.github.io/amazon-chime-sdk-js/modules/clientevent_ingestion.html) for more information.
- Add `videoUpstreamPacketLossPercent` and `videoDownstreamPacketsReceived` metrics for video streams
- [Documentation] Add documentation for view-only mode.
- Use SESSION_ESTABLISH event to indicate success of Chime SDK for Messaging successful websocket connection

### Changed

### Removed

### Fixed

## [2.12.0] - 2021-06-23

### Added

- [Documentation] Add documentation for `getObservableVideoMetrics`.
- [Documentation] Update FAQ and public documentation to add more information on SignalingBadRequest related error codes.
- [Documentation] Rephrase the terms in the status code documentations.

### Changed

- Bump maxVideos limit to 25

### Removed

### Fixed

- Pre-started signaling connections no longer cause a delay in joining if the
  user takes more than a minute to join the meeting.
- Fix choosing input device API when passing in a media stream.

## [2.11.0] - 2021-06-04

### Added

- Bind tileController during the initialization of DefaultAudioVideoController for VideoPriorityBasedPolicy.
- Add more debug logging for choose input device.
- Add the meeting and device error sections in the meeting-event guide.
- Add a `forceUpdate` parameter to use when listing devices. In some cases, builders need to delay the triggering of permission dialogs, _e.g._, when joining a meeting in view-only mode, and then later be able to trigger a permission prompt in order to show device labels. This parameter allows cached device labels to be forcibly discarded and recomputed after the device label trigger is run.

### Changed

- Log error instead of throwing error if the signaling client is not ready to send data message.
- Now when `setDeviceLabelTrigger` is called, if the `deviceInfoCache` contains a device with no label, `deviceInfoCache` will be cleared.

### Removed

- Remove deprecated unwired webrtc constraints from device controller and peer connection construction.
- Removed unnecessary restriction on VideoPriorityBasedPolicy to always subscribe to at least one stream.

### Fixed

- Fixed missing upstream video metrics for Firefox browsers.
- Fix build script to run on Windows by specifying ruby when running ruby scripts and rimraf to remove folder.

## [2.10.0] - 2021-05-19

### Added

- Add new message `MeetingSessionStatusCode` `AudioAttendeeRemoved` to handle the new audio server status code 411.
- Add support for `WKWebView` on iOS.
- Output a warning message when the volume adapter cleans up the self-attendee after reconnection.
- Add FAQ for more information on `AudioJoinFromAnotherDevice` meeting session status code.
- Add downstream audio webrtc metrics in `observableMetricSpec`.
- Add `getObservableVideoMetrics` and in `ClientMetricReport` to expose video stream metrics in webrtc.
- Update `SignalingProtocol` with optional video metric fields.

### Changed

- Update guide for priority based downlink policy.
- Bump version for lodash, y18n, and ssri dependencies.
- Mark `getObservableVideoMetrics` optional in ClientMetricReprt and `videoStreamIndex` and `selfAttendeeId` optional in `DefaultClientMetricReport`.

### Removed

### Fixed

- Do not start local video tile if there is no stream for content share.

- Media streams are no longer discarded during reconnects. This fixes an issue
  where initial signaling connection failures could cause a client to be unable
  to join a meeting with audio if Web Audio were enabled.

## [2.9.0] - 2021-05-10

### Added

- Add the Messaging section in FAQs to describe how to receive messages
  without using the Chime SDK for JavaScript.
- `DefaultAudioVideoFacade.start` now takes an options argument. You can use
  this to trigger a signaling socket connection prior to device selection: call
  `audioVideo.start({ signalingOnly: true })`, and then later call
  `audioVideo.start()` as usual.
- Added a 'abort-on-reconnect' query parameter to demo URL to trigger fatal
  on reconnection for use in integration tests (default false).

### Changed

- `startVideoPreviewForVideoInput` uses the active video input stream instead
  of calling `getUserMedia` again.
- Meeting connections now do more work in parallel, which will improve
  meeting join times.

### Removed

### Fixed

- Fix `npm run start:hot` in the browser demo.

## [2.8.0] - 2021-04-23

### Added

- Added new downlink policy `VideoPriorityBasedPolicy`, providing the ability
  to explicitly request remote video sources to receive and set their respective priorities. See
  [this guide](https://aws.github.io/amazon-chime-sdk-js/modules/prioritybased_downlink_policy.html)
  for more details and a code walkthrough of using the new policy.
  _(Note that the exact internal behavior of this policy may slightly change in future releases.)_
- Add optional header parameter to the `MeetingSessionPOSTLogger`.
- Add extra logging for synthesizing an audio stream.
- Add logging for `attendeePresenceReceived`.
- Add reconnection configuration in `MeetingSessionConfiguration`.
- Add NodeJS 16 to supported engines.

### Changed

- Disable audio properties on the peer connection if the join information
  does not include an audio host URL.
- `package-lock.json` files now use the v2 lockfile format.
- Configuration files now live in `/config`.

### Removed

### Fixed

- `DefaultDeviceController` recreates the `AudioContext` as needed when
  selecting non-transform devices, and does not do so when the `AudioContext`
  is suspended.
- Generated documentation no longer includes private members.
- Include the default error message in "meetingStartFailed" and "meetingFailed" events.
- Fix truncation in bps to kbps conversion that causes stream to stop under low bitrate.

## [2.7.0] - 2021-04-05

### Added

- [Demo] Add Tensorflow BodyPix segmentation demo for `VideoProcessor`.
- Added a workaround for a Chrome issue where Bluetooth audio would sound
  choppy for other participants when Web Audio was enabled. This workaround
  recreates the Web Audio context each time an input device is selected.

### Changed

- Update `SignalingProtocol` with optional video metric fields and optional join flags.
- `DefaultDeviceController` and `DefaultActiveSpeakerDetector` now conform to a
  new `Destroyable` interface, allowing resources to be explicitly discarded
  when a meeting is over.
- `MeetingSessionPOSTLogger` conforms to `Destroyable`. You should call
  `destroy` when you are done logging unless you plan to close the window.

### Removed

### Fixed

- Improve some unit tests.
- Fewer observers are now retained after meetings end. This should reduce
  leaks.
- Correctly close input streams when ending a call while using a video
  transform device.

## [2.6.2] - 2021-03-24

### Fixed

- Calling `realtimeSetLocalAudioInput` as part of `AudioVideoController.restartLocalAudio()` to
  fix local mute/unmute issue while switching audio devices.

## [2.6.1] - 2021-03-17

### Fixed

- Fix infinite loop when calling `chooseAudioInputDevice` with a
  `MediaDeviceInfo` instance.

## [2.6.0] - 2021-03-09

### Added

- Add `SingleNodeAudioTransformDevice` to make simple audio transforms easier to write.
- Reuse `VoiceFocusAudioNode` instances across transform device operations.
- Allow a complete configuration to be retrieved from and passed to a
  `VoiceFocusDeviceTransformer`, making it easier to instantiate a new
  transformer in a different scope with the same measured settings.
- Add End-to-end Integration test for Video Test App
- `MeetingSessionPOSTLogger` now matches the regular `Logger` API signature.

### Changed

- Allow device checker APIs to take devices as input, rather than only MediaDeviceInfo objects.
- Enable SIMD autodetection for Amazon Voice Focus in Chrome 90+.
- Clean up task cancel hooks after they cease to be relevant.
- Enable sender-side bandwidth estimation in Safari.
- Clean up usage of audioDeviceInformation in ReceiveAudioInputTask.

### Removed

- Removed audioDeviceInformation from AudioVideoControllerState.

### Fixed

- Upgrade ua-parser-js package version to latest.
- Don't automatically upgrade dev-dependencies to avoid a breaking typedoc upgrade.
- Safely handle calling logger `debug` methods with `undefined`.

## [2.5.0] - 2021-02-16

### Added

- Add GatheringICECandidate Finish Duration to Meeting Event and to demo app.
- Add `attendeePresenceReceived`, `audioInputSelected`, `videoInputSelected`,
  `audioInputUnselected`, and `videoInputUnselected` meeting events.
- Compute and add `meetingStartDurationMs` as part of the attributes of the
  `attendeePresenceReceived` meeting event.
- Add the file sharing workaround for Chrome 88 in FAQs.
- Add support for Chrome for iOS and Firefox for iOS.

### Changed

- [Demo] Set `attendeePresenceTimeoutMs` to use value passed as parameter in the URL.

### Removed

### Fixed

- `DefaultDeviceController` now attempts to resume a suspended `AudioContext`
  when choosing a transform device (#1062).
- `DefaultVideoStreamIndex` now ignores old group IDs from a given attendee ID (#1029).

## [2.4.1] - 2021-01-28

### Added

### Changed

### Removed

### Fixed

- Disable reconnecting in AudioVideoControllerFacade's `stop` method.
  Add documentation for the `stop` method.
- Fix dropped attendee presence during network reconnects.
- Add back `.play()` call explicitly for Safari browser to prevent video pause issue for local video.

## [2.4.0] - 2021-01-08

### Added

- Add support for Amazon Voice Focus support in Safari Technology Preview for macOS.
  Builders using an explicit revision or asset group must make sure to use a
  revision no earlier than this; an error will be thrown in Safari if older
  revisions are used.

### Changed

- Corrected `null` type on `DefaultVideoFrameProcessorPipeline` and `DefaultVideoTransformDevice`.
- Amazon Voice Focus now makes better use of available CPU resources,
  extending support to lower-end devices and improving quality on higher-end
  devices.

### Removed

### Fixed

- [Documentation] Corrected name for `voiceFocusInsufficientResources` in documentation.
- Allow for `realtimeUnsubscribeFromVolumeIndicator` to unsubscribe from specific callbacks.
- Correctly mute video elements when bound, preventing local echo when sharing tabs via content
  share.
- [Demo] Local content share (e.g., video files) now plays audio through the selected audio
  output device, rather than the default device, in browsers that support `setSinkId`.

## [2.3.0] - 2020-12-21

### Added

- Add Samsung Internet browser for Android as a supported browser.
- [Documentation] Add documentation for video processing APIs.
- Add `DefaultVideoTransformDevice` to implement `VideoTransformDevice`.
  `VideoFrameProcessor`, `VideoFrameProcessorPipeline` and `VideoFrameBuffer` interfaces
  are added to support `DefaultVideoTransformDevice` and allow processing steps to be applied to device.
  The method `chooseVideoInputDevice` in `DefaultDeviceController` can handle `VideoTransformDevice` now.

### Changed

### Removed

### Fixed

## [2.2.1] - 2020-12-11

### Added

### Changed

### Removed

### Fixed

- Binding audio elements will no longer throw an error unless calling code is
  trying to choose an output device in a browser that does not support
  `setSinkId`, and the demo will not log an error in these cases.
- [Demo] The meeting readiness checker no longer re-initializes the device output list
  after the user picks a device.
- [Test] Fix Amazon Voice Focus integration/canary test.
- [Demo] Additional best practices around choosing audio output devices.

## [2.2.0] - 2020-12-04

### Added

- [Documentation] What happens when participants try to `startLocalVideoTile` when local video tile limit reached

### Changed

- Log error if pass undefined device when calling choose input device
- Doing typecheck for MediaDeviceInfo
- Set automated integ test coverage on recent version of browsers

### Removed

### Fixed

- Allow Amazon Voice Focus code to load (but not function) in unsupported
  browsers that do not define `globalThis`.
- Fix uncaught promise exception for bindAudioOutput API
- [Demo] Fix meeting readiness checker speaker test failing in Safari
- [Demo] Validate metrics data while showing video WebRTC stats

## [2.1.0] - 2020-11-23

### Added

- [Documentation] Add demo video stats widget information to the quality and bandwidth guide
- [Documentation] Updated migration document to add more information about `bindAudioDevice()` API behavior
- Add APIs to create a messaging session with Amazon Chime SDK for Messaging

### Changed

### Removed

- [Test] Remove check for `/v2` in canary URL

### Fixed

- [Script] Update postpublish script to enable termination protection for prod canary stack.
- [Documentation] Update the Amazon Chime SDK Media Regions documentation link in the README
- Reimplement error handling in `DefaultRealtimeController` to generate less garbage.
- Add github actions fix to conditionally run integ tests
- [Documentation] Correct docstring for `VoiceFocusTransformDevice`.
- [Script] Add prepublish script to verify CDN configuration.

## [2.0.0] - 2020-11-18

### Added

- Add a constructor argument to `DefaultDeviceController` to specify whether Web Audio should be
  supported. Use this instead of `enableWebAudio`.
- Add an `AudioTransformDevice` type that can be supplied to `chooseAudioInputDevice`, allowing the
  injection of custom device constraints and Web Audio nodes as pseudo-devices.
- Add `VideoTransformDevice` interface placeholder. This interface mirrors `AudioTransformDevice`.
  Choosing `VideoTransformDevice`s in `DefaultDeviceController` will be implemented in a future release.
- Add Amazon Voice Focus, which allows you to create an audio input device that suppresses
  background noise.
- Add `AudioProfile` for configuring audio quality.
- Add `setAudioProfile` and `setContentAudioProfile` audio-video facade methods for setting audio quality.
- Added `GetUserMediaError` errors which are thrown for `chooseAudioInputDevice` and
  `chooseVideoInputDevice` API failures.
- [Demo] Show video WebRTC stats and attendeeId on video tile hover.
- [Demo] Add audio quality settings to meeting demo.

### Changed

- The project now produces ES2015 output, rather than ES5 output that refers to ES2015
  features. The SDK supports only modern browsers, and is increasingly dependent on ES2015
  features. This change leads to more compact bundles and aligns the supported JavaScript
  language variant with the supported runtime features.

  If you need your built application bundle to target browsers that do not
  support ES2015 syntax, including Internet Explorer, you will need to transpile the SDK code
  using a transpiler like Babel, or split your application bundle into multiple files that can
  be conditionally loaded. Note that transpiling some parts of the SDK might result in ES5 code
  that does not work when run.

- `DeviceController.createAnalyserNodeForAudioInput` now returns a `RemovableAnalyserNode` that
  knows how to unhook its own inputs. This allows you to correctly clean up, which avoids issues
  with Safari when used with Web Audio. The demo has been adjusted to do so.
- Modify `WebSocketAdapter.send` to accept string parameters.
- Changed `chooseAudioInputDevice` and `chooseVideoInputDevice` to return void and reject with a
  hierarchy of errors instead of either rejecting with an error and otherwise returning
  `DevicePermission`.

### Removed

- Remove `enableWebAudio` from `DeviceController` and related types. Use the constructor argument
  instead.
- Remove V1 meeting app. The V2 meeting app is now the only meeting app deployed. Do not supply /V2/
  paths when loading the app, if you deployed both.
- Remove legacy screen share.
- Remove `DevicePermission`.

### Fixed

- Fix Github Actions CI workflow to include all integ tests.
- Update the clicking sound answer in FAQs.
- [Test] Make sure to remove v2 from URL when trying to create meeting
- Correct import in `NoOpAudioVideoController`.

## [1.22.0] - 2020-11-10

### Added

- Add github actions continuous integration workflow and deploy workflow
- Add simulcast uplink policy layer change notification methods and observer
- Add `getRemoteVideoSources` method and `remoteVideoSourcesDidChange` observer
- [Documentation] Add question to FAQ about android chrome bluetooth audio devices

### Changed

- [Documentation] Updated HTTP to HTTPS in README URL links
- [Documentation] Improved documentation for running integration tests locally
- [Test] Updated browserstack URL formation to use HTTPS
- Upgraded eslint to understand modern TypeScript syntax, including `import type`
- [Demo] change optional feature selection to be list of input box to allow combination
- [Documentation] Update README to replace deprecated `AudioCallEnded` with `MeetingEnded`
- [Documentation] Update few `VideoTileController` and `VideoTile` APIs documentation
- [Documentation] Added deprecation message and log for `enableWebAudio` API in DeviceController
- Improve `DefaultEventController` to create less garbage

### Removed

### Fixed

- Make the event controller optional in the AudioVideoController interface
- Handle undefined attendeeId when calling `realtimeSetAttendeeIdPresence`
- Fix `DefaultModality` base check
- [Test] Fix a typo in integ tests
- [Demo] Fix serverless deploy script to not print out logs
- [Test] Make sure to error out if failed to grab Sauce Lab sessions
- Fixed deploy github action with correct keys
- Remote video may switch transceivers/videoTiles on simulcast change or camera toggle
- Fix github actions deploy workflow
- Fix issue with calling closeCurrentTest twice when timeout waiting for an attendee in integ test

## [1.21.0] - 2020-10-29

### Added

- [Demo] Add default SSE to meeting notifications queue in CF template
- Add meeting events

### Changed

### Removed

- Removed check for `iceGatheringState` to be complete for bypassing gathering ice candidate again

### Fixed

- Allow the build to complete in the absence of a Git checkout

## [1.20.2] - 2020-10-20

### Added

### Changed

- [Documentation] Update README to add information about `tileState.active`
- Update PR template to ask demo testing question

### Removed

### Fixed

- Reduced sessionId resolution to 32 bits and removed Long dependency
- Handle case where meeting or attendee response properties can accept null or undefined

## [1.20.0] - 2020-10-15

### Added

- Add a Travis check to make sure version update
- Add metrics for Selenium initialization metrics for integration tests
- Create log stream before logging begins
- Make AWS SDK for Java camelCased meeting-attendee response compatible with Chime SDK for JavaScript
- Mark InvalidSequenceTokenExceptions as warning
- Add an optional parameter to the serverless demo deployment script to specify Chime endpoint, and deploy to a new devo stage that talks to gamma Chime endpoint for canary
- Add extended debugging for saucelab sessions
- Add data message throttle limits to documentation
- Add `audioSessionId` to join frame to always drop when reconnecting
- Add audioSessionId to join frame to always drop when reconnecting

### Changed

- Update test results to Sauce Labs before emitting CloudWatch metrics for integration tests
- Mark `AudioInternalServerError` and `SignalingInternalServerError` as non-terminal errors
- Replace `awesome-typescript-loader` with `ts-loader`
- Alter the API signature for `Logger.debug` to accept strings, not just functions
- Update meeting readiness checker demo app with new regions CPT, MXP, BOM and ICN
- Update meeting readiness checker demo app to create meeting after the checker starts
- Alter the versioning script to require less ritual
- Correct TypeScript build to generate correct artifacts in `build/`
- Fall back to `null` device if there is any error while acquiring the audio device

### Removed

### Fixed

- Make sure integration test returns FAILED if there is error
- [Test] Make sure to reset ready status between retries
- No video after connection failure
- Fix video track sometimes being removed and added on simulcast receive stream switch
- Enabled termination protection for serverless demo CloudFormation stack
- Simulcast optimizations
- Correct TypeScript build to generate correct artifacts in `build/`
- Correct TypeScript configuration for demo app

## [1.19.0] - 2020-09-29

### Added

- Add MeetingReadinessCheckerConfiguration to allow custom configuration for meeting readiness checker

### Changed

- Update Travis config to improve PR build speed
- Disable configs in saucelab capabilities
- Use credentials sent via signaling connection JOIN_ACK to improve audio-video startup time.
- [Demo] Adjust demo css to prevent unecessary scrollbars on windows and stretching in video grid
- Update dependencies to TypeScript 4, `ts-loader`, and modern linting
- [Demo] Update dependencies, too.
- Remove unnecessary startAudioPreview in meeting demo
- Fix video tile with incorrect bound attendee ID and external User ID

### Removed

- Revert the "Create log stream before logging begins" commit
- Revert "Fix unbinding video tile bug" commit
- Revert "Fix issue with removeLocalVideoTile not removing video tile for remote attendees" commit
- Remove "./guides/docs.ts" and the composite setting from tsconfig.json
- Reverted " Add continuous integration workflow support for contributions from forked repos"

### Fixed

- Fix Maven installation script
- Fix SIP integration test
- Fixed v1 meeting bug related to bootstrap row class
- Fix meeting readiness checker integration test

## [1.18.0] - 2020-09-22

### Added

- Add meeting readiness checker integ tests to travis config
- Add optional parameter `sourceId` to checkContentShareConnectivity API
- Add getVideoInputQualitySettings to retrieve the current video settings
- Add documentation for DefaultActiveSpeakerPolicy constructor

### Changed

- Use pip to install aws sam cli for deployment script
- Added meetings tags to serverless demo
- Update PR template to add question about protocol and API change
- Add demos/browser package-lock to git, update webpack and jquery versions
- Update integration-watchlist to include demos/browser with no exception for package.json
- Change error to warn for logging Cloudwatch errors
- Update README with use case to handle `realtimeSubscribeToVolumeIndicator` updates efficiently
- Change error messaging for getUserMedia error
- Change demo video grid to CSS
- Update new known issues in FAQs and PTSN sample in README

### Removed

### Fixed

- Fixed bug related to unbinding a video element
- Fix tone does not stop when calling MeetingReadinessChecker.checkAudioOutput multiple times
- Fixed demo css format issue from updating to bootstrap 4.5.1
- Fix a minor syntax in DefaultSessionStateController

## [1.17.2] - 2020-09-08

### Added

### Changed

### Removed

### Fixed

- Change default encode resolution back to 960x540

## [1.17.0] - 2020-09-04

### Added

- Add npm login and logout as part of publish script
- Add Meeting Readiness Checker APIs

### Changed

- Change WebRTC semantics to Unified Plan by default for Chromium-based browsers
- Update video simulcast guide doc
- Update readme to include link to React components repo

### Removed

### Fixed

- Fixed removeLocalVideoTile so that the video tile is removed correctly for the user and attendees
- Handle timing issue of receiving index during resubscribe
- Mitigate Brew Sam installation issue
- Remove set command in travis awscli installation script
- Add `--no-fail-on-empty-changeset` flag in deploy script to not fail for empty changeset

## [1.16.0] - 2020-08-20

### Added

- Added auth-token based npm login and logout scripts for npm package publishing
- Update demo app with new regions CPT, MXP, BOM and ICN

### Changed

- Update the dependency version for the singlejs demo

### Removed

- Remove `device` demo from demos

### Fixed

- Fix and modify simulcast uplink policy to fix freezing and reduce switches
- Exclude self content share video stream index

## [1.15.0] - 2020-08-10

### Added

- Add comments for VideoTileState class and instructions in FAQ document
- Add reference to CreateMeetingWithAttendees in FAQ

### Changed

- Bump elliptic from 6.5.2 to 6.5.3 in /demos/device
- Log info when stop pinging due to Websocket closed
- Change the demo app to show content share video back to sharer
- Change bootstrap version for meeting demo to 4.5.0
- Change content share video check to use attendee name instead of video element index

### Removed

### Fixed

- Ensure all simulcast stream resolution are 16-aligned to avoid pixel3(XL) encoder issue
- Fix race condition in Chromium browsers when consecutive audio bind operations take place
- Fix invalid constraints and disable Unified Plan in safari 12.0
- Fix isSupported API in DefaultBrowserBehavior return true for Firefox on Android

## [1.14.0] - 2020-07-28

### Added

- Add content share video test integration test
- Add function to query outbound WebRTC video stats in browser demo
- Add error message for TaskFailed errors

### Changed

- Return the screen capture media stream for startContentShareFromScreenCapture

### Removed

### Fixed

- Fix exception thrown in Safari when multiple startVideoPreviewForVideoInput() are made

## [1.13.0] - 2020-07-21

### Added

### Changed

- Use POST instead of GET for TURN control endpoint

### Removed

### Fixed

- Fix demo app responsiveness issue
- Fix content share test video in Firefox
- Marking `TURNMeetingEnded` error as terminal to prevent session from reconnecting

## [1.12.0] - 2020-07-17

### Added

- Add device name for mobile integration tests
- Added new FAQs and updated Readme to include new demos for PSTN calling and live events
- Add test report URL for mobile integration tests
- Add Firefox to Travis integration tests
- Add README for integration tests
- Add log to list the set of constraints supported by the browser
- Add device change observer events when the current audio/video input stream ended

### Changed

- Fix title for FAQ guide
- Change DefaultDeviceController video MediaTrackConstraint parameters to be "ideal" explicitly
- Use a single instance of AudioContext
- Use the SDK default sample rate 48,000 Hz for an AudioBuffer object if the AudioContext sample rate doesn't work

### Removed

### Fixed

- Fix typo in VideoStreamDescription when stream is disabled by WebRTC
- Fix issue where audio input is not able to switch in Firefox
- Fix handling WebRTC Track event with no associated streams
- Increase log interval to avoid multiple Cloudwatch requests at once
- Fix incorrect log level for terminal error code
- Catch exceptions taking place when putLogEvents fails
- Fix content share test video in Firefox

## [1.11.0] - 2020-06-30

### Added

- Add meeting demo parameter for broadcasting user
- Add simulcast guide link in README and Quality Bandwidth Connectivity doc
- Add a MediaDevices proxy to support the devicechange event in some Android Chrome browsers

### Changed

### Removed

- Remove browser demo optional feature HTMLSelectElement multiple attribute

### Fixed

- Fix CloudWatch metrics for Linux and Android integration tests
- Fix create meeting request for audio and video e2e integration tests
- Fix multiple issues with integration tests
- Fix uuidv4 import
- Fix missing uuidv4 import in integration test
- Disable w3c check for Chrome Android webdriver integration tests
- Fix setSinkId() from throwing DOMException in Chromium browsers
- Fixing the ability to choose default input in browsers when default changes

## [1.10.0] - 2020-06-23

### Added

- Add position in frame to attendee updates
- Add stale-issue bot configuration
- Add simulcast support and provides new uplink downlink policies
- Add MultiLogger to support logging to multiple Logger instances
- Add resize listener on HTMLVideoElement in demo
- Add simulcast integration tests
- Add unit tests for source files previously excluded in test coverage

### Changed

- Use GET instead of POST to obtain TURN credentials
- Move integration tests to use meeting V2 demo
- Update to add ability to run integration tests in mobile devices

### Removed

### Fixed

- Update cloudwatch log stream ID to have attendee_id
- Fix Firefox 68 codec preference issues
- Fix uplink max bitrate value calculation

## [1.9.0] - 2020-06-12

### Added

### Changed

- Bump websocket-extensions from 0.1.3 to 0.1.4
- Update SignalingProtocol.proto and use SDK version in JoinFrame

### Removed

### Fixed

- Fix duplicate tiles and error logs due to external id race condition
- Suppress presence leave when attendee has already joined from another device (#427)

## [1.8.0] - 2020-06-05

### Added

- Add an integration tests to check remote video when reconnecting
- Add device controller tests
- Add option to run integration tests in Sauce Labs headless

### Changed

- Switch demo DDB table to on demand
- Restart the session if an attendee is not present during initial connection

### Removed

### Fixed

- Handle user revoking video input permission
- Fix FinishGatheringICECandidatesTask when there are no turn credentials
- Fix log line to print device constraints
- Fix build line to take out duplicate npm install
- Fix video audio preview for mobile devices
- Fix black remote video tiles on reconnect
- Fix LED light issue
- Fix typo in MeetingNotificaionsEvent present in template.yaml

## [1.7.0] - 2020-05-23

### Added

- Add connectionDidBecomeGood callback in AudioVideoObserver
- Add an integration test for Data Message
- Add the device selection to the "Starting a session" example
- Added Bandwidth and connectivity guide
- Add 'dropped' boolean attribute to realtime interface to indicate attendee drop

### Changed

- Support styling and Markdown for meeting demo chat
- Update signaling protocol

### Removed

### Fixed

- Fix Firefox version 76 missing/grey tiles
- Fix data message integration tests
- Fix several integration test name
- Mark 403 (Forbidden) for fetching turn credentials as terminal error and avoid retrying.
- Fix Android Pixel3 Chrome Video artifacts on far sites
- Don't throw the "cannot replace" message if the device controller is not bound to any audio-video controller

## [1.6.2] - 2020-05-18

### Fixed

- Disable audio capture for Electron Screen Capture

## [1.6.0] - 2020-05-15

### Added

- Allow option to skip device selection page in demo app.
- Add demo hook for debugging media connections
- Add github link to getNearestMediaRegion method in README.md
- Add data message APIs

### Changed

- Allow audio for screen capture in Chrome and Edge browsers
- Decouple the get call request from the UI
- Use getSettings if possible on MediaStream and move some info logs to debug level
- Use innerText instead of innerHTML

### Removed

### Fixed

- Fix minor coding styles for data message APIs

## [1.5.0] - 2020-05-07

### Added

- Add bandwidth policy to meeting session configuration to allow overriding default policies
- Add more content sharing integration tests
- Add gifs to read me file to show latest npm version and downloads
- Add method to get the nearest media region
- Display meeting and attendee IDs in the demo

### Changed

- Simplify meeting demos to leverage externalUserId in roster
- Update PR template to add testing information
- Support a mobile-friendly demo
- Increase the size of content share video tile for the demo app in small screen
- Update reconnection parameters in ConnectionHealthPolicyConfiguration

### Removed

- Remove unused VideoAdaptiveSubscribePolicy

### Fixed

- Fix serverless deploy script to work on Windows
- Clean up and fix serverless package bundling
- Do not mirror local video for rear-facing camera
- Fix sip url for meeting demo
- Fix local video freeze in Safari after toggling off and on
- Fix meeting demo content share turning off on attendee join
- Disable audio sample constraints when not using WebAudio
- Reset Sauce Lab session to make sure clean state
- Fix integration test emit metrics
- Fix the CloudWatch log handler

### Security

- Bump package-lock.json jquery to 3.5.0 and yargs-parser to 18.1.3

## [1.4.0] - 2020-04-24

### Added

- Expose an API for GetStats from RTCPeerConnection
- Add BrowserBehavior test for supported video codecs
- Expose ExternalUserID on videoTileDidUpdate

### Changed

- Use getByteTimeDomainData to support iOS Safari in meeting demo
- Update README to incorporate documentation feedback

### Removed

### Fixed

- Fix broken link in GitHub main page README

## [1.3.0] - 2020-04-17

### Added

- Enable the use of send-side bandwidth estimation
- Add guide for content sharing
- Display meeting id in the demo app
- Add additional callback in AudioVideoObserver to indicate video downlink pressure
- Add meeting demo parameter for recording user
- Add a script demo to bundle Chime SDK into a single JS file
- Add device demo
- Add base infrastructure for demo app in react
- Add pricing link in README
- Add an overview of API methods
- Add IoT integration to device demo
- Add option to run integration tests locally
- Add the use case guide
- Upgrade dependency aws-iot-device-sdk version
- Add externalUserId to the tile properties
- Add post publish script
- Add feature flag to enable WebRTC Unified Plan for Chromium-based browsers
- Add link to Amazon Chime SDK Security in README

### Changed

- Prevent prebuild from increase patch number when publishing to NPM
- Change the cloudwatch log message format
- Only run integration tests if files on watchlist were modified
- Temporarily only run test in Chrome for Travis integration tests
- Allow content share frame rate to be configurable
- Move demo guides to demo folders
- Fix the default video resolution comment in DeviceController

### Removed

- Remove unimplemented callbacks remoteDidMuteAudio and remoteDidUnmuteAudio on AudioVideoObserver
- Remove the minimal demo app
- Remove incomplete demo and component directories

### Fixed

- Fix retry logic for integration test
- Update typedocs to 0.16 and re-generate doc files
- Fix issue in Travis script that prevents integration tests from running
- Fix markdown formatting with backticks in API overview
- Fix an issue that a dev dependnecy @types/dom-mediacapture-record is not getting installed
- Fix typo in README.md file
- Ensure that attendee presence leave and join are ordered correctly
- Fix video element issue in Iphone
- Fix post publish script to also include meeting v1
- Use build:publish for publish script
- Fix Travis deploy failure

## [1.2.1] - 2020-03-20

### Added

- Add BITRATES in SdkSignalFrame Type and regenerate corresponding JS and TS protocol files.
- Add new ContentShareController APIs
- Add Getting Started guide
- Add doc guide generator
- Add basic component library setup
- Add injectable session URL rewrite function to support proxies
- Add POSTLogger for meeting sessions
- Integrate POSTLogger into the demo app
- Add content share integration test
- Enable POSTLogger for the serverless demo app
- Add max-content-share query parameter to allow 2 content share at the same time
- Add an integration test that checks only 2 content share are allowed

### Changed

- Add observer event for content sharing
- Stop content share if the media stream end
- Trap video sending SSRC change in two consecutive negotiation
- Do not bypass ice gathering based on sdp connection attributes for Safari on iOS
- Show SDK version in the demo meeting app
- Automatically patch a version for each commit
- Allow to specify manual version in publish script
- Automatically deploy meetingV2 to serverless demo
- Expose external user ID in places where attendee ID is present in RealtimeController
- Improve error output in the deploy script
- Do not reconnect if the session has not received monitoring data for a while
- Skip tests when merging to master
- Bump acorn dependency in package-lock.json to 6.4.1 to address CVE-2020-7598
- Use max-bundle RTCRtpPolicy for Firefox
- Throw error in Travis if integration test failed

### Fixed

- Remove line endings in the keyword when searching for connection attributes in SDP
- Fix pause and resume video functionality
- Fix DefaultTransceiverController async function signature
- Make DefaultBrowserBehavior implement BrowserBehavior interface
- Fix publish script to use npm version
- Add stage to saucelabs session name for integration tests
- Fix audio-video session stop to return Left status code
- Fix crash in demo app when click on screen share view
- Fix integration test completion time writer
- Fix the ping pong reconnection issue
- Fix example code in the getting started guide
- Fix browser versions for integration tests
- Fix present npm audit issues and automatically fix during build when possible

## [1.1.0] - 2020-02-04

### Added

- Add browser support for Safari and Opera
- Add CHANGELOG.md
- Allow for pausing screen sharing
- Add GitHub page with API documentation
- Add an alternative to WebAudio device controller and add a flag to disable the use of WebAudio
- Add option to confirm meeting end
- Implement keyframe request handling
- Add deploy step to deploy latest sdk changes
- Add a ConnectionHealthPolicyConfiguration property in the meeting session configuration
- Add support additional media regions
- Add video help desk tutorial
- Enable integration tests for travis builds
- Add ping/pong to screen sharing start code path to ensure socket is viable
- Enable integration tests for safari 12
- Write timestamp for latest canary completion time

### Changed

- Enforce SDP to have candidates for FinishGatheringICECandidateTask to resolve
- Add event listeners on peer connection to log state change
- Add client metrics for Safari
- Add SIP integration test
- Block screensharing start if the browser is Safari
- Expose extra bitrate estimation metrics
- Improve reconnect callback fidelity
- Update copyright and fix copyright check
- Improve logging for screen sharing
- Add source node to audio graph for silent devices
- Move screen view data connection open and close
- Improve handling of closed signaling connections
- Update README.md to clarify when to use npm install
- Add app quit and meeting leave integration tests and retry for all other tests
- Limit WebSocket reconnect attempts
- Refactor default screen sharing session start to fix state corruption bug
- Update Travis script to separate unit and integration tests into different jobs.
- Validate session Id and disable extendedDebugging flag for SauceLabs
- Fix infinite loop when retrying in audio and video integ tests
- Make sure both participants in audio and video tests reach finish state before retrying
- Trigger videoSendBandwidthDidChange and videoReceiveBandwidthDidChange for Safari
- Do not disconnect video element with different srcObj when destroying video tile
- Make meeting V2 the default demo meeting app

### Removed

- Remove SDP class withPlanBSimulcast method
- Remove noSignalStatusReceived from ReconnectionHealthPolicy and remove SignalStrengthBarsConnectionHealthPolicy.

### Fixed

- Add cleanup code for failed open screen sharing
- Handle error in screen viewing send echo response
- Fix several error handling issues
- Fix ReconnectingPromisedWebSocket timeout
- Ensure to null webSocket reference on abnormal close
- Use async scheduler for video tile disconnect
- Set device to null when active device unplugged
- Fix mobile safari detection
- Fix chooseVideoInputDevice with null
- Release chosen video stream on stopVideoPreview
- Fix Safari ICE failure issue by set bundle policy to max-bundle
- Fix to ignore error on screen viewing courtesy stop
- Fix meeting leave integration tests
- Reject an unresolved promise when canceling CreateSDPTask
- Fix Firefox keyframing
- Fix screen share integration test
- Fix null or empty device handling
- Fix demo screen share button states
- Fix bug that caused screenview to stay off when screenshare was toggled
- Only set attendee active only if still in roster
- Fix preview not switching issue and stop track during disconnect
- Reset connectionHealthData before (re)connection
- Fix a bug that prevented device change from triggering observers
- Fix serverless demo deployment scripts
- Fix integration test timeout and test sync between runs browsers
- Fix Safari crashes when remote video tiles are added or toggled
- Fix unhandled Promise rejection in DefaultScreenSharingSession#start
- Fix canary deployment script
- Fix SIP call integration test
- Fix Travis deployment script

## [1.0.0] - 2019-11-20

### Added

- Release first version of library<|MERGE_RESOLUTION|>--- conflicted
+++ resolved
@@ -20,11 +20,8 @@
 ### Fixed
 
 - Fixed an issue for mute local when there is no audio input.
-<<<<<<< HEAD
 - Fixed trucation of video subscriptions not occuring if the resubscribe was driven by `MonitorTask`.
-=======
 - Fix protobuf generation script for upgrade.
->>>>>>> d67e6da0
 
 ## [3.4.0] - 2022-05-24
 
