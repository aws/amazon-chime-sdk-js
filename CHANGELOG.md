# Changelog

All notable changes to this project will be documented in this file.

The format is based on [Keep a Changelog](https://keepachangelog.com/en/1.0.0/),
and this project adheres to [Semantic Versioning](https://semver.org/spec/v2.0.0.html).

## [Unreleased]

### Added
- Added auth-token based npm login and logout scripts for npm package publishing

### Changed
- Update the dependency version for the singlejs demo

### Removed
- Remove  `device` demo from demos

### Fixed
- Fix and modify simulcast uplink policy to fix freezing and reduce switches
- Exclude self content share video stream index
## [1.15.0] - 2020-08-10

### Added
- Add comments for VideoTileState class and instructions in FAQ document
- Add reference to CreateMeetingWithAttendees in FAQ

### Changed
- Bump elliptic from 6.5.2 to 6.5.3 in /demos/device
- Log info when stop pinging due to Websocket closed
- Change the demo app to show content share video back to sharer
- Change bootstrap version for meeting demo to 4.5.0
- Change content share video check to use attendee name instead of video element index

### Removed

### Fixed
- Ensure all simulcast stream resolution are 16-aligned to avoid pixel3(XL) encoder issue
- Fix race condition in Chromium browsers when consecutive audio bind operations take place
- Fix invalid constraints and disable Unified Plan in safari 12.0
- Fix isSupported API in DefaultBrowserBehavior return true for Firefox on Android

## [1.14.0] - 2020-07-28

### Added
- Add content share video test integration test
- Add function to query outbound WebRTC video stats in browser demo
- Add error message for TaskFailed errors

### Changed
- Return the screen capture media stream for startContentShareFromScreenCapture

### Removed

### Fixed
- Fix exception thrown in Safari when multiple startVideoPreviewForVideoInput() are made

## [1.13.0] - 2020-07-21

### Added

### Changed
- Use POST instead of GET for TURN control endpoint

### Removed

### Fixed
- Fix demo app responsiveness issue
- Fix content share test video in Firefox
- Marking `TURNMeetingEnded` error as terminal to prevent session from reconnecting

## [1.12.0] - 2020-07-17

### Added
- Add device name for mobile integration tests
- Added new FAQs and updated Readme to include new demos for PSTN calling and live events
- Add test report URL for mobile integration tests
- Add Firefox to Travis integration tests
- Add README for integration tests
- Add log to list the set of constraints supported by the browser
- Add device change observer events when the current audio/video input stream ended

### Changed
- Fix title for FAQ guide
- Change DefaultDeviceController video MediaTrackConstraint parameters to be "ideal" explicitly
- Use a single instance of AudioContext
- Use the SDK default sample rate 48,000 Hz for an AudioBuffer object if the AudioContext sample rate doesn't work

### Removed

### Fixed
- Fix typo in VideoStreamDescription when stream is disabled by WebRTC
- Fix issue where audio input is not able to switch in Firefox
- Fix handling WebRTC Track event with no associated streams
- Increase log interval to avoid multiple Cloudwatch requests at once
- Fix incorrect log level for terminal error code
- Catch exceptions taking place when putLogEvents fails
- Fix content share test video in Firefox

## [1.11.0] - 2020-06-30

### Added
- Add meeting demo parameter for broadcasting user
- Add simulcast guide link in README and Quality Bandwidth Connectivity doc
<<<<<<< HEAD
- Prevent DefaultBrowserBehavior error when accessing browser.name or browser.version with a custom user agent
=======
- Add a MediaDevices proxy to support the devicechange event in some Android Chrome browsers
>>>>>>> 73eeb175

### Changed

### Removed
- Remove browser demo optional feature HTMLSelectElement multiple attribute

### Fixed
- Fix CloudWatch metrics for Linux and Android integration tests
- Fix create meeting request for audio and video e2e integration tests
- Fix multiple issues with integration tests
- Fix uuidv4 import
- Fix missing uuidv4 import in integration test
- Disable w3c check for Chrome Android webdriver integration tests
- Fix setSinkId() from throwing DOMException in Chromium browsers
- Fixing the ability to choose default input in browsers when default changes

## [1.10.0] - 2020-06-23

### Added
- Add position in frame to attendee updates
- Add stale-issue bot configuration
- Add simulcast support and provides new uplink downlink policies
- Add MultiLogger to support logging to multiple Logger instances
- Add resize listener on HTMLVideoElement in demo
- Add simulcast integration tests
- Add unit tests for source files previously excluded in test coverage

### Changed
- Use GET instead of POST to obtain TURN credentials
- Move integration tests to use meeting V2 demo
- Update to add ability to run integration tests in mobile devices

### Removed

### Fixed
- Update cloudwatch log stream ID to have attendee_id
- Fix Firefox 68 codec preference issues
- Fix uplink max bitrate value calculation

## [1.9.0] - 2020-06-12

### Added

### Changed
- Bump websocket-extensions from 0.1.3 to 0.1.4
- Update SignalingProtocol.proto and use SDK version in JoinFrame

### Removed

### Fixed
- Fix duplicate tiles and error logs due to external id race condition
- Suppress presence leave when attendee has already joined from another device (#427)

## [1.8.0] - 2020-06-05

### Added
- Add an integration tests to check remote video when reconnecting
- Add device controller tests
- Add option to run integration tests in Sauce Labs headless

### Changed
- Switch demo DDB table to on demand
- Restart the session if an attendee is not present during initial connection

### Removed

### Fixed
- Handle user revoking video input permission
- Fix FinishGatheringICECandidatesTask when there are no turn credentials
- Fix log line to print device constraints
- Fix build line to take out duplicate npm install
- Fix video audio preview for mobile devices
- Fix black remote video tiles on reconnect
- Fix LED light issue
- Fix typo in MeetingNotificaionsEvent present in template.yaml

## [1.7.0] - 2020-05-23

### Added
- Add connectionDidBecomeGood callback in AudioVideoObserver
- Add an integration test for Data Message
- Add the device selection to the "Starting a session" example
- Added Bandwidth and connectivity guide
- Add 'dropped' boolean attribute to realtime interface to indicate attendee drop

### Changed
- Support styling and Markdown for meeting demo chat
- Update signaling protocol

### Removed

### Fixed
- Fix Firefox version 76 missing/grey tiles
- Fix data message integration tests
- Fix several integration test name
- Mark 403 (Forbidden) for fetching turn credentials as terminal error and avoid retrying.
- Fix Android Pixel3 Chrome Video artifacts on far sites
- Don't throw the "cannot replace" message if the device controller is not bound to any audio-video controller

## [1.6.2] - 2020-05-18

### Fixed
- Disable audio capture for Electron Screen Capture

## [1.6.0] - 2020-05-15

### Added
- Allow option to skip device selection page in demo app.
- Add demo hook for debugging media connections
- Add github link to getNearestMediaRegion method in README.md
- Add data message APIs

### Changed
- Allow audio for screen capture in Chrome and Edge browsers
- Decouple the get call request from the UI
- Use getSettings if possible on MediaStream and move some info logs to debug level
- Use innerText instead of innerHTML

### Removed

### Fixed
- Fix minor coding styles for data message APIs

## [1.5.0] - 2020-05-07

### Added
- Add bandwidth policy to meeting session configuration to allow overriding default policies
- Add more content sharing integration tests
- Add gifs to read me file to show latest npm version and downloads
- Add method to get the nearest media region
- Display meeting and attendee IDs in the demo

### Changed
- Simplify meeting demos to leverage externalUserId in roster
- Update PR template to add testing information
- Support a mobile-friendly demo
- Increase the size of content share video tile for the demo app in small screen
- Update reconnection parameters in ConnectionHealthPolicyConfiguration

### Removed
- Remove unused VideoAdaptiveSubscribePolicy

### Fixed
- Fix serverless deploy script to work on Windows
- Clean up and fix serverless package bundling
- Do not mirror local video for rear-facing camera
- Fix sip url for meeting demo
- Fix local video freeze in Safari after toggling off and on
- Fix meeting demo content share turning off on attendee join
- Disable audio sample constraints when not using WebAudio
- Reset Sauce Lab session to make sure clean state
- Fix integration test emit metrics
- Fix the CloudWatch log handler

### Security
- Bump package-lock.json jquery to 3.5.0 and yargs-parser to 18.1.3

## [1.4.0] - 2020-04-24

### Added
- Expose an API for GetStats from RTCPeerConnection
- Add BrowserBehavior test for supported video codecs
- Expose ExternalUserID on videoTileDidUpdate

### Changed
- Use getByteTimeDomainData to support iOS Safari in meeting demo
- Update README to incorporate documentation feedback

### Removed

### Fixed
- Fix broken link in GitHub main page README

## [1.3.0] - 2020-04-17

### Added
- Enable the use of send-side bandwidth estimation
- Add guide for content sharing
- Display meeting id in the demo app
- Add additional callback in AudioVideoObserver to indicate video downlink pressure
- Add meeting demo parameter for recording user
- Add a script demo to bundle Chime SDK into a single JS file
- Add device demo
- Add base infrastucture for demo app in react
- Add pricing link in README
- Add an overview of API methods
- Add IoT integration to device demo
- Add option to run integration tests locally
- Add the use case guide
- Upgrade dependency aws-iot-device-sdk version
- Add externalUserId to the tile properties
- Add post publish script
- Add feature flag to enable WebRTC Unified Plan for Chromium-based browsers
- Add link to Amazon Chime SDK Security in README

### Changed
- Prevent prebuild from increase patch number when publishing to NPM
- Change the cloudwatch log message format
- Only run integration tests if files on watchlist were modified
- Temporarily only run test in Chrome for Travis integration tests
- Allow content share frame rate to be configurable
- Move demo guides to demo folders
- Fix the default video resolution comment in DeviceController

### Removed
- Remove unimplemented callbacks remoteDidMuteAudio and remoteDidUnmuteAudio on AudioVideoObserver
- Remove the minimal demo app
- Remove incomplete demo and component directories

### Fixed
- Fix retry logic for integration test
- Update typedocs to 0.16 and re-generate doc files
- Fix issue in Travis script that prevents integration tests from running
- Fix markdown formatting with backticks in API overview
- Fix an issue that a dev dependnecy @types/dom-mediacapture-record is not getting installed
- Fix typo in README.md file
- Ensure that attendee presence leave and join are ordered correctly
- Fix video element issue in Iphone
- Fix post publish script to also include meeting v1
- Use build:publish for publish script
- Fix Travis deploy failure

## [1.2.1] - 2020-03-20

### Added
- Add BITRATES in SdkSignalFrame Type and regenerate corresponding JS and TS protocol files.
- Add new ContentShareController APIs
- Add Getting Started guide
- Add doc guide generator
- Add basic component library setup
- Add injectable session URL rewrite function to support proxies
- Add POSTLogger for meeting sessions
- Integrate POSTLogger into the demo app
- Add content share integration test
- Enable POSTLogger for the serverless demo app
- Add max-content-share query parameter to allow 2 content share at the same time
- Add an integration test that checks only 2 content share are allowed

### Changed
- Add observer event for content sharing
- Stop content share if the media stream end
- Trap video sending SSRC change in two consecutive negotiation
- Do not bypass ice gathering based on sdp connection attributes for Safari on iOS
- Show SDK version in the demo meeting app
- Automatically patch a version for each commit
- Allow to specify manual version in publish script
- Automatically deploy meetingV2 to serverless demo
- Expose external user ID in places where attendee ID is present in RealtimeController
- Improve error output in the deploy script
- Do not reconnect if the session has not received monitoring data for a while
- Skip tests when merging to master
- Bump acorn dependency in package-lock.json to 6.4.1 to address CVE-2020-7598
- Use max-bundle RTCRtpPolicy for Firefox
- Throw error in Travis if integration test failed

### Fixed
- Remove line endings in the keyword when searching for connection attributes in SDP
- Fix pause and resume video functionality
- Fix DefaultTransceiverController async function signature
- Make DefaultBrowserBehavior implement BrowserBehavior interface
- Fix publish script to use npm version
- Add stage to saucelabs session name for integration tests
- Fix audio-video session stop to return Left status code
- Fix crash in demo app when click on screen share view
- Fix integration test completion time writer
- Fix the ping pong reconnection issue
- Fix example code in the getting started guide
- Fix browser versions for integration tests
- Fix present npm audit issues and automatically fix during build when possible

## [1.1.0] - 2020-02-04

### Added
- Add browser support for Safari and Opera
- Add CHANGELOG.md
- Allow for pausing screen sharing
- Add GitHub page with API documentation
- Add an alternative to WebAudio device controller and add a flag to disable the use of WebAudio
- Add option to confirm meeting end
- Implement keyframe request handling
- Add deploy step to deploy latest sdk changes
- Add a ConnectionHealthPolicyConfiguration property in the meeting session configuration
- Add support additional media regions
- Add video help desk tutorial
- Enable integration tests for travis builds
- Add ping/pong to screen sharing start code path to ensure socket is viable
- Enable integration tests for safari 12
- Write timestamp for latest canary completion time

### Changed
- Enforce SDP to have candidates for FinishGatheringICECandidateTask to resolve
- Add event listeners on peer connection to log state change
- Add client metrics for Safari
- Add SIP integration test
- Block screensharing start if the browser is Safari
- Expose extra bitrate estimation metrics
- Improve reconnect callback fidelity
- Update copyright and fix copyright check
- Improve logging for screen sharing
- Add source node to audio graph for silent devices
- Move screen view data connection open and close
- Improve handling of closed signaling connections
- Update README.md to clarify when to use npm install
- Add app quit and meeting leave integration tests and retry for all other tests
- Limit WebSocket reconnect attempts
- Refactor default screen sharing session start to fix state corruption bug
- Update Travis script to separate unit and integration tests into different jobs.
- Validate session Id and disable extendedDebugging flag for SauceLabs
- Fix infinite loop when retrying in audio and video integ tests
- Make sure both participants in audio and video tests reach finish state before retrying
- Trigger videoSendBandwidthDidChange and videoReceiveBandwidthDidChange for Safari
- Do not disconnect video element with different srcObj when destroying video tile
- Make meeting V2 the default demo meeting app

### Removed
- Remove SDP class withPlanBSimulcast method
- Remove noSignalStatusReceived from ReconnectionHealthPolicy and remove SignalStrengthBarsConnectionHealthPolicy.

### Fixed
- Add cleanup code for failed open screen sharing
- Handle error in screen viewing send echo response
- Fix several error handling issues
- Fix ReconnectingPromisedWebSocket timeout
- Ensure to null webSocket reference on abnormal close
- Use async scheduler for video tile disconnect
- Set device to null when active device unplugged
- Fix mobile safari detection
- Fix chooseVideoInputDevice with null
- Release chosen video stream on stopVideoPreview
- Fix Safari ICE failure issue by set bundle policy to max-bundle
- Fix to ignore error on screen viewing courtesy stop
- Fix meeting leave integration tests
- Reject an unresolved promise when canceling CreateSDPTask
- Fix Firefox keyframing
- Fix screen share integration test
- Fix null or empty device handling
- Fix demo screen share button states
- Fix bug that caused screenview to stay off when screenshare was toggled
- Only set attendee active only if still in roster
- Fix preview not switching issue and stop track during disconnect
- Reset connectionHealthData before (re)connection
- Fix a bug that prevented device change from triggering observers
- Fix serverless demo deployment scripts
- Fix integration test timeout and test sync between runs browsers
- Fix Safari crashes when remote video tiles are added or toggled
- Fix unhandled Promise rejection in DefaultScreenSharingSession#start
- Fix canary deployment script
- Fix SIP call integration test
- Fix Travis deployment script

## [1.0.0] - 2019-11-20

### Added

- Release first version of library<|MERGE_RESOLUTION|>--- conflicted
+++ resolved
@@ -9,6 +9,7 @@
 
 ### Added
 - Added auth-token based npm login and logout scripts for npm package publishing
+- Prevent DefaultBrowserBehavior error when accessing browser.name or browser.version with a custom user agent
 
 ### Changed
 - Update the dependency version for the singlejs demo
@@ -102,11 +103,7 @@
 ### Added
 - Add meeting demo parameter for broadcasting user
 - Add simulcast guide link in README and Quality Bandwidth Connectivity doc
-<<<<<<< HEAD
-- Prevent DefaultBrowserBehavior error when accessing browser.name or browser.version with a custom user agent
-=======
 - Add a MediaDevices proxy to support the devicechange event in some Android Chrome browsers
->>>>>>> 73eeb175
 
 ### Changed
 
