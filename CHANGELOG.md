# Changelog

All notable changes to this project will be documented in this file.

The format is based on [Keep a Changelog](https://keepachangelog.com/en/1.0.0/),
and this project adheres to [Semantic Versioning](https://semver.org/spec/v2.0.0.html).

## [3.19.0] - 2023-09-20

### Added

### Removed

### Changed

### Fixed
- Do not allow redundant audio worker to enqueue any audio payloads larger than 1000 bytes to avoid permanently stopping the audio flow
<<<<<<< HEAD
- Prevent video processing with filters from being throttled when an attendees meeting tab moves into the background.
=======
- Make uplink loss estimation more accurate so that redundant audio does not turn off prematurely
>>>>>>> af6936bb

## [3.18.2] - 2023-10-09

### Added

### Removed

### Changed

### Fixed
- Save the redundant audio worker code during build time so that the worker code stays intact and is able to be loaded

## [3.18.1] - 2023-09-29

### Added

### Removed

### Changed

### Fixed
- Fixed bug that prevented sending and receiving audio, video, and content share when using Simulcast and Redundant Audio at the same time

## [3.18.0] - 2023-09-11

### Added
- Support sending and receiving redundant audio data to help reduce the effects of packet loss on audio quality. See README for more details.
- Send a few additional metrics to backend

### Removed

### Changed

### Fixed
- Fixed audio send failing for the rest of the meeting when writing frames larger than 1000 bytes in Chrome, which could be caused by sending redundant audio

## [3.17.0] - 2023-08-15

### Added

- Allow receiving notification messages from server and print messages received to console
- Add a new meeting event, `deviceLabelTriggerFailed`, for device label trigger failures. By default, the Chime SDK for JavaScript requests access to the microphone and camera in order to retrieve device labels. The SDK will send the `deviceLabelTriggerFailed` event when either the microphone, camera or both requests fail. (Before this PR, the SDK would emit `audioInputFailed` and `videoInputFailed` events simultaneously, which could lead to confusion.) If a custom function is supplied with `meetingSession.audioVideo.setDeviceLabelTrigger`, the SDK will send this event when the custom function is not successful.

### Removed
- Resolution constraint for content share

### Changed

- Improve reconnection behavior on signaling disconnection mid call or during join/subscribe

### Fixed

- Do not display a warning message when invoking `meetingSession.audioVideo.setVideoCodecSendPreferences` prior to the start of the session.

## [3.16.0] - 2023-06-26

### Added

### Removed

- Remove max video bandwidth in guide.

### Changed

- Added recommendations to use server side network adaptation, and clarified support on all browsers. Removed demo features and information on network adaptation configuration that is not used when server side network adaptation is used.
- Set `esModuleInterop` to `true` in tsconfig.json, and update several import statements.
- Update documentation reference to chime-sdk.
- Add RTC Speak/Mic Audio Level in proto file
- Add `audioUpstreamLevel`, `audioDownstreamLevel` to the `ClientMetricReport`

### Fixed

- Bump protobufjs from 6.11.3 to 7.2.4.
- Fixed usage of `this` in `VideoCodecCapability` constructors.
- Fixed a race condition error if calling `startContentShare` then `stopContentShare` right after.
- Invoke MediaStreamBrokerObservers in the next event loop tick to prevent race conditions with the browser's `RTCRtpSender.replaceTrack` API call.

## [3.15.0] - 2023-05-01

### Added

- Set max bitrate to 1500kbps.
- Add resolution constraint to content share (1080p@30fps).
- Added opt-in server side network adaption enablement flag `ServerSideNetworkAdaption.BandwidthProbingAndRemoteVideoQualityAdaption`. See [this section in the guide](https://aws.github.io/amazon-chime-sdk-js/modules/prioritybased_downlink_policy.html#server-side-network-adaption) for more details.
- Content share issue with above change

### Removed

### Changed

- Clarify quotas for content-sharing publishing and subscriptions in API Overview.
- Fallback `majorVersion()` to `-1` if `version` is `null` in `DefaultBrowserBehavior`.

### Fixed

## [3.14.1] - 2023-05-26

### Added

### Removed

### Changed

- Update chime sdk messaging client version.

### Fixed

## [3.14.0] - 2023-04-11

### Added

- Add new guide for `VideoFXProcessor`.
- Add Android Chrome support for `VideoFXProcessor`.

### Removed

### Changed

- Add fallback value for `DefaultBrowserBehavior.browser` when `detect()` can not parse browser UserAgent.

### Fixed

## [3.13.0] - 2023-03-28

### Added

- Send client utc offset with attendee JOIN frame over signalling channel.
- Add an unified interface (videofx processor) with new implementation for ML features, namely background blur 2.0 and background replacement 2.0. This includes improvement to the underlying model for better segmentation, better image processing algorithms to blur the background, and other miscellanies bug-fixes/features.

### Removed

### Changed

- Evaluate `SendingAudioFailureConnectionHealthPolicy` only after getting connected i.e. after `audioVideoDidStart()` is called. This avoids false positive triggers of `sendingAudioFailed` at the start of a meeting session.

### Fixed

## [3.12.0] - 2023-02-14

### Added

### Removed

### Changed

### Fixed

- Refactored various state cleanup to `AudioVideoControllerState.resetConnectionSpecificState`.
- Update `supportsCanvasCapturedStreamPlayback` in `DefaultBrowserBehavior` to fix background blur and replacement
  support check failures in iPad.

## [3.11.0] - 2023-01-03

### Added

- Added flag `disablePeriodicKeyframeRequestOnContentSender` to `MeetingSessionConfiguration` for applications that would like to experiment with disabling the 10 second keyframe request interval which is default on the backend.

### Removed

### Changed

- To support future use case of allowing users to join a meeting without the need for a microphone or empty audio stream, update `checkAudioConnectivity` logic inside `DefaultMeetingReadinessChecker` accordingly, to check for audio packets received metrics using `metricsDidReceive` observer in addition to attendee presence condition. Previously, the audio connectivity check used to implicitly test that audio was being sent out from the client and being received by the server. Now this check will include a test for attendee presence, showing that the signal connection has been established, and audio packets being received, showing that the data connection has been established.

### Fixed

- Fix ES2015 target builds by fixing voicefocus js file.
- Added missing state cleanup for various video components on reconnect to mitigate missing remote or local video.

## [3.10.0] - 2022-11-02

### Added

- Add `destroy()` method to `VoiceFocus` class.
- Add `destroyVoiceFocus` method to `VoiceFocusDeviceTransformer` class.
- Add guide to show how to use the `destroyVoiceFocus` method in the `VoiceFocusDeviceTransformer` class.

### Removed

### Changed

- Update documentation for `MeetingSessionStatusCode` to clarify the origin and meaning of each. Included information on use of `isTerminal` flag to determine if retry will be automatically attempted.

### Fixed

- Fix codec intersection logic to avoid unnecessary renegotiations.

## [3.9.0] - 2022-09-21

### Added

- Add the audio output gain and frequency to the meeting readiness checker's configuration. The readiness checker uses this value to set the "Play Tone" gain and frequency.
- Add support for background filter starting from iOS 16 for major browsers Safari, Chrome, and Firefox (except on iPad).

### Removed

### Changed

- Add metric derived from string metric in metric report.
- Send `audioInputFailed` and `videoInputFailed` if there is error getting device labels.
- Updated `DefaultVideoFrameProcessorPipeline` to clone audio tracks to the output `MediaStream` instead of dropping them. This allows more straightforward usage of the pipeline on content sharing like file playback.

### Fixed

- Fixed missing videos, or unnecessarily long freezes when switching simulcast streams.

## [3.8.0] - 2022-08-18

### Added

- Add encoder/decoder is in hardware metric and stream dimension to signaling protocol
- Report encode/decode time and if encoder/decoder is in hardware, and add encoder/decoder name as a metric dimension

### Removed

### Changed

- Fix a confusing function name from `millisecondsPerSecond` to `averageTimeSpentPerSecondInMilliseconds`.
- Move `requiresPlaybackLatencyHintForAudioContext` to `ExtendedBrowserBehavior`.

### Fixed

- `MessagingSession` reconnect loop did not break on error past reconnect deadline. Infinite reconnect loop was caused due to `firstConnectionAttemptTimestamp` not being set as `startedConnectionAttempt` was not invoked. Check <https://github.com/aws/amazon-chime-sdk-js/issues/2372> for details.
- `MessagingSession` `getMessagingSessionEndpoint` call is now backwards compatible with AWS JS SDK v2.
- Use a default "playback" `latencyHint` when creating the `AudioContext` on Windows. Also adds a `setDefaultLatencyHint` API to `DefaultDeviceController` to allow for overriding.
- Fix behavior of websocket disconnects before a session is connected. Session.start() promise shall fail in the scenario.
- Queue messages before a messaging session is established to avoid dropping them.

## [3.7.0] - 2022-07-05

### Added

- Add support in `MessagingSession` to allow websocket connection for messaging service to select sort by for Prefetch.
- Added two new meeting events: `sendingAudioFailed` to indicate a failure in sending audio packets out and `sendingAudioRecovered` to indicate recovery after a `sendingAudioFailed` event.
- Added a new `ConnectionHealthPolicy` named `SendingAudioFailureConnectionHealthPolicy` to evaluate and trigger the above events. Also, added `sendingAudioFailureSamplesToConsider` and `sendingAudioFailureInitialWaitTimeMs` to `ConnectionHealthPolicyConfiguration` fields for configuring the new health policy.
- Added a new field `consecutiveStatsWithNoAudioPacketsSent` in `ConnectionHealthData` for evaluating the `SendingAudioFailureConnectionHealthPolicy`.

### Removed

### Changed

- Update package.json to include Node 18.
- Refactored `connectionHealthDidChange()` in `MonitorTask` by creating a new `applyHealthPolicy()` method to reduce redundancy in the health policy evaluation.
- Modified `SignalingAndMetricsConnectionMonitor` to update `consecutiveStatsWithNoAudioPacketsSent`.
- Reset `connectionHealthData` on every connect (as opposed to doing it only when `signalingClient` is not initialized). This allows us to honor the cool-down time in both `SendingAudioFailureConnectionHealthPolicy` and `UnusableAudioWarningConnectionHealthPolicy` in case when the connection is failing due to an error like "no ice candidates were gathered".

### Fixed

- Fix `AbortError` when turning video ON in Safari.
- `MessagingSession` reconnects with refreshed endpoint and credentials if needed.  `EndpointUrl` on `MessagingSessionConfiguration` is deprecated as it is resolved by calling `getMessagingSessionEndpoint` internally.

## [3.6.0] - 2022-06-23

### Added

- Add a new API `enableSimulcastForContentShare` to enable simulcast for content share so that content share could be shown in network constrained clients. The lower quality layer has 300 kbps max bitrate, resolution scale factor of 2, and 5 max framerate.
- Add APIs `setVideoCodecSendPreferences` and `setContentShareVideoCodecPreferences` to allow configuration of codec being used to send. See the [JS SDK guide](https://aws.github.io/amazon-chime-sdk-js/modules/videocodecs.html) for more details.
- Added tracer logs to missing subscribe and unsubscribe methods.
- Added opt-in server side network adaption enablement flag `ServerSideNetworkAdaption.EnableBandwidthProbing`. See [this section in the guide](https://aws.github.io/amazon-chime-sdk-js/modules/prioritybased_downlink_policy.html#server-side-network-adaption) for more details.

### Removed

### Changed

### Fixed

- Fix issue closing a web worker in Amazon Voice Focus's inline worklet.

## [3.5.0] - 2022-06-02

### Added

- Add a workaround for <https://bugs.webkit.org/show_bug.cgi?id=241152> to play a paused video element in Safari.

### Removed

- Removed deprecated WebRTC constraints `googCpuOveruseDetection` and `googCombinedAudioVideoBwe` which were [being removed or were already no-ops](https://groups.google.com/g/discuss-webrtc/c/85e-f_siCws)

### Changed

- Bump `protobufjs` from 6.8.8 to 6.11.3.
- Update `DOMBlobMock` to accommodate `@types/node` changes.

### Fixed

- Fix issue where Amazon Voice Focus stops working after changing device while muted.
- Remove the `isChanged` flag as it breaks some old muting funtionality causing Amazon Voice Focus to stop working.
- Fix issue where Amazon Voice Focus could stop working after changing the mute state of a null device or changing the device shortly after.
- Fix an issue for mute local when there is no audio input.
- Fix trucation of video subscriptions not occuring if the resubscribe was driven by `MonitorTask`.
- Fix protobuf generation script for upgrade.
- Optional chain signaling client observer removal to fix [issue](https://github.com/aws/amazon-chime-sdk-js/issues/2265) if  `audioVideo.stop()` is called before `audioVideo.start()`.

## [3.4.0] - 2022-05-24

### Added

- Add the reserved status code AudioDisconnectAudio.
- Add support in `MessagingSession` to allow websocket connection for messaging service to enable Prefetch feature.

### Removed

### Changed

- Add reset function to uplink policy interface, and ignore indexes in nscale policy if the number of published videos did not change.

### Fixed

- Rate limited CPU warnings to at most once a minute in Voice Focus library, so that builder logs are not flooded.

## [3.3.0] - 2022-05-12

### Added

- Add support for hosting meetings in US GovCloud regions.
- Add support for starting live transcription in US GovCloud regions.

### Removed

### Changed

- Assume SDP section is sendrecv if no direction is present. This should have no impact on media negotiation.

### Fixed

- Replace `startVideoInput(null)` and `startAudioInput(null)` with`stopVideoInput` and `stopAudioInput` for video, audio test in meeting readiness checker to stop video, audio input.
- Replace the deprecated API `getRTCPeerConnectionStats` with `metricsDidReceive` in meeting readiness checker.
- Prevent `realtimeUnsubscribeFromVolumeIndicator` from causing a fatal error when there are no subscriptions for the `attendeeId`.
- Subscribe to `audioOutputDidChange` in audio mix controller to fix the issue where the audio output is not updated before meeting start.

## [3.2.0] - 2022-04-27

### Added

- Add browser support information to content share guide.
- Readd layers allocation negotiation in Chromium based browsers to avoid resubscribing to preemptively turn off simulcast streams or to switch layers. Avoid duplicate RTP header extension and changing extension id.

### Removed

### Changed

- Clean up the HTML video element bounded to `VideoTileState` using `unbindVideoElement` API to fix Safari memory leak. If you do not intend to clean the video element, call `unbindVideoElement` API with `cleanUpVideoElement` set to `false`. Check [PR#2217](https://github.com/aws/amazon-chime-sdk-js/pull/2217) for detailed information.

### Fixed

- Fix issue where video resolution and framerate changes when toggle video transform.

## [3.1.0] - 2022-04-07

### Added

- Add `audioUpstreamRoundTripTimeMs`, `audioUpstreamJitterMs`, and `audioDownstreamJitterMs` to `observableMetricSpec`.
- Add `videoUpstreamRoundTripTimeMs`, `videoUpstreamJitterMs`, and `videoDownstreamJitterMs`, and `videoDownstreamDelayMs` to `observableVideoMetricSpec`.

### Removed

- No longer stop video stream when calling `stopLocalVideoTile`. This was added as a workaround to prevent crash in old Safari versions but no longer needed.

### Changed

- Subscribe and unsubscribe to `MediaStreamBrokerObserver` in `AudioVideoController` at the end of every connection and disconnection to avoid trying to replace local audio and video during connection.
- Update `getMediaType` method to check the property `kind` instead of `mediaType` of a `RawMetricReport`.

### Fixed

- Fixed state not being reset if an `AudioVideoController` is reused after `stop`.

- Fix a bug that `remote-inbound-rtp` `RTCStatsReport` and `remote-outbound-rtp` `RTCStatsReport` of "video" `kind` are accidentally filtered.
- Fix the incorrect calculation of aggregation WebRTC metric spec (`audioSpeakerDelayMs`, `decoderLoss`).

## [3.0.0] - 2022-03-30

Amazon Chime SDK for JavaScript v3 is here !! 🎉🎉🎉

Amazon Chime SDK for JavaScript v3 includes major improvements for device management, WebRTC metrics, and the
messaging session.

- **Device management:** Decouple audio and video device management from the meeting sessions. For example, a user can select their preferred devices on a video preview page and continue using the same devices to join the session. After joining the session, a user can instantly switch devices without interrupting the ongoing meeting session.
- **WebRTC metrics:** Publish the standardized WebRTC metrics for all supported browsers.
- **Messaging session:** Add support for AWS SDK for JavaScript v3 for messaging session.
- **Dropping support:** Deprecate Safari 12 support and Plan B in Session Description Protocol (SDP) negotiations.

Below is a list of all changes in the Chime SDK for JavaScript v3. Please refer to the [Migraton guide from v2 to v3](https://aws.github.io/amazon-chime-sdk-js/modules/migrationto_3_0.html) for
more information.

### Added

- Add `rtcStatsReport` property to `ClientMetricReport` to store raw [`RTCStatsReport`](https://developer.mozilla.org/en-US/docs/Web/API/RTCStatsReport) and expose it via `metricsDidReceive` event.

### Removed

- Remove support for Plan B as well as Safari (and iOS) 12+. The minimum Safari and iOS supported version is now 13.
- Remove [legacy (non-promise-based) `getStats` API](https://developer.mozilla.org/en-US/docs/Web/API/RTCPeerConnection/getStats#obsolete_syntax) call in `DefaultStatsCollector`. This API was previously used to obtain WebRTC metrics only for Chromium-based browsers. Now SDK obtains WebRTC metrics for all browsers via [standardized (promise-based) `getStats` API](https://developer.mozilla.org/en-US/docs/Web/API/RTCPeerConnection/getStats#syntax).
- Remove all deprecated meeting status code.
- Remove `videoSendHealthDidChange`, `videoSendBandwidthDidChange`, `videoNotReceivingEnoughData`, and `videoReceiveBandwidthDidChange`. Use `metricsDidReceive` to obtain metrics instead.
- Remove `estimatedDownlinkBandwidthLessThanRequired`.
- Remove synthesize video APIs such as SMTP.
- Removed SDP interface.
- Remove `StatsCollector` interface.
- Remove `ClientMetricReport` interface.

### Changed

- Rename `DefaultStatsCollector` to `StatsCollector`.
- Rename `DefaultClientMetricReport` to `ClientMetricReport`.
- Change `chooseAudioInputDevice` to explicit APIs `startAudioInput` and `stopAudioInput`. Application will need to
  call `stopVideoInput` at the end of the call to explicitly stop active audio stream.
- Change `chooseVideoInputDevice` to explicit APIs `startVideoInput` and `stopVideoInput`. Application will need to
  call `stopVideoInput` now to explicitly stop active video stream.
- Minor name change to `chooseAudioOutputDevice` to `chooseAudioOutput`.
- `startVideoPreviewForVideoInput` and `stopVideoPreviewForVideoInput` will no longer turn on and off video stream.
  This allows applications to join meeting without reselecting video again.
- Remove max bandwidth kbps parameter in `chooseVideoInputQuality` as it is not related to device. Applications can
  set video max bandwidth kbps from `audioVideo.setVideoMaxBandwidthKbps`.
- Extend the `DeviceController` interface to include `Destroyable`
- Rename `MeetingSessionPOSTLogger` to `POSTLogger`.
- Update `POSTLogger` to implement the `Logger` interface.
- Remove `MeetingSessionConfiguration` dependency from `MeetingSessionPOSTLogger`.
  Builders need to add `metadata` to `POSTLogger` if they want to include information such as `appName`, `meetingId` and so on with the HTTP POST request made by `POSTLogger` when sending logs to builder provided URL.
  Please check 3.0 migration guide for more information.
- Decoupled `EventController` from `AudioVideo` and `MeetingSession`.

### Fixed

- Fix a bug where joining without selecting any audio device failed when Web Audio is enabled.
- Fix a minor log info for video input ended event where we say resetting to null device when we just stop the video
  input.

## [3.0.0-beta.2] - 2022-03-09

### Added

- Added support for use of replicated meetings to extend meeting sizes to up to 10k view only participants with glareless promotion ability. See the Chime Developer Guide and the [JS SDK guide](https://aws.github.io/amazon-chime-sdk-js/modules/replicatedmeetings.html) for more details.

### Removed

- Remove `StatsCollector` interface.
- Remove `ClientMetricReport` interface.
- Remove `clientMetricReport` parameter from `StatsCollector.start()` API.
- Remove synthesize video APIs such as SMTP.

### Changed

- Rename `DefaultStatsCollector` to `StatsCollector`.
- Rename `DefaultClientMetricReport` to `ClientMetricReport`.
- Change `chooseAudioInputDevice` to explicit APIs `startAudioInput` and `stopAudioInput`. Application will need to
  call `stopVideoInput` at the end of the call to explicitly stop active audio stream.
- Change `chooseVideoInputDevice` to explicit APIs `startVideoInput` and `stopVideoInput`. Application will need to
  call `stopVideoInput` now to explicitly stop active video stream.
- Minor name change to `chooseAudioOutputDevice` to `chooseAudioOutput`.
- `startVideoPreviewForVideoInput` and `stopVideoPreviewForVideoInput` will no longer turn on and off video stream.
  This allows applications to join meeting without reselecting video again.
- Remove max bandwidth kbps parameter in `chooseVideoInputQuality` as it is not related to device. Applications can
  set video max bandwidth kbps from `audioVideo.setVideoMaxBandwidthKbps`.
- Rename `MeetingSessionPOSTLogger` to `POSTLogger`.
- Update `POSTLogger` to implement the `Logger` interface.
- Remove `MeetingSessionConfiguration` dependency from `MeetingSessionPOSTLogger`.
  Builders need to add `metadata` to `POSTLogger` if they want to include information such as `appName`, `meetingId` and so on with the HTTP POST request made by `POSTLogger` when sending logs to builder provided URL.
  Please check 3.0 migration guide for more information.

### Fixed

## [3.0.0-beta.1] - 2022-02-23

### Added

- Add compression support when sending and receiving sdp messages.
- Add automatic language identification support from Amazon Transcribe for live transcription APIs.
- Add `rtcStatsReport` property to `DefaultClientMetricReport` to store raw [`RTCStatsReport`](https://developer.mozilla.org/en-US/docs/Web/API/RTCStatsReport) and expose it via `metricsDidReceive` event.

### Removed

- Removed SDP interface.
- Remove [legacy (non-promise-based) `getStats` API](https://developer.mozilla.org/en-US/docs/Web/API/RTCPeerConnection/getStats#obsolete_syntax) call in `DefaultStatsCollector`. This API was previously used to obtain WebRTC metrics only for Chromium-based browsers. Now SDK obtains WebRTC metrics for all browsers via [standardized (promise-based) `getStats` API](https://developer.mozilla.org/en-US/docs/Web/API/RTCPeerConnection/getStats#syntax).
- Remove `browserBehavior` from the constructor of `DefaultStatsCollector`.

### Changed

- Change `resolveSpec` and `resolveOptions` in BackgroundBlurVideoFrameProcessor and BackgroundReplacementVideoFrameProcessor to clone parameter objects.

### Fixed

- Clone the video preference input in `chooseRemoteVideoSources` API in `VideoPriorityBasedPolicy` to avoid mutation that can cause video preferences to not be sorted and lead to wrong video subscription determination by the policy.
- Fix a screen share issue by resetting the sdp compression state during join requests.
- Fix a video orientation issue when Background Blur/Background Replacement is enabled.

## [3.0.0-beta.0] - 2022-02-08

### Added

### Removed

- Remove support for Plan B as well as Safari (and iOS) 12+. The minimum Safari and iOS supported version is now 13. Also clean up all plan-B code path.
- Remove all deprecated meeting status code.

### Changed

- Decoupled `EventController` from `AudioVideo` and `MeetingSession`.
- Add support for pre-release in Versioning.
- Removed upward BWE throttling logic in VideoPriorityBasedPolicyConfig, which was increasing recovery time more then intended, whereas its main focus was towards slowing downturns in BWE when the network is actually stable. We may come back to configuring the recovery delay another time.
- Add support for aws-sdk js v3 for messaging session.

### Fixed

- Fix a worker resource leak with `BackgroundBlurProcessor` and `BackgroundReplacementProcessor`.

## [2.27.0] - 2022-01-27

### Added

### Removed

### Changed

- Changed `VideoPriorityBasedPolicyConfig` to be dependent on bandwidth fluctuation so that `VideoPriorityBasedPolicy` will not drop/resume video instantly when network bandwidth changes. (#1921).
- Adjust the recovery behavior of `VideoPriorityBasedPolicy` to not get stuck at low estimates, not overeact to spurious packet loss when probing, and not let the time between probes raise to 60 seconds (reduced to maximum of 30 seconds).

### Fixed

- Fix the reconnecting issue (#1985) by skipping the "close" event if it does not arrive in two seconds.
- Add a workaround to avoid 480p resolution scale down when there are 5-8 videos for the default video uplink policy for Chromium browsers version 98 on Windows and use 360p instead.

## [2.26.0] - 2022-01-14

### Added

### Removed

### Changed

- Made `SimulcastUplinkObserver.encodingSimulcastLayersDidChange` (_not_ `AudioVideoObserver.encodingSimulcastLayersDidChange`) synchronous.

### Fixed

- Fixed delays in advertising simulcast stream switches due to asynchronous and out of order checks.
- Fixed Firefox video tiles containing stale frames from previous transceivers by not attempting to reuse inactive transceivers. This switches to using `RTCRtpTransceiver.stop` when possible and may fix other incorrect tile bugs.
- Fix the bug that the max bandwidth set by the chooseVideoInputQuality API is ignored when the Chime SDK retries the connection.
- Added additional pausing of `MonitorTask` and `ReceiveVideoStreamIndexTask` to avoid modifying mutable state mid-subscribe.
- Fix the bug that the max bandwidth is ignored if the chooseVideoInputQuality API is called before starting a meeting.
- Use optional chaining to prevent an error from undefined transceiverEncoding in FF.

## [2.25.0] - 2022-01-11

### Added

- Ability to choose remote video sources in `AllHighestVideoBandwidthPolicy`. see [guide](https://aws.github.io/amazon-chime-sdk-js/modules/videolayout.html#downlink-policy).
- Add `BackgroundReplacementVideoFrameProcessor` that will create a `VideoFrameProcessor` to apply a background image to an outgoing video stream.

### Removed

### Fixed

- Correct the minimum supported Firefox version to `75` to match the official [documentation](https://docs.aws.amazon.com/chime/latest/dg/meetings-sdk.html#mtg-browsers).

### Changed

- Enforced a video receive limit incase the number of videos shared in the meeting are greater than the limit. The current limit is 25, which can change in future.
- Clarified a comment in `DefaultSimulcastUplinkPolicy`.

## [2.24.0] - 2021-12-17

### Added

- Add `supportDownlinkBandwidthEstimation` API to check whether browsers support downlink bandwidth estimation which requires for priority based downlink policy to work.
- Add `keepLastFrameWhenPaused` in `DefaultVideoTile` as an option to keep last frame when pausing a video tile.
- Add error name for custom device controller error.
- Added pagination option to meeting demo when priority downlink policy is used.
- Add `ApplicationMetadata` to enable builders to send their application name or version to the Amazon Chime backend. This is an opt-in addition.
- Add a new `AudioProfile` called `fullbandMusicStereo` which can be passed into `setAudioProfile` to support sending and receiving stereo audio through main audio input and output. This can also be passed into `setContentAudioProfile` to support sending stereo audio as content.
- [Demo] Add new checkbox on join screen to select new `fullbandMusicStereo` audio profile.
- [Demo] Add new dropdown items in microphone dropdown menu to test sending stereo audio as main audio input.
- [Demo] Add new dropdown items in content share dropdown menu to test sending stereo audio as content.

### Removed

### Fixed

- Fixed updates to mutable state during subscribe leading to non-existant/frozen video streams.
- Fixed inconsistent default maxBitrate values in the NScaleVideoUplinkBandwithPolicy constructor leading to the default ideal max bitrate not being honored.

### Changed

- Clarified comment in `DefaultSimulcastUplinkPolicy`.

## [2.23.1] - 2021-12-17

### Fixed

- Temporararily removed munging of layers allocation extension to mitigate Chrome M97 change which led to `setLocalDescription` failures. This was not yet being negotiated by the remote end, so this will not have any impact on media quality.

## [2.23.0] - 2021-11-22

### Added

- Add support for Echo Reduction when using Voice Focus.

### Removed

### Fixed

- Switched `DefaultSimulcastUplinkPolicy` non-simulcast mode's enabled stream to mitigate Chromium not reconfiguring encoder on reconnect when using the top stream. This impacts only the non-simulcast mode of the simulcast policy when is when there are 2 or less participants (not 2 or less senders).

### Changed

## [2.22.0] - 2021-11-18

### Added

- Add documentation in video processor on how to add a customized professor with new image loading.
- Adds support to live transcription for new features including PII content identification and redaction, partial results stabilization, and custom language models for Amazon Transcribe and PHI content identification for Amazon Transcribe Medical.

### Removed

### Fixed

- Fix priority downlink policy bandwidth estimation metrics to work with Safari.
- Add a workaround to switch to VP8 for iOS 15.1 due to [Safari bug](https://bugs.webkit.org/show_bug.cgi?id=232416) that causes crash with H.264 encoding.
- Add a workaround to switch to VP8 for iOS 15.1 due to [Safari bug](https://bugs.webkit.org/show_bug.cgi?id=232416) for iOS WebView that causes crash with H.264 encoding.
- Make `tileWillBePausedByDownlinkPolicy` observer update synchronous without `setTimeout`.

### Changed

## [2.21.1] - 2021-11-09

### Added

- Add documentation on how to update a deployment of the serverless demo.
- Update background blur options to allow for skipping frames to improve CPU utilization.

### Removed

### Fixed

- Take into account portrait video dimension when calculating resolution scaling for NScale video bandwidth uplink policy.

### Changed

- Change the serverless demo's `deploy.js` script to rebuild the demo on each run. This should remove a manual step of rebuilding the demo.
- Disable NScale resolution scaling for Android device due to Android H.264 encoding.
- Minor clean up of code in `BackgroundBlurProcessorProvided` class.
- Refactored some video demo components into classes and seperate files.

## [2.21.0] - 2021-11-01

### Added

- Add support for layers allocation negotiation in Chromium based browsers to avoid resubscribing to preemptively turn off simulcast streams or to switch layers.
- Update browser compatibility doc for background blur
- Add a doc to guide builders on managing video quality for different video layouts. See [guide](https://aws.github.io/amazon-chime-sdk-js/modules/videolayout.html).

### Removed

### Fixed

- Fix disabling of send streams when local video was not enabled by integrating empty encoder params into `VideoStreamIndex` when sending is disabled.
- Fix `visibilitychange` typo in `InMemoryJSONEventBuffer`.

### Changed

- Ignore `enableUnifiedPlanForChromiumBasedBrowsers` value (i.e. treat as always equaling the current default value of `true`) in `MeetingSesstionConfiguration`. Chrome is [in the processing](https://groups.google.com/g/discuss-webrtc/c/UBtZfawdIAA/m/m-4wnVHXBgAJ) of deprecating and removing Plan-B which would cause breakage in applications still trying to use it. This will have no effect on SDK behavior` and has been the default since 1.17.0.
- Change `appVersionName` and `appVersionCode` fields to `appName` and `appVersion` respectively.
- Update similar log messages in `DefaultMessagingSession` and `DefaultSignalingClient`.

## [2.20.1] - 2021-10-27

### Fixed

- Prevent error `'scaleResolutionDownBy' member of RTCRtpEncodingParameters is not a finite floating-point value` thrown by NScale video uplink bandwidth policy when there is no height information from the sending video stream.

## [2.20.0] - 2021-10-18

### Added

- Add background blur video frame processor to enable background blur on streaming video. See [guide](https://aws.github.io/amazon-chime-sdk-js/modules/backgroundfilter_video_processor.html).

### Removed

### Fixed

### Changed

## [2.19.0] - 2021-10-14

### Added

- Add API `isSimulcastSupported` so applications can check whether simulcast can be enabled and pass corresponding policy.
- Add `bindToTileController` optional method to `VideoDownlinkBandwidthPolicy`.
- Add [Content Security Policy](https://aws.github.io/amazon-chime-sdk-js/modules/contentsecurity_policy.html) setup guide for customers who want to secure their application and add CSP headers.
- Add `securitypolicyviolation` event listener to listen for CSP violations. If customers have set up CSP for their app, the event listener will detect violations and print warnings.

### Removed

- Remove Getting Started documentation guide and use [API overview](https://aws.github.io/amazon-chime-sdk-js/modules/apioverview.html) to cover the development in more details.
- Remove interface matching rule for all the components so that it is not required to have an interface of the same name for each component directory.

### Fixed

- Amazon Voice Focus now works in Chrome 95 or later: WebAssembly policy changes required a change in how modules were loaded. This requires additional Content Security Policy changes, which are documented in the [CSP guide](https://aws.github.io/amazon-chime-sdk-js/modules/contentsecurity_policy.html) and the [Amazon Voice Focus guide](https://aws.github.io/amazon-chime-sdk-js/modules/amazonvoice_focus.html).
- Add safeguard in `ReceivedVideoInputTask` to prevent crashing when video input stream does not contain any video track.
- Add missing `captureOutputPrefix` param for SDK demo app in release script.
- Add opt-in region `eu-south-1` to meetings demo in deploy-canary-demo script to support media capture canary.
- Fix bug: DOMException: The play() request was interrupted by a new load request. <https://goo.gl/LdLk22>.
- Fix `removeObserver` function in `DefaultVideoTransformDevice`.
- Fix handling pausing when using default preference for priority-based video bandwidth policy.
- Bind tile controller for any downlink policy that implements `bindToTileController` such as
  `VideoAdaptiveProbePolicy`.
- Do not pause streams that do not exist in conference in `VideoPriorityBasedPolicy`.

### Changed

- Allow passing in custom video simulcast uplink policy that implements the `SimulcastUplinkPolicy` interface.
- Change the default video downlink policy to `VideoAdaptiveProbePolicy` to match with documentation.
- Move configuration default from meeting session configuration to audio video controller.
- Update the default priority-based video downlink policy to adjust target size based on number of videos in the meeting.
- Add a new section "Known Browser Issues" in FAQ.html.
- Refactor some types to avoid a circular dependency (#1565).
- Update package.json to include npm 8.
- Update mocha to version 9.

## [2.18.0] - 2021-09-22

### Added

- Add events `meetingReconnected`, `signalingDropped` and `receivingAudioDropped` to `eventDidReceive` by publishing them as stand alone events. Currently, these events were only included in the meeting history attribute when a meeting event is published.
- Added support for skipping full SDP renegotiations when switching simulcast streams. This will result in less freezing when switching between layers in response to a network event as done in `VideoPriorityBasedPolicy`. This will have no impact if not using simulcast.
- Add link to SIP Media Application examples in README.

### Removed

### Fixed

- Add safeguard for Nscale policy in case we increase to more than 25 videos.

### Changed

- Move `toLowerCasePropertyNames` inside `Utils.ts` and add test coverage.
- Reduced uplink resubscription when only stream encoding is changed by adding bypassing path.
- The browser demo now offers a configuration menu on each video tile. This menu replaces the 'Pin' button, which previously set the priority of the corresponding remote video to 1, and then rest to 2. The new configuration menu allows the user to specify the desired video quality and priority, which will be respected by simulcast and priority downlink policies. This is useful for testing or to demonstrate the behavior of those policies.
- Switched to using Web Components for video tiles in the browser demo.
- Migrate SauceLabs mobile tests to new api.

## [2.17.0] - 2021-09-08

### Added

- Add `audioInputMuteStateChanged` to the `DeviceChangeObserver` interface. This is called whenever the device is changed or is muted or unmuted, allowing applications to adapt to OS-level mute state for input devices.
- Added Android WebView Sample UI test to workflow.
- Add a new optional API `getVideoTileForAttendeeId` in `VideoTileController` and raise the `tileWillBePausedByDownlinkPolicy` event for empty video tiles.
- Amazon Voice Focus will now trigger the `onCPUWarning` method on the `VoiceFocusTransformDeviceDelegate` when using the default inline execution mode. This will be called when the browser fails to schedule the worklet in a timely fashion (_e.g._, when the meeting code is running in an iframe /subframe) or when changes in the CPU environment (_e.g._, thermal throttling) cause the worklet to take too long for each audio render quantum.
- Amazon Voice Focus will now trigger the `voiceFocusInsufficientResources` method on the `VoiceFocusTransformDeviceDelegate` when using the default inline execution mode. This will be called when the browser fails to schedule the worklet in a timely fashion (_e.g._, when the meeting code is running in an iframe /subframe) or when changes in the CPU environment (_e.g._, thermal throttling) cause the worklet to take too long for each audio render quantum.
- Add retry logic in FAQs.
- The Amazon Voice Focus support check, `VoiceFocusDeviceTransformer.isSupported`, now warns to the logger when run in an iframe, and can be configured to fail in that case.
- Add documentation in Video Processing APIs on how to add filters in the preview window.

### Changed

- Clarify why not use default downlink policy with simulcast.
- Corrected argument `isUnifiedPlan` in `withBandwidthRestriction` to `isFirefox`. Also marked as deprecated since we no longer use it.
- Update data message limit in the API Overview guide.
- Do not trigger real time attendee presence event for local attendee if they are not appear in audio info frame during reconnection.
- Update `startVideoPreviewForVideoInput` to support filters in the preview window.
- Update browser demo to showcase preview filter capability.

### Removed

### Fixed

- Fix priority-based downlink policy to not unpaused tiles that are not paused by the policy.
- Fix empty video tiles when using priority-based downlink policy.
- Fix simulcast guide that adaptive probe downlink policy is not enabled by default.
- Fix a link format in simulcast guide.
- No longer put useless 'pin' and 'pause' buttons on local tile in demo.
- Choose a null device or media stream without a deviceId without first listing devices no longer logs `Device cache is not populated`.

## [2.16.1] - 2021-08-23

### Fixed

- Fix default priority downlink policy to update default preference correctly.

## [2.16.0] - 2021-08-17

### Added

- Add `RealtimeSubscribeToAttendeeIdPresenceCallback` type for `realtimeSubscribeToAttendeeIdPresence` callback to document the callback parameters.
- Added support for Android WebView
- Add a SignalClientEvent check in `SubscribeAndReceiveSubscribeAckTask` to immediately cancel the task when websocket connection is terminated.

### Changed

- Update the default behavior of NScale video uplink bandwidth policy to scale down resolution based on the number
  of videos.

### Removed

### Fixed

- Fix race condition in Safari when disconnect and connect stream from video element.

## [2.15.0] - 2021-08-04

### Added

- Supports integration with Amazon Transcribe and Amazon Transcribe Medical for live transcription. The Amazon Chime Service uses its active talker algorithm to select the top two active talkers, and sends their audio to Amazon Transcribe (or Amazon Transcribe Medical) in your AWS account. User-attributed transcriptions are then sent directly to every meeting attendee via data messages. Use transcriptions to overlay subtitles, build a transcript, or perform real-time content analysis. For more information, visit [the live transcription guide](https://docs.aws.amazon.com/chime/latest/dg/meeting-transcription.html).
- [Demo] Add live transcription functionality. You will need to have a serverless deployment to create new AWS Lambda endpoints for live transcription. Follow [the live transcription guide](https://docs.aws.amazon.com/chime/latest/dg/meeting-transcription.html) to create necessary service-linked role so that the demo app can call Amazon Transcribe and Amazon Transcribe Medical on your behalf.
- Exposed Amazon Voice Focus model complexity as a type in order to support
  showcasing complexity limitation in the meeting demo.
- Packet-per-second (PPS) logging is now enabled in the meeting demo by
  default. If the browser sends an incorrect packet rate, this will be logged
  as an error in the console.
- Add a warning log in `InMemoryJSONEventBuffer`'s `send` function when retrying starts.

### Changed

- Update `InMemoryJSONEventBuffer` to retry with backoff.

### Removed

### Fixed

- Stop `activeDevice` video track before selecting a new device to prevent `NotReadableError` when calling `getUserMedia` for a new video input device.
- Fix priority-based downlink policy default behavior.
- Fix client event ingestion guide rendering in typedoc.

## [2.14.0] - 2021-07-23

### Added

- Added `VideoPriorityBasedPolicyConfig` to control video downlink policy with network event response and recovery delays. Check [User Guide for Priority-based Downlink Policy](https://aws.github.io/amazon-chime-sdk-js/modules/prioritybased_downlink_policy.html#user-guide-for-priority-based-downlink-policy) for more information.
- Amazon Chime SDK Project Board Overview and Guide.
- Added 25 video tile support for demo app.

### Changed

- [Documentation] Update priority based downlink policy guide.
- Lookup `groupId` from device cache instead of directly from media stream when selecting input device.
- [Documentation] Update documentation for 25 video tiles.

### Removed

### Fixed

- Improve the meeting event guide.
- Fixed Project Board guide with correct community template link.
- Updated Amazon Voice Focus integration guide to reflect recent Safari versions.
- Import current Amazon Voice Focus code, which ensures that stereo inputs are downmixed to mono.

## [2.13.0] - 2021-06-29

### Added

### Changed

### Removed

### Fixed

- Improve the meeting event guide

## [2.13.0] - 2021-06-29

### Added

- Add events ingestion to report meeting events to Amazon Chime backend.
  Check [Client Event Ingestion guide](https://aws.github.io/amazon-chime-sdk-js/modules/clientevent_ingestion.html) for more information.
- Add `videoUpstreamPacketLossPercent` and `videoDownstreamPacketsReceived` metrics for video streams
- [Documentation] Add documentation for view-only mode.
- Use SESSION_ESTABLISH event to indicate success of Chime SDK for Messaging successful websocket connection

### Changed

### Removed

### Fixed

## [2.12.0] - 2021-06-23

### Added

- [Documentation] Add documentation for `getObservableVideoMetrics`.
- [Documentation] Update FAQ and public documentation to add more information on SignalingBadRequest related error codes.
- [Documentation] Rephrase the terms in the status code documentations.

### Changed

- Bump maxVideos limit to 25

### Removed

### Fixed

- Pre-started signaling connections no longer cause a delay in joining if the
  user takes more than a minute to join the meeting.
- Fix choosing input device API when passing in a media stream.

## [2.11.0] - 2021-06-04

### Added

- Bind tileController during the initialization of DefaultAudioVideoController for VideoPriorityBasedPolicy.
- Add more debug logging for choose input device.
- Add the meeting and device error sections in the meeting-event guide.
- Add a `forceUpdate` parameter to use when listing devices. In some cases, builders need to delay the triggering of permission dialogs, _e.g._, when joining a meeting in view-only mode, and then later be able to trigger a permission prompt in order to show device labels. This parameter allows cached device labels to be forcibly discarded and recomputed after the device label trigger is run.

### Changed

- Log error instead of throwing error if the signaling client is not ready to send data message.
- Now when `setDeviceLabelTrigger` is called, if the `deviceInfoCache` contains a device with no label, `deviceInfoCache` will be cleared.

### Removed

- Remove deprecated unwired webrtc constraints from device controller and peer connection construction.
- Removed unnecessary restriction on VideoPriorityBasedPolicy to always subscribe to at least one stream.

### Fixed

- Fixed missing upstream video metrics for Firefox browsers.
- Fix build script to run on Windows by specifying ruby when running ruby scripts and rimraf to remove folder.

## [2.10.0] - 2021-05-19

### Added

- Add new message `MeetingSessionStatusCode` `AudioAttendeeRemoved` to handle the new audio server status code 411.
- Add support for `WKWebView` on iOS.
- Output a warning message when the volume adapter cleans up the self-attendee after reconnection.
- Add FAQ for more information on `AudioJoinFromAnotherDevice` meeting session status code.
- Add downstream audio webrtc metrics in `observableMetricSpec`.
- Add `getObservableVideoMetrics` and in `ClientMetricReport` to expose video stream metrics in webrtc.
- Update `SignalingProtocol` with optional video metric fields.

### Changed

- Update guide for priority based downlink policy.
- Bump version for lodash, y18n, and ssri dependencies.
- Mark `getObservableVideoMetrics` optional in ClientMetricReprt and `videoStreamIndex` and `selfAttendeeId` optional in `DefaultClientMetricReport`.

### Removed

### Fixed

- Do not start local video tile if there is no stream for content share.

- Media streams are no longer discarded during reconnects. This fixes an issue
  where initial signaling connection failures could cause a client to be unable
  to join a meeting with audio if Web Audio were enabled.

## [2.9.0] - 2021-05-10

### Added

- Add the Messaging section in FAQs to describe how to receive messages
  without using the Chime SDK for JavaScript.
- `DefaultAudioVideoFacade.start` now takes an options argument. You can use
  this to trigger a signaling socket connection prior to device selection: call
  `audioVideo.start({ signalingOnly: true })`, and then later call
  `audioVideo.start()` as usual.
- Added a 'abort-on-reconnect' query parameter to demo URL to trigger fatal
  on reconnection for use in integration tests (default false).

### Changed

- `startVideoPreviewForVideoInput` uses the active video input stream instead
  of calling `getUserMedia` again.
- Meeting connections now do more work in parallel, which will improve
  meeting join times.

### Removed

### Fixed

- Fix `npm run start:hot` in the browser demo.

## [2.8.0] - 2021-04-23

### Added

- Added new downlink policy `VideoPriorityBasedPolicy`, providing the ability
  to explicitly request remote video sources to receive and set their respective priorities. See
  [this guide](https://aws.github.io/amazon-chime-sdk-js/modules/prioritybased_downlink_policy.html)
  for more details and a code walkthrough of using the new policy.
  _(Note that the exact internal behavior of this policy may slightly change in future releases.)_
- Add optional header parameter to the `MeetingSessionPOSTLogger`.
- Add extra logging for synthesizing an audio stream.
- Add logging for `attendeePresenceReceived`.
- Add reconnection configuration in `MeetingSessionConfiguration`.
- Add NodeJS 16 to supported engines.

### Changed

- Disable audio properties on the peer connection if the join information
  does not include an audio host URL.
- `package-lock.json` files now use the v2 lockfile format.
- Configuration files now live in `/config`.

### Removed

### Fixed

- `DefaultDeviceController` recreates the `AudioContext` as needed when
  selecting non-transform devices, and does not do so when the `AudioContext`
  is suspended.
- Generated documentation no longer includes private members.
- Include the default error message in "meetingStartFailed" and "meetingFailed" events.
- Fix truncation in bps to kbps conversion that causes stream to stop under low bitrate.

## [2.7.0] - 2021-04-05

### Added

- [Demo] Add Tensorflow BodyPix segmentation demo for `VideoProcessor`.
- Added a workaround for a Chrome issue where Bluetooth audio would sound
  choppy for other participants when Web Audio was enabled. This workaround
  recreates the Web Audio context each time an input device is selected.

### Changed

- Update `SignalingProtocol` with optional video metric fields and optional join flags.
- `DefaultDeviceController` and `DefaultActiveSpeakerDetector` now conform to a
  new `Destroyable` interface, allowing resources to be explicitly discarded
  when a meeting is over.
- `MeetingSessionPOSTLogger` conforms to `Destroyable`. You should call
  `destroy` when you are done logging unless you plan to close the window.

### Removed

### Fixed

- Improve some unit tests.
- Fewer observers are now retained after meetings end. This should reduce
  leaks.
- Correctly close input streams when ending a call while using a video
  transform device.

## [2.6.2] - 2021-03-24

### Fixed

- Calling `realtimeSetLocalAudioInput` as part of `AudioVideoController.restartLocalAudio()` to
  fix local mute/unmute issue while switching audio devices.

## [2.6.1] - 2021-03-17

### Fixed

- Fix infinite loop when calling `chooseAudioInputDevice` with a
  `MediaDeviceInfo` instance.

## [2.6.0] - 2021-03-09

### Added

- Add `SingleNodeAudioTransformDevice` to make simple audio transforms easier to write.
- Reuse `VoiceFocusAudioNode` instances across transform device operations.
- Allow a complete configuration to be retrieved from and passed to a
  `VoiceFocusDeviceTransformer`, making it easier to instantiate a new
  transformer in a different scope with the same measured settings.
- Add End-to-end Integration test for Video Test App
- `MeetingSessionPOSTLogger` now matches the regular `Logger` API signature.

### Changed

- Allow device checker APIs to take devices as input, rather than only MediaDeviceInfo objects.
- Enable SIMD autodetection for Amazon Voice Focus in Chrome 90+.
- Clean up task cancel hooks after they cease to be relevant.
- Enable sender-side bandwidth estimation in Safari.
- Clean up usage of audioDeviceInformation in ReceiveAudioInputTask.

### Removed

- Removed audioDeviceInformation from AudioVideoControllerState.

### Fixed

- Upgrade ua-parser-js package version to latest.
- Don't automatically upgrade dev-dependencies to avoid a breaking typedoc upgrade.
- Safely handle calling logger `debug` methods with `undefined`.

## [2.5.0] - 2021-02-16

### Added

- Add GatheringICECandidate Finish Duration to Meeting Event and to demo app.
- Add `attendeePresenceReceived`, `audioInputSelected`, `videoInputSelected`,
  `audioInputUnselected`, and `videoInputUnselected` meeting events.
- Compute and add `meetingStartDurationMs` as part of the attributes of the
  `attendeePresenceReceived` meeting event.
- Add the file sharing workaround for Chrome 88 in FAQs.
- Add support for Chrome for iOS and Firefox for iOS.

### Changed

- [Demo] Set `attendeePresenceTimeoutMs` to use value passed as parameter in the URL.

### Removed

### Fixed

- `DefaultDeviceController` now attempts to resume a suspended `AudioContext`
  when choosing a transform device (#1062).
- `DefaultVideoStreamIndex` now ignores old group IDs from a given attendee ID (#1029).

## [2.4.1] - 2021-01-28

### Added

### Changed

### Removed

### Fixed

- Disable reconnecting in AudioVideoControllerFacade's `stop` method.
  Add documentation for the `stop` method.
- Fix dropped attendee presence during network reconnects.
- Add back `.play()` call explicitly for Safari browser to prevent video pause issue for local video.

## [2.4.0] - 2021-01-08

### Added

- Add support for Amazon Voice Focus support in Safari Technology Preview for macOS.
  Builders using an explicit revision or asset group must make sure to use a
  revision no earlier than this; an error will be thrown in Safari if older
  revisions are used.

### Changed

- Corrected `null` type on `DefaultVideoFrameProcessorPipeline` and `DefaultVideoTransformDevice`.
- Amazon Voice Focus now makes better use of available CPU resources,
  extending support to lower-end devices and improving quality on higher-end
  devices.

### Removed

### Fixed

- [Documentation] Corrected name for `voiceFocusInsufficientResources` in documentation.
- Allow for `realtimeUnsubscribeFromVolumeIndicator` to unsubscribe from specific callbacks.
- Correctly mute video elements when bound, preventing local echo when sharing tabs via content
  share.
- [Demo] Local content share (e.g., video files) now plays audio through the selected audio
  output device, rather than the default device, in browsers that support `setSinkId`.

## [2.3.0] - 2020-12-21

### Added

- Add Samsung Internet browser for Android as a supported browser.
- [Documentation] Add documentation for video processing APIs.
- Add `DefaultVideoTransformDevice` to implement `VideoTransformDevice`.
  `VideoFrameProcessor`, `VideoFrameProcessorPipeline` and `VideoFrameBuffer` interfaces
  are added to support `DefaultVideoTransformDevice` and allow processing steps to be applied to device.
  The method `chooseVideoInputDevice` in `DefaultDeviceController` can handle `VideoTransformDevice` now.

### Changed

### Removed

### Fixed

## [2.2.1] - 2020-12-11

### Added

### Changed

### Removed

### Fixed

- Binding audio elements will no longer throw an error unless calling code is
  trying to choose an output device in a browser that does not support
  `setSinkId`, and the demo will not log an error in these cases.
- [Demo] The meeting readiness checker no longer re-initializes the device output list
  after the user picks a device.
- [Test] Fix Amazon Voice Focus integration/canary test.
- [Demo] Additional best practices around choosing audio output devices.

## [2.2.0] - 2020-12-04

### Added

- [Documentation] What happens when participants try to `startLocalVideoTile` when local video tile limit reached

### Changed

- Log error if pass undefined device when calling choose input device
- Doing typecheck for MediaDeviceInfo
- Set automated integ test coverage on recent version of browsers

### Removed

### Fixed

- Allow Amazon Voice Focus code to load (but not function) in unsupported
  browsers that do not define `globalThis`.
- Fix uncaught promise exception for bindAudioOutput API
- [Demo] Fix meeting readiness checker speaker test failing in Safari
- [Demo] Validate metrics data while showing video WebRTC stats

## [2.1.0] - 2020-11-23

### Added

- [Documentation] Add demo video stats widget information to the quality and bandwidth guide
- [Documentation] Updated migration document to add more information about `bindAudioDevice()` API behavior
- Add APIs to create a messaging session with Amazon Chime SDK for Messaging

### Changed

### Removed

- [Test] Remove check for `/v2` in canary URL

### Fixed

- [Script] Update postpublish script to enable termination protection for prod canary stack.
- [Documentation] Update the Amazon Chime SDK Media Regions documentation link in the README
- Reimplement error handling in `DefaultRealtimeController` to generate less garbage.
- Add github actions fix to conditionally run integ tests
- [Documentation] Correct docstring for `VoiceFocusTransformDevice`.
- [Script] Add prepublish script to verify CDN configuration.

## [2.0.0] - 2020-11-18

### Added

- Add a constructor argument to `DefaultDeviceController` to specify whether Web Audio should be
  supported. Use this instead of `enableWebAudio`.
- Add an `AudioTransformDevice` type that can be supplied to `chooseAudioInputDevice`, allowing the
  injection of custom device constraints and Web Audio nodes as pseudo-devices.
- Add `VideoTransformDevice` interface placeholder. This interface mirrors `AudioTransformDevice`.
  Choosing `VideoTransformDevice`s in `DefaultDeviceController` will be implemented in a future release.
- Add Amazon Voice Focus, which allows you to create an audio input device that suppresses
  background noise.
- Add `AudioProfile` for configuring audio quality.
- Add `setAudioProfile` and `setContentAudioProfile` audio-video facade methods for setting audio quality.
- Added `GetUserMediaError` errors which are thrown for `chooseAudioInputDevice` and
  `chooseVideoInputDevice` API failures.
- [Demo] Show video WebRTC stats and attendeeId on video tile hover.
- [Demo] Add audio quality settings to meeting demo.

### Changed

- The project now produces ES2015 output, rather than ES5 output that refers to ES2015
  features. The SDK supports only modern browsers, and is increasingly dependent on ES2015
  features. This change leads to more compact bundles and aligns the supported JavaScript
  language variant with the supported runtime features.

  If you need your built application bundle to target browsers that do not
  support ES2015 syntax, including Internet Explorer, you will need to transpile the SDK code
  using a transpiler like Babel, or split your application bundle into multiple files that can
  be conditionally loaded. Note that transpiling some parts of the SDK might result in ES5 code
  that does not work when run.

- `DeviceController.createAnalyserNodeForAudioInput` now returns a `RemovableAnalyserNode` that
  knows how to unhook its own inputs. This allows you to correctly clean up, which avoids issues
  with Safari when used with Web Audio. The demo has been adjusted to do so.
- Modify `WebSocketAdapter.send` to accept string parameters.
- Changed `chooseAudioInputDevice` and `chooseVideoInputDevice` to return void and reject with a
  hierarchy of errors instead of either rejecting with an error and otherwise returning
  `DevicePermission`.

### Removed

- Remove `enableWebAudio` from `DeviceController` and related types. Use the constructor argument
  instead.
- Remove V1 meeting app. The V2 meeting app is now the only meeting app deployed. Do not supply /V2/
  paths when loading the app, if you deployed both.
- Remove legacy screen share.
- Remove `DevicePermission`.

### Fixed

- Fix Github Actions CI workflow to include all integ tests.
- Update the clicking sound answer in FAQs.
- [Test] Make sure to remove v2 from URL when trying to create meeting
- Correct import in `NoOpAudioVideoController`.

## [1.22.0] - 2020-11-10

### Added

- Add github actions continuous integration workflow and deploy workflow
- Add simulcast uplink policy layer change notification methods and observer
- Add `getRemoteVideoSources` method and `remoteVideoSourcesDidChange` observer
- [Documentation] Add question to FAQ about android chrome bluetooth audio devices

### Changed

- [Documentation] Updated HTTP to HTTPS in README URL links
- [Documentation] Improved documentation for running integration tests locally
- [Test] Updated browserstack URL formation to use HTTPS
- Upgraded eslint to understand modern TypeScript syntax, including `import type`
- [Demo] change optional feature selection to be list of input box to allow combination
- [Documentation] Update README to replace deprecated `AudioCallEnded` with `MeetingEnded`
- [Documentation] Update few `VideoTileController` and `VideoTile` APIs documentation
- [Documentation] Added deprecation message and log for `enableWebAudio` API in DeviceController
- Improve `DefaultEventController` to create less garbage

### Removed

### Fixed

- Make the event controller optional in the AudioVideoController interface
- Handle undefined attendeeId when calling `realtimeSetAttendeeIdPresence`
- Fix `DefaultModality` base check
- [Test] Fix a typo in integ tests
- [Demo] Fix serverless deploy script to not print out logs
- [Test] Make sure to error out if failed to grab Sauce Lab sessions
- Fixed deploy github action with correct keys
- Remote video may switch transceivers/videoTiles on simulcast change or camera toggle
- Fix github actions deploy workflow
- Fix issue with calling closeCurrentTest twice when timeout waiting for an attendee in integ test

## [1.21.0] - 2020-10-29

### Added

- [Demo] Add default SSE to meeting notifications queue in CF template
- Add meeting events

### Changed

### Removed

- Removed check for `iceGatheringState` to be complete for bypassing gathering ice candidate again

### Fixed

- Allow the build to complete in the absence of a Git checkout

## [1.20.2] - 2020-10-20

### Added

### Changed

- [Documentation] Update README to add information about `tileState.active`
- Update PR template to ask demo testing question

### Removed

### Fixed

- Reduced sessionId resolution to 32 bits and removed Long dependency
- Handle case where meeting or attendee response properties can accept null or undefined

## [1.20.0] - 2020-10-15

### Added

- Add a Travis check to make sure version update
- Add metrics for Selenium initialization metrics for integration tests
- Create log stream before logging begins
- Make AWS SDK for Java camelCased meeting-attendee response compatible with Chime SDK for JavaScript
- Mark InvalidSequenceTokenExceptions as warning
- Add an optional parameter to the serverless demo deployment script to specify Chime endpoint, and deploy to a new devo stage that talks to gamma Chime endpoint for canary
- Add extended debugging for saucelab sessions
- Add data message throttle limits to documentation
- Add `audioSessionId` to join frame to always drop when reconnecting
- Add audioSessionId to join frame to always drop when reconnecting

### Changed

- Update test results to Sauce Labs before emitting CloudWatch metrics for integration tests
- Mark `AudioInternalServerError` and `SignalingInternalServerError` as non-terminal errors
- Replace `awesome-typescript-loader` with `ts-loader`
- Alter the API signature for `Logger.debug` to accept strings, not just functions
- Update meeting readiness checker demo app with new regions CPT, MXP, BOM and ICN
- Update meeting readiness checker demo app to create meeting after the checker starts
- Alter the versioning script to require less ritual
- Correct TypeScript build to generate correct artifacts in `build/`
- Fall back to `null` device if there is any error while acquiring the audio device

### Removed

### Fixed

- Make sure integration test returns FAILED if there is error
- [Test] Make sure to reset ready status between retries
- No video after connection failure
- Fix video track sometimes being removed and added on simulcast receive stream switch
- Enabled termination protection for serverless demo CloudFormation stack
- Simulcast optimizations
- Correct TypeScript build to generate correct artifacts in `build/`
- Correct TypeScript configuration for demo app

## [1.19.0] - 2020-09-29

### Added

- Add MeetingReadinessCheckerConfiguration to allow custom configuration for meeting readiness checker

### Changed

- Update Travis config to improve PR build speed
- Disable configs in saucelab capabilities
- Use credentials sent via signaling connection JOIN_ACK to improve audio-video startup time.
- [Demo] Adjust demo css to prevent unecessary scrollbars on windows and stretching in video grid
- Update dependencies to TypeScript 4, `ts-loader`, and modern linting
- [Demo] Update dependencies, too.
- Remove unnecessary startAudioPreview in meeting demo
- Fix video tile with incorrect bound attendee ID and external User ID

### Removed

- Revert the "Create log stream before logging begins" commit
- Revert "Fix unbinding video tile bug" commit
- Revert "Fix issue with removeLocalVideoTile not removing video tile for remote attendees" commit
- Remove "./guides/docs.ts" and the composite setting from tsconfig.json
- Reverted " Add continuous integration workflow support for contributions from forked repos"

### Fixed

- Fix Maven installation script
- Fix SIP integration test
- Fixed v1 meeting bug related to bootstrap row class
- Fix meeting readiness checker integration test

## [1.18.0] - 2020-09-22

### Added

- Add meeting readiness checker integ tests to travis config
- Add optional parameter `sourceId` to checkContentShareConnectivity API
- Add getVideoInputQualitySettings to retrieve the current video settings
- Add documentation for DefaultActiveSpeakerPolicy constructor

### Changed

- Use pip to install aws sam cli for deployment script
- Added meetings tags to serverless demo
- Update PR template to add question about protocol and API change
- Add demos/browser package-lock to git, update webpack and jquery versions
- Update integration-watchlist to include demos/browser with no exception for package.json
- Change error to warn for logging Cloudwatch errors
- Update README with use case to handle `realtimeSubscribeToVolumeIndicator` updates efficiently
- Change error messaging for getUserMedia error
- Change demo video grid to CSS
- Update new known issues in FAQs and PTSN sample in README

### Removed

### Fixed

- Fixed bug related to unbinding a video element
- Fix tone does not stop when calling MeetingReadinessChecker.checkAudioOutput multiple times
- Fixed demo css format issue from updating to bootstrap 4.5.1
- Fix a minor syntax in DefaultSessionStateController

## [1.17.2] - 2020-09-08

### Added

### Changed

### Removed

### Fixed

- Change default encode resolution back to 960x540

## [1.17.0] - 2020-09-04

### Added

- Add npm login and logout as part of publish script
- Add Meeting Readiness Checker APIs

### Changed

- Change WebRTC semantics to Unified Plan by default for Chromium-based browsers
- Update video simulcast guide doc
- Update readme to include link to React components repo

### Removed

### Fixed

- Fixed removeLocalVideoTile so that the video tile is removed correctly for the user and attendees
- Handle timing issue of receiving index during resubscribe
- Mitigate Brew Sam installation issue
- Remove set command in travis awscli installation script
- Add `--no-fail-on-empty-changeset` flag in deploy script to not fail for empty changeset

## [1.16.0] - 2020-08-20

### Added

- Added auth-token based npm login and logout scripts for npm package publishing
- Update demo app with new regions CPT, MXP, BOM and ICN

### Changed

- Update the dependency version for the singlejs demo

### Removed

- Remove `device` demo from demos

### Fixed

- Fix and modify simulcast uplink policy to fix freezing and reduce switches
- Exclude self content share video stream index

## [1.15.0] - 2020-08-10

### Added

- Add comments for VideoTileState class and instructions in FAQ document
- Add reference to CreateMeetingWithAttendees in FAQ

### Changed

- Bump elliptic from 6.5.2 to 6.5.3 in /demos/device
- Log info when stop pinging due to Websocket closed
- Change the demo app to show content share video back to sharer
- Change bootstrap version for meeting demo to 4.5.0
- Change content share video check to use attendee name instead of video element index

### Removed

### Fixed

- Ensure all simulcast stream resolution are 16-aligned to avoid pixel3(XL) encoder issue
- Fix race condition in Chromium browsers when consecutive audio bind operations take place
- Fix invalid constraints and disable Unified Plan in safari 12.0
- Fix isSupported API in DefaultBrowserBehavior return true for Firefox on Android

## [1.14.0] - 2020-07-28

### Added

- Add content share video test integration test
- Add function to query outbound WebRTC video stats in browser demo
- Add error message for TaskFailed errors

### Changed

- Return the screen capture media stream for startContentShareFromScreenCapture

### Removed

### Fixed

- Fix exception thrown in Safari when multiple startVideoPreviewForVideoInput() are made

## [1.13.0] - 2020-07-21

### Added

### Changed

- Use POST instead of GET for TURN control endpoint

### Removed

### Fixed

- Fix demo app responsiveness issue
- Fix content share test video in Firefox
- Marking `TURNMeetingEnded` error as terminal to prevent session from reconnecting

## [1.12.0] - 2020-07-17

### Added

- Add device name for mobile integration tests
- Added new FAQs and updated Readme to include new demos for PSTN calling and live events
- Add test report URL for mobile integration tests
- Add Firefox to Travis integration tests
- Add README for integration tests
- Add log to list the set of constraints supported by the browser
- Add device change observer events when the current audio/video input stream ended

### Changed

- Fix title for FAQ guide
- Change DefaultDeviceController video MediaTrackConstraint parameters to be "ideal" explicitly
- Use a single instance of AudioContext
- Use the SDK default sample rate 48,000 Hz for an AudioBuffer object if the AudioContext sample rate doesn't work

### Removed

### Fixed

- Fix typo in VideoStreamDescription when stream is disabled by WebRTC
- Fix issue where audio input is not able to switch in Firefox
- Fix handling WebRTC Track event with no associated streams
- Increase log interval to avoid multiple Cloudwatch requests at once
- Fix incorrect log level for terminal error code
- Catch exceptions taking place when putLogEvents fails
- Fix content share test video in Firefox

## [1.11.0] - 2020-06-30

### Added

- Add meeting demo parameter for broadcasting user
- Add simulcast guide link in README and Quality Bandwidth Connectivity doc
- Add a MediaDevices proxy to support the devicechange event in some Android Chrome browsers

### Changed

### Removed

- Remove browser demo optional feature HTMLSelectElement multiple attribute

### Fixed

- Fix CloudWatch metrics for Linux and Android integration tests
- Fix create meeting request for audio and video e2e integration tests
- Fix multiple issues with integration tests
- Fix uuidv4 import
- Fix missing uuidv4 import in integration test
- Disable w3c check for Chrome Android webdriver integration tests
- Fix setSinkId() from throwing DOMException in Chromium browsers
- Fixing the ability to choose default input in browsers when default changes

## [1.10.0] - 2020-06-23

### Added

- Add position in frame to attendee updates
- Add stale-issue bot configuration
- Add simulcast support and provides new uplink downlink policies
- Add MultiLogger to support logging to multiple Logger instances
- Add resize listener on HTMLVideoElement in demo
- Add simulcast integration tests
- Add unit tests for source files previously excluded in test coverage

### Changed

- Use GET instead of POST to obtain TURN credentials
- Move integration tests to use meeting V2 demo
- Update to add ability to run integration tests in mobile devices

### Removed

### Fixed

- Update cloudwatch log stream ID to have attendee_id
- Fix Firefox 68 codec preference issues
- Fix uplink max bitrate value calculation

## [1.9.0] - 2020-06-12

### Added

### Changed

- Bump websocket-extensions from 0.1.3 to 0.1.4
- Update SignalingProtocol.proto and use SDK version in JoinFrame

### Removed

### Fixed

- Fix duplicate tiles and error logs due to external id race condition
- Suppress presence leave when attendee has already joined from another device (#427)

## [1.8.0] - 2020-06-05

### Added

- Add an integration tests to check remote video when reconnecting
- Add device controller tests
- Add option to run integration tests in Sauce Labs headless

### Changed

- Switch demo DDB table to on demand
- Restart the session if an attendee is not present during initial connection

### Removed

### Fixed

- Handle user revoking video input permission
- Fix FinishGatheringICECandidatesTask when there are no turn credentials
- Fix log line to print device constraints
- Fix build line to take out duplicate npm install
- Fix video audio preview for mobile devices
- Fix black remote video tiles on reconnect
- Fix LED light issue
- Fix typo in MeetingNotificaionsEvent present in template.yaml

## [1.7.0] - 2020-05-23

### Added

- Add connectionDidBecomeGood callback in AudioVideoObserver
- Add an integration test for Data Message
- Add the device selection to the "Starting a session" example
- Added Bandwidth and connectivity guide
- Add 'dropped' boolean attribute to realtime interface to indicate attendee drop

### Changed

- Support styling and Markdown for meeting demo chat
- Update signaling protocol

### Removed

### Fixed

- Fix Firefox version 76 missing/grey tiles
- Fix data message integration tests
- Fix several integration test name
- Mark 403 (Forbidden) for fetching turn credentials as terminal error and avoid retrying.
- Fix Android Pixel3 Chrome Video artifacts on far sites
- Don't throw the "cannot replace" message if the device controller is not bound to any audio-video controller

## [1.6.2] - 2020-05-18

### Fixed

- Disable audio capture for Electron Screen Capture

## [1.6.0] - 2020-05-15

### Added

- Allow option to skip device selection page in demo app.
- Add demo hook for debugging media connections
- Add github link to getNearestMediaRegion method in README.md
- Add data message APIs

### Changed

- Allow audio for screen capture in Chrome and Edge browsers
- Decouple the get call request from the UI
- Use getSettings if possible on MediaStream and move some info logs to debug level
- Use innerText instead of innerHTML

### Removed

### Fixed

- Fix minor coding styles for data message APIs

## [1.5.0] - 2020-05-07

### Added

- Add bandwidth policy to meeting session configuration to allow overriding default policies
- Add more content sharing integration tests
- Add gifs to read me file to show latest npm version and downloads
- Add method to get the nearest media region
- Display meeting and attendee IDs in the demo

### Changed

- Simplify meeting demos to leverage externalUserId in roster
- Update PR template to add testing information
- Support a mobile-friendly demo
- Increase the size of content share video tile for the demo app in small screen
- Update reconnection parameters in ConnectionHealthPolicyConfiguration

### Removed

- Remove unused VideoAdaptiveSubscribePolicy

### Fixed

- Fix serverless deploy script to work on Windows
- Clean up and fix serverless package bundling
- Do not mirror local video for rear-facing camera
- Fix sip url for meeting demo
- Fix local video freeze in Safari after toggling off and on
- Fix meeting demo content share turning off on attendee join
- Disable audio sample constraints when not using WebAudio
- Reset Sauce Lab session to make sure clean state
- Fix integration test emit metrics
- Fix the CloudWatch log handler

### Security

- Bump package-lock.json jquery to 3.5.0 and yargs-parser to 18.1.3

## [1.4.0] - 2020-04-24

### Added

- Expose an API for GetStats from RTCPeerConnection
- Add BrowserBehavior test for supported video codecs
- Expose ExternalUserID on videoTileDidUpdate

### Changed

- Use getByteTimeDomainData to support iOS Safari in meeting demo
- Update README to incorporate documentation feedback

### Removed

### Fixed

- Fix broken link in GitHub main page README

## [1.3.0] - 2020-04-17

### Added

- Enable the use of send-side bandwidth estimation
- Add guide for content sharing
- Display meeting id in the demo app
- Add additional callback in AudioVideoObserver to indicate video downlink pressure
- Add meeting demo parameter for recording user
- Add a script demo to bundle Chime SDK into a single JS file
- Add device demo
- Add base infrastructure for demo app in react
- Add pricing link in README
- Add an overview of API methods
- Add IoT integration to device demo
- Add option to run integration tests locally
- Add the use case guide
- Upgrade dependency aws-iot-device-sdk version
- Add externalUserId to the tile properties
- Add post publish script
- Add feature flag to enable WebRTC Unified Plan for Chromium-based browsers
- Add link to Amazon Chime SDK Security in README

### Changed

- Prevent prebuild from increase patch number when publishing to NPM
- Change the cloudwatch log message format
- Only run integration tests if files on watchlist were modified
- Temporarily only run test in Chrome for Travis integration tests
- Allow content share frame rate to be configurable
- Move demo guides to demo folders
- Fix the default video resolution comment in DeviceController

### Removed

- Remove unimplemented callbacks remoteDidMuteAudio and remoteDidUnmuteAudio on AudioVideoObserver
- Remove the minimal demo app
- Remove incomplete demo and component directories

### Fixed

- Fix retry logic for integration test
- Update typedocs to 0.16 and re-generate doc files
- Fix issue in Travis script that prevents integration tests from running
- Fix markdown formatting with backticks in API overview
- Fix an issue that a dev dependnecy @types/dom-mediacapture-record is not getting installed
- Fix typo in README.md file
- Ensure that attendee presence leave and join are ordered correctly
- Fix video element issue in Iphone
- Fix post publish script to also include meeting v1
- Use build:publish for publish script
- Fix Travis deploy failure

## [1.2.1] - 2020-03-20

### Added

- Add BITRATES in SdkSignalFrame Type and regenerate corresponding JS and TS protocol files.
- Add new ContentShareController APIs
- Add Getting Started guide
- Add doc guide generator
- Add basic component library setup
- Add injectable session URL rewrite function to support proxies
- Add POSTLogger for meeting sessions
- Integrate POSTLogger into the demo app
- Add content share integration test
- Enable POSTLogger for the serverless demo app
- Add max-content-share query parameter to allow 2 content share at the same time
- Add an integration test that checks only 2 content share are allowed

### Changed

- Add observer event for content sharing
- Stop content share if the media stream end
- Trap video sending SSRC change in two consecutive negotiation
- Do not bypass ice gathering based on sdp connection attributes for Safari on iOS
- Show SDK version in the demo meeting app
- Automatically patch a version for each commit
- Allow to specify manual version in publish script
- Automatically deploy meetingV2 to serverless demo
- Expose external user ID in places where attendee ID is present in RealtimeController
- Improve error output in the deploy script
- Do not reconnect if the session has not received monitoring data for a while
- Skip tests when merging to master
- Bump acorn dependency in package-lock.json to 6.4.1 to address CVE-2020-7598
- Use max-bundle RTCRtpPolicy for Firefox
- Throw error in Travis if integration test failed

### Fixed

- Remove line endings in the keyword when searching for connection attributes in SDP
- Fix pause and resume video functionality
- Fix DefaultTransceiverController async function signature
- Make DefaultBrowserBehavior implement BrowserBehavior interface
- Fix publish script to use npm version
- Add stage to saucelabs session name for integration tests
- Fix audio-video session stop to return Left status code
- Fix crash in demo app when click on screen share view
- Fix integration test completion time writer
- Fix the ping pong reconnection issue
- Fix example code in the getting started guide
- Fix browser versions for integration tests
- Fix present npm audit issues and automatically fix during build when possible

## [1.1.0] - 2020-02-04

### Added

- Add browser support for Safari and Opera
- Add CHANGELOG.md
- Allow for pausing screen sharing
- Add GitHub page with API documentation
- Add an alternative to WebAudio device controller and add a flag to disable the use of WebAudio
- Add option to confirm meeting end
- Implement keyframe request handling
- Add deploy step to deploy latest sdk changes
- Add a ConnectionHealthPolicyConfiguration property in the meeting session configuration
- Add support additional media regions
- Add video help desk tutorial
- Enable integration tests for travis builds
- Add ping/pong to screen sharing start code path to ensure socket is viable
- Enable integration tests for safari 12
- Write timestamp for latest canary completion time

### Changed

- Enforce SDP to have candidates for FinishGatheringICECandidateTask to resolve
- Add event listeners on peer connection to log state change
- Add client metrics for Safari
- Add SIP integration test
- Block screensharing start if the browser is Safari
- Expose extra bitrate estimation metrics
- Improve reconnect callback fidelity
- Update copyright and fix copyright check
- Improve logging for screen sharing
- Add source node to audio graph for silent devices
- Move screen view data connection open and close
- Improve handling of closed signaling connections
- Update README.md to clarify when to use npm install
- Add app quit and meeting leave integration tests and retry for all other tests
- Limit WebSocket reconnect attempts
- Refactor default screen sharing session start to fix state corruption bug
- Update Travis script to separate unit and integration tests into different jobs.
- Validate session Id and disable extendedDebugging flag for SauceLabs
- Fix infinite loop when retrying in audio and video integ tests
- Make sure both participants in audio and video tests reach finish state before retrying
- Trigger videoSendBandwidthDidChange and videoReceiveBandwidthDidChange for Safari
- Do not disconnect video element with different srcObj when destroying video tile
- Make meeting V2 the default demo meeting app

### Removed

- Remove SDP class withPlanBSimulcast method
- Remove noSignalStatusReceived from ReconnectionHealthPolicy and remove SignalStrengthBarsConnectionHealthPolicy.

### Fixed

- Add cleanup code for failed open screen sharing
- Handle error in screen viewing send echo response
- Fix several error handling issues
- Fix ReconnectingPromisedWebSocket timeout
- Ensure to null webSocket reference on abnormal close
- Use async scheduler for video tile disconnect
- Set device to null when active device unplugged
- Fix mobile safari detection
- Fix chooseVideoInputDevice with null
- Release chosen video stream on stopVideoPreview
- Fix Safari ICE failure issue by set bundle policy to max-bundle
- Fix to ignore error on screen viewing courtesy stop
- Fix meeting leave integration tests
- Reject an unresolved promise when canceling CreateSDPTask
- Fix Firefox keyframing
- Fix screen share integration test
- Fix null or empty device handling
- Fix demo screen share button states
- Fix bug that caused screenview to stay off when screenshare was toggled
- Only set attendee active only if still in roster
- Fix preview not switching issue and stop track during disconnect
- Reset connectionHealthData before (re)connection
- Fix a bug that prevented device change from triggering observers
- Fix serverless demo deployment scripts
- Fix integration test timeout and test sync between runs browsers
- Fix Safari crashes when remote video tiles are added or toggled
- Fix unhandled Promise rejection in DefaultScreenSharingSession#start
- Fix canary deployment script
- Fix SIP call integration test
- Fix Travis deployment script

## [1.0.0] - 2019-11-20

### Added

- Release first version of library<|MERGE_RESOLUTION|>--- conflicted
+++ resolved
@@ -15,11 +15,8 @@
 
 ### Fixed
 - Do not allow redundant audio worker to enqueue any audio payloads larger than 1000 bytes to avoid permanently stopping the audio flow
-<<<<<<< HEAD
 - Prevent video processing with filters from being throttled when an attendees meeting tab moves into the background.
-=======
 - Make uplink loss estimation more accurate so that redundant audio does not turn off prematurely
->>>>>>> af6936bb
 
 ## [3.18.2] - 2023-10-09
 
