--- conflicted
+++ resolved
@@ -5,22 +5,6 @@
 The format is based on [Keep a Changelog](https://keepachangelog.com/en/1.0.0/),
 and this project adheres to [Semantic Versioning](https://semver.org/spec/v2.0.0.html).
 
-<<<<<<< HEAD
-=======
-## [Unreleased]
-    
-### Added
-    
-### Removed
-
-### Fixed
-- Fix the bug that the max bandwidth is ignored if the chooseVideoInputQuality API is called before starting a meeting.
-- Fix the bug that the max bandwidth set by the chooseVideoInputQuality API is ignored when the Chime SDK retries the connection.
-- Added additional pausing of `MonitorTask` and `ReceiveVideoStreamIndexTask` to avoid modifying mutable state mid-subscribe
-
-### Changed
-
->>>>>>> 6149fd88
 ## [2.26.0] - 2022-01-14
     
 ### Added
@@ -35,6 +19,7 @@
 - Fixed Firefox video tiles containing stale frames from previous transceivers by not attempting to reuse inactive transceivers. This switches to using `RTCRtpTransceiver.stop` when possible and may fix other incorrect tile bugs.
 - Fix the bug that the max bandwidth set by the chooseVideoInputQuality API is ignored when the Chime SDK retries the connection.
 - Added additional pausing of `MonitorTask` and `ReceiveVideoStreamIndexTask` to avoid modifying mutable state mid-subscribe
+- Fix the bug that the max bandwidth is ignored if the chooseVideoInputQuality API is called before starting a meeting.
 
 ## [2.25.0] - 2022-01-11
 ### Added
