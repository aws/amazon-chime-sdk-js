--- conflicted
+++ resolved
@@ -9,14 +9,15 @@
 
 ### Added
 
-- Set max bitrate to 1500kbps
-- Add resolution constraint to content share (1080p@30fps)
+- Set max bitrate to 1500kbps.
+- Add resolution constraint to content share (1080p@30fps).
 - Added opt-in server side network adaption enablement flag `ServerSideNetworkAdaption.BandwidthProbingAndRemoteVideoQualityAdaption`. See [this section in the guide](https://aws.github.io/amazon-chime-sdk-js/modules/prioritybased_downlink_policy.html#server-side-network-adaption) for more details.
 
 ### Removed
 
 ### Changed
-- Update chime sdk messaging client version 
+- Update chime sdk messaging client version.
+- Clarify quotas for content-sharing publishing and subscriptions in API Overview. 
 
 ### Fixed
 
@@ -32,10 +33,6 @@
 ### Changed
 
 - Add fallback value for `DefaultBrowserBehavior.browser` when `detect()` can not parse browser UserAgent.
-<<<<<<< HEAD
-- Clarify quotas for content-sharing publishing and subscriptions in API Overview.
-=======
->>>>>>> 24a0c7a9
 
 ### Fixed
 
