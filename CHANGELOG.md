--- conflicted
+++ resolved
@@ -5,20 +5,23 @@
 The format is based on [Keep a Changelog](https://keepachangelog.com/en/1.0.0/),
 and this project adheres to [Semantic Versioning](https://semver.org/spec/v2.0.0.html).
 
+## [Unreleased]
+
+### Added
+
+### Removed
+
+### Fixed
+- Fixed Firefox video tiles containing stale frames from previous transceivers by not attempting to reuse inactive transceivers. This switches to using `RTCRtpTransceiver.stop` when possible and may fix other incorrect tile bugs.
+
+### Changed
+
 ## [2.26.0] - 2022-01-14
     
 ### Added
     
 ### Removed
-<<<<<<< HEAD
-
-### Fixed
-- Fixed delays in advertising simulcast stream switches due to asynchronous and out of order checks
-- Fixed Firefox video tiles containing stale frames from previous transceivers by not attempting to reuse inactive transceivers. This switches to using `RTCRtpTransceiver.stop` when possible and may fix other incorrect tile bugs.
-
-=======
-    
->>>>>>> 3a4bb978
+
 ### Changed
 - Made `SimulcastUplinkObserver.encodingSimulcastLayersDidChange` (*not* `AudioVideoObserver.encodingSimulcastLayersDidChange`) synchronous.
     
