# Changelog

All notable changes to this project will be documented in this file.

The format is based on [Keep a Changelog](https://keepachangelog.com/en/1.0.0/),
and this project adheres to [Semantic Versioning](https://semver.org/spec/v2.0.0.html).

<<<<<<< HEAD
## Unreleased 
=======
## [Unreleased]
>>>>>>> afcfef75
### Added

### Changed

### Removed
<<<<<<< HEAD

### Fixed
- [Documentation] Link to Media Regions documentation in README
=======
- [Test] Remove check for `/v2` in canary URL

### Fixed
- [Script] Update postpublish script to enable termination protection for prod canary stack.
>>>>>>> afcfef75

## [2.0.0] - 2020-11-18
### Added
- Add a constructor argument to `DefaultDeviceController` to specify whether Web Audio should be
  supported. Use this instead of `enableWebAudio`.
- Add an `AudioTransformDevice` type that can be supplied to `chooseAudioInputDevice`, allowing the
  injection of custom device constraints and Web Audio nodes as pseudo-devices.
- Add `VideoTransformDevice` interface placeholder. This interface mirrors `AudioTransformDevice`.
  Choosing `VideoTransformDevice`s in `DefaultDeviceController` will be implemented in a future release.
- Add Amazon Voice Focus, which allows you to create an audio input device that suppresses
  background noise.
- Add `AudioProfile` for configuring audio quality.
- Add `setAudioProfile` and `setContentAudioProfile` audio-video facade methods for setting audio quality.
- Added `GetUserMediaError` errors which are thrown for `chooseAudioInputDevice` and
  `chooseVideoInputDevice` API failures.
- [Demo] Show video WebRTC stats and attendeeId on video tile hover.
- [Demo] Add audio quality settings to meeting demo.

### Changed
- The project now produces ES2015 output, rather than ES5 output that refers to ES2015
  features. The SDK supports only modern browsers, and is increasingly dependent on ES2015
  features. This change leads to more compact bundles and aligns the supported JavaScript
  language variant with the supported runtime features.

  If you need your built application bundle to target browsers that do not
  support ES2015 syntax, including Internet Explorer, you will need to transpile the SDK code
  using a transpiler like Babel, or split your application bundle into multiple files that can
  be conditionally loaded. Note that transpiling some parts of the SDK might result in ES5 code
  that does not work when run.
- `DeviceController.createAnalyserNodeForAudioInput` now returns a `RemovableAnalyserNode` that
  knows how to unhook its own inputs. This allows you to correctly clean up, which avoids issues
  with Safari when used with Web Audio. The demo has been adjusted to do so.
- Modify `WebSocketAdapter.send` to accept string parameters.
- Changed `chooseAudioInputDevice` and `chooseVideoInputDevice` to return void and reject with a
  hierarchy of errors instead of either rejecting with an error and otherwise returning
  `DevicePermission`.

### Removed
- Remove `enableWebAudio` from `DeviceController` and related types. Use the constructor argument
  instead.
- Remove V1 meeting app. The V2 meeting app is now the only meeting app deployed. Do not supply /V2/
  paths when loading the app, if you deployed both.
- Remove legacy screen share.
- Remove `DevicePermission`.

### Fixed
- Fix Github Actions CI workflow to include all integ tests.
- Update the clicking sound answer in FAQs.
- [Test] Make sure to remove v2 from URL when trying to create meeting
- Correct import in `NoOpAudioVideoController`.

## [1.22.0] - 2020-11-10
### Added
- Add github actions continuous integration workflow and deploy workflow
- Add simulcast uplink policy layer change notification methods and observer
- Add `getRemoteVideoSources` method and `remoteVideoSourcesDidChange` observer
- [Documentation] Add question to FAQ about android chrome bluetooth audio devices

### Changed
- [Documentation] Updated HTTP to HTTPS in README URL links
- [Documentation] Improved documentation for running integration tests locally
- [Test] Updated browserstack URL formation to use HTTPS
- Upgraded eslint to understand modern TypeScript syntax, including `import type`
- [Demo] change optional feature selection to be list of input box to allow combination
- [Documentation] Update README to replace deprecated `AudioCallEnded` with `MeetingEnded`
- [Documentation] Update few `VideoTileController` and `VideoTile` APIs documentation
- [Documentation] Added deprecation message and log for `enableWebAudio` API in DeviceController
- Improve `DefaultEventController` to create less garbage

### Removed

### Fixed
- Make the event controller optional in the AudioVideoController interface
- Handle undefined attendeeId when calling `realtimeSetAttendeeIdPresence`
- Fix `DefaultModality` base check
- [Test] Fix a typo in integ tests
- [Demo] Fix serverless deploy script to not print out logs
- [Test] Make sure to error out if failed to grab Sauce Lab sessions
- Fixed deploy github action with correct keys
- Remote video may switch transceivers/videoTiles on simulcast change or camera toggle
- Fix github actions deploy workflow
- Fix issue with calling closeCurrentTest twice when timeout waiting for an attendee in integ test

## [1.21.0] - 2020-10-29
### Added
- [Demo] Add default SSE to meeting notifications queue in CF template
- Add meeting events

### Changed

### Removed
- Removed check for `iceGatheringState` to be complete for bypassing gathering ice candidate again

### Fixed
- Allow the build to complete in the absence of a Git checkout

## [1.20.2] - 2020-10-20
### Added

### Changed
- [Documentation] Update README to add information about `tileState.active`
- Update PR template to ask demo testing question

### Removed

### Fixed
- Reduced sessionId resolution to 32 bits and removed Long dependency
- Handle case where meeting or attendee response properties can accept null or undefined


## [1.20.0] - 2020-10-15
### Added
- Add a Travis check to make sure version update
- Add metrics for Selenium initialization metrics for integration tests
- Create log stream before logging begins
- Make AWS SDK for Java camelCased meeting-attendee response compatible with Chime SDK for JavaScript
- Mark InvalidSequenceTokenExceptions as warning
- Add an optional parameter to the serverless demo deployment script to specify Chime endpoint, and deploy to a new devo stage that talks to gamma Chime endpoint for canary
- Add extended debugging for saucelab sessions
- Add data message throttle limits to documentation
- Add `audioSessionId` to join frame to always drop when reconnecting
- Add audioSessionId to join frame to always drop when reconnecting

### Changed
- Update test results to Sauce Labs before emitting CloudWatch metrics for integration tests
- Mark `AudioInternalServerError` and `SignalingInternalServerError` as non-terminal errors
- Replace `awesome-typescript-loader` with `ts-loader`
- Alter the API signature for `Logger.debug` to accept strings, not just functions
- Update meeting readiness checker demo app with new regions CPT, MXP, BOM and ICN
- Update meeting readiness checker demo app to create meeting after the checker starts
- Alter the versioning script to require less ritual
- Correct TypeScript build to generate correct artifacts in `build/`
- Fall back to `null` device if there is any error while acquiring the audio device

### Removed

### Fixed
- Make sure integration test returns FAILED if there is error
- [Test] Make sure to reset ready status between retries
- No video after connection failure
- Fix video track sometimes being removed and added on simulcast receive stream switch
- Enabled termination protection for serverless demo CloudFormation stack
- Simulcast optimizations
- Correct TypeScript build to generate correct artifacts in `build/`
- Correct TypeScript configuration for demo app

## [1.19.0] - 2020-09-29
### Added
- Add MeetingReadinessCheckerConfiguration to allow custom configuration for meeting readiness checker

### Changed
- Update Travis config to improve PR build speed
- Disable configs in saucelab capabilities
- Use credentials sent via signaling connection JOIN_ACK to improve audio-video startup time.
- [Demo] Adjust demo css to prevent unecessary scrollbars on windows and stretching in video grid
- Update dependencies to TypeScript 4, `ts-loader`, and modern linting
- [Demo] Update dependencies, too.
- Remove unnecessary startAudioPreview in meeting demo
- Fix video tile with incorrect bound attendee ID and external User ID

### Removed
- Revert the "Create log stream before logging begins" commit
- Revert "Fix unbinding video tile bug" commit
- Revert "Fix issue with removeLocalVideoTile not removing video tile for remote attendees" commit
- Remove "./guides/docs.ts" and the composite setting from tsconfig.json

### Fixed
- Fix Maven installation script
- Fix SIP integration test
- Fixed v1 meeting bug related to bootstrap row class
- Fix meeting readiness checker integration test

## [1.18.0] - 2020-09-22
### Added
- Add meeting readiness checker integ tests to travis config
- Add optional parameter `sourceId` to checkContentShareConnectivity API
- Add getVideoInputQualitySettings to retrieve the current video settings
- Add documentation for DefaultActiveSpeakerPolicy constructor

### Changed
- Use pip to install aws sam cli for deployment script
- Added meetings tags to serverless demo
- Update PR template to add question about protocol and API change
- Add demos/browser package-lock to git, update webpack and jquery versions
- Update integration-watchlist to include demos/browser with no exception for package.json
- Change error to warn for logging Cloudwatch errors
- Update README with use case to handle `realtimeSubscribeToVolumeIndicator` updates efficiently
- Change error messaging for getUserMedia error
- Change demo video grid to CSS
- Update new known issues in FAQs and PTSN sample in README

### Removed

### Fixed
- Fixed bug related to unbinding a video element
- Fix tone does not stop when calling MeetingReadinessChecker.checkAudioOutput multiple times
- Fixed demo css format issue from updating to bootstrap 4.5.1
- Fix a minor syntax in DefaultSessionStateController

## [1.17.2] - 2020-09-08
### Added

### Changed

### Removed

### Fixed
- Change default encode resolution back to 960x540

## [1.17.0] - 2020-09-04
### Added
- Add npm login and logout as part of publish script
- Add Meeting Readiness Checker APIs

### Changed
- Change WebRTC semantics to Unified Plan by default for Chromium-based browsers
- Update video simulcast guide doc
- Update readme to include link to React components repo

### Removed

### Fixed
- Fixed removeLocalVideoTile so that the video tile is removed correctly for the user and attendees
- Handle timing issue of receiving index during resubscribe
- Mitigate Brew Sam installation issue
- Remove set command in travis awscli installation script
- Add `--no-fail-on-empty-changeset` flag in deploy script to not fail for empty changeset

## [1.16.0] - 2020-08-20

### Added
- Added auth-token based npm login and logout scripts for npm package publishing
- Update demo app with new regions CPT, MXP, BOM and ICN

### Changed
- Update the dependency version for the singlejs demo

### Removed
- Remove  `device` demo from demos

### Fixed
- Fix and modify simulcast uplink policy to fix freezing and reduce switches
- Exclude self content share video stream index

## [1.15.0] - 2020-08-10

### Added
- Add comments for VideoTileState class and instructions in FAQ document
- Add reference to CreateMeetingWithAttendees in FAQ

### Changed
- Bump elliptic from 6.5.2 to 6.5.3 in /demos/device
- Log info when stop pinging due to Websocket closed
- Change the demo app to show content share video back to sharer
- Change bootstrap version for meeting demo to 4.5.0
- Change content share video check to use attendee name instead of video element index

### Removed

### Fixed
- Ensure all simulcast stream resolution are 16-aligned to avoid pixel3(XL) encoder issue
- Fix race condition in Chromium browsers when consecutive audio bind operations take place
- Fix invalid constraints and disable Unified Plan in safari 12.0
- Fix isSupported API in DefaultBrowserBehavior return true for Firefox on Android

## [1.14.0] - 2020-07-28

### Added
- Add content share video test integration test
- Add function to query outbound WebRTC video stats in browser demo
- Add error message for TaskFailed errors

### Changed
- Return the screen capture media stream for startContentShareFromScreenCapture

### Removed

### Fixed
- Fix exception thrown in Safari when multiple startVideoPreviewForVideoInput() are made

## [1.13.0] - 2020-07-21

### Added

### Changed
- Use POST instead of GET for TURN control endpoint

### Removed

### Fixed
- Fix demo app responsiveness issue
- Fix content share test video in Firefox
- Marking `TURNMeetingEnded` error as terminal to prevent session from reconnecting

## [1.12.0] - 2020-07-17

### Added
- Add device name for mobile integration tests
- Added new FAQs and updated Readme to include new demos for PSTN calling and live events
- Add test report URL for mobile integration tests
- Add Firefox to Travis integration tests
- Add README for integration tests
- Add log to list the set of constraints supported by the browser
- Add device change observer events when the current audio/video input stream ended

### Changed
- Fix title for FAQ guide
- Change DefaultDeviceController video MediaTrackConstraint parameters to be "ideal" explicitly
- Use a single instance of AudioContext
- Use the SDK default sample rate 48,000 Hz for an AudioBuffer object if the AudioContext sample rate doesn't work

### Removed

### Fixed
- Fix typo in VideoStreamDescription when stream is disabled by WebRTC
- Fix issue where audio input is not able to switch in Firefox
- Fix handling WebRTC Track event with no associated streams
- Increase log interval to avoid multiple Cloudwatch requests at once
- Fix incorrect log level for terminal error code
- Catch exceptions taking place when putLogEvents fails
- Fix content share test video in Firefox

## [1.11.0] - 2020-06-30

### Added
- Add meeting demo parameter for broadcasting user
- Add simulcast guide link in README and Quality Bandwidth Connectivity doc
- Add a MediaDevices proxy to support the devicechange event in some Android Chrome browsers

### Changed

### Removed
- Remove browser demo optional feature HTMLSelectElement multiple attribute

### Fixed
- Fix CloudWatch metrics for Linux and Android integration tests
- Fix create meeting request for audio and video e2e integration tests
- Fix multiple issues with integration tests
- Fix uuidv4 import
- Fix missing uuidv4 import in integration test
- Disable w3c check for Chrome Android webdriver integration tests
- Fix setSinkId() from throwing DOMException in Chromium browsers
- Fixing the ability to choose default input in browsers when default changes

## [1.10.0] - 2020-06-23

### Added
- Add position in frame to attendee updates
- Add stale-issue bot configuration
- Add simulcast support and provides new uplink downlink policies
- Add MultiLogger to support logging to multiple Logger instances
- Add resize listener on HTMLVideoElement in demo
- Add simulcast integration tests
- Add unit tests for source files previously excluded in test coverage

### Changed
- Use GET instead of POST to obtain TURN credentials
- Move integration tests to use meeting V2 demo
- Update to add ability to run integration tests in mobile devices

### Removed

### Fixed
- Update cloudwatch log stream ID to have attendee_id
- Fix Firefox 68 codec preference issues
- Fix uplink max bitrate value calculation

## [1.9.0] - 2020-06-12

### Added

### Changed
- Bump websocket-extensions from 0.1.3 to 0.1.4
- Update SignalingProtocol.proto and use SDK version in JoinFrame

### Removed

### Fixed
- Fix duplicate tiles and error logs due to external id race condition
- Suppress presence leave when attendee has already joined from another device (#427)

## [1.8.0] - 2020-06-05

### Added
- Add an integration tests to check remote video when reconnecting
- Add device controller tests
- Add option to run integration tests in Sauce Labs headless

### Changed
- Switch demo DDB table to on demand
- Restart the session if an attendee is not present during initial connection

### Removed

### Fixed
- Handle user revoking video input permission
- Fix FinishGatheringICECandidatesTask when there are no turn credentials
- Fix log line to print device constraints
- Fix build line to take out duplicate npm install
- Fix video audio preview for mobile devices
- Fix black remote video tiles on reconnect
- Fix LED light issue
- Fix typo in MeetingNotificaionsEvent present in template.yaml

## [1.7.0] - 2020-05-23

### Added
- Add connectionDidBecomeGood callback in AudioVideoObserver
- Add an integration test for Data Message
- Add the device selection to the "Starting a session" example
- Added Bandwidth and connectivity guide
- Add 'dropped' boolean attribute to realtime interface to indicate attendee drop

### Changed
- Support styling and Markdown for meeting demo chat
- Update signaling protocol

### Removed

### Fixed
- Fix Firefox version 76 missing/grey tiles
- Fix data message integration tests
- Fix several integration test name
- Mark 403 (Forbidden) for fetching turn credentials as terminal error and avoid retrying.
- Fix Android Pixel3 Chrome Video artifacts on far sites
- Don't throw the "cannot replace" message if the device controller is not bound to any audio-video controller

## [1.6.2] - 2020-05-18

### Fixed
- Disable audio capture for Electron Screen Capture

## [1.6.0] - 2020-05-15

### Added
- Allow option to skip device selection page in demo app.
- Add demo hook for debugging media connections
- Add github link to getNearestMediaRegion method in README.md
- Add data message APIs

### Changed
- Allow audio for screen capture in Chrome and Edge browsers
- Decouple the get call request from the UI
- Use getSettings if possible on MediaStream and move some info logs to debug level
- Use innerText instead of innerHTML

### Removed

### Fixed
- Fix minor coding styles for data message APIs

## [1.5.0] - 2020-05-07

### Added
- Add bandwidth policy to meeting session configuration to allow overriding default policies
- Add more content sharing integration tests
- Add gifs to read me file to show latest npm version and downloads
- Add method to get the nearest media region
- Display meeting and attendee IDs in the demo

### Changed
- Simplify meeting demos to leverage externalUserId in roster
- Update PR template to add testing information
- Support a mobile-friendly demo
- Increase the size of content share video tile for the demo app in small screen
- Update reconnection parameters in ConnectionHealthPolicyConfiguration

### Removed
- Remove unused VideoAdaptiveSubscribePolicy

### Fixed
- Fix serverless deploy script to work on Windows
- Clean up and fix serverless package bundling
- Do not mirror local video for rear-facing camera
- Fix sip url for meeting demo
- Fix local video freeze in Safari after toggling off and on
- Fix meeting demo content share turning off on attendee join
- Disable audio sample constraints when not using WebAudio
- Reset Sauce Lab session to make sure clean state
- Fix integration test emit metrics
- Fix the CloudWatch log handler

### Security
- Bump package-lock.json jquery to 3.5.0 and yargs-parser to 18.1.3

## [1.4.0] - 2020-04-24

### Added
- Expose an API for GetStats from RTCPeerConnection
- Add BrowserBehavior test for supported video codecs
- Expose ExternalUserID on videoTileDidUpdate

### Changed
- Use getByteTimeDomainData to support iOS Safari in meeting demo
- Update README to incorporate documentation feedback

### Removed

### Fixed
- Fix broken link in GitHub main page README

## [1.3.0] - 2020-04-17

### Added
- Enable the use of send-side bandwidth estimation
- Add guide for content sharing
- Display meeting id in the demo app
- Add additional callback in AudioVideoObserver to indicate video downlink pressure
- Add meeting demo parameter for recording user
- Add a script demo to bundle Chime SDK into a single JS file
- Add device demo
- Add base infrastucture for demo app in react
- Add pricing link in README
- Add an overview of API methods
- Add IoT integration to device demo
- Add option to run integration tests locally
- Add the use case guide
- Upgrade dependency aws-iot-device-sdk version
- Add externalUserId to the tile properties
- Add post publish script
- Add feature flag to enable WebRTC Unified Plan for Chromium-based browsers
- Add link to Amazon Chime SDK Security in README

### Changed
- Prevent prebuild from increase patch number when publishing to NPM
- Change the cloudwatch log message format
- Only run integration tests if files on watchlist were modified
- Temporarily only run test in Chrome for Travis integration tests
- Allow content share frame rate to be configurable
- Move demo guides to demo folders
- Fix the default video resolution comment in DeviceController

### Removed
- Remove unimplemented callbacks remoteDidMuteAudio and remoteDidUnmuteAudio on AudioVideoObserver
- Remove the minimal demo app
- Remove incomplete demo and component directories

### Fixed
- Fix retry logic for integration test
- Update typedocs to 0.16 and re-generate doc files
- Fix issue in Travis script that prevents integration tests from running
- Fix markdown formatting with backticks in API overview
- Fix an issue that a dev dependnecy @types/dom-mediacapture-record is not getting installed
- Fix typo in README.md file
- Ensure that attendee presence leave and join are ordered correctly
- Fix video element issue in Iphone
- Fix post publish script to also include meeting v1
- Use build:publish for publish script
- Fix Travis deploy failure

## [1.2.1] - 2020-03-20

### Added
- Add BITRATES in SdkSignalFrame Type and regenerate corresponding JS and TS protocol files.
- Add new ContentShareController APIs
- Add Getting Started guide
- Add doc guide generator
- Add basic component library setup
- Add injectable session URL rewrite function to support proxies
- Add POSTLogger for meeting sessions
- Integrate POSTLogger into the demo app
- Add content share integration test
- Enable POSTLogger for the serverless demo app
- Add max-content-share query parameter to allow 2 content share at the same time
- Add an integration test that checks only 2 content share are allowed

### Changed
- Add observer event for content sharing
- Stop content share if the media stream end
- Trap video sending SSRC change in two consecutive negotiation
- Do not bypass ice gathering based on sdp connection attributes for Safari on iOS
- Show SDK version in the demo meeting app
- Automatically patch a version for each commit
- Allow to specify manual version in publish script
- Automatically deploy meetingV2 to serverless demo
- Expose external user ID in places where attendee ID is present in RealtimeController
- Improve error output in the deploy script
- Do not reconnect if the session has not received monitoring data for a while
- Skip tests when merging to master
- Bump acorn dependency in package-lock.json to 6.4.1 to address CVE-2020-7598
- Use max-bundle RTCRtpPolicy for Firefox
- Throw error in Travis if integration test failed

### Fixed
- Remove line endings in the keyword when searching for connection attributes in SDP
- Fix pause and resume video functionality
- Fix DefaultTransceiverController async function signature
- Make DefaultBrowserBehavior implement BrowserBehavior interface
- Fix publish script to use npm version
- Add stage to saucelabs session name for integration tests
- Fix audio-video session stop to return Left status code
- Fix crash in demo app when click on screen share view
- Fix integration test completion time writer
- Fix the ping pong reconnection issue
- Fix example code in the getting started guide
- Fix browser versions for integration tests
- Fix present npm audit issues and automatically fix during build when possible

## [1.1.0] - 2020-02-04

### Added
- Add browser support for Safari and Opera
- Add CHANGELOG.md
- Allow for pausing screen sharing
- Add GitHub page with API documentation
- Add an alternative to WebAudio device controller and add a flag to disable the use of WebAudio
- Add option to confirm meeting end
- Implement keyframe request handling
- Add deploy step to deploy latest sdk changes
- Add a ConnectionHealthPolicyConfiguration property in the meeting session configuration
- Add support additional media regions
- Add video help desk tutorial
- Enable integration tests for travis builds
- Add ping/pong to screen sharing start code path to ensure socket is viable
- Enable integration tests for safari 12
- Write timestamp for latest canary completion time

### Changed
- Enforce SDP to have candidates for FinishGatheringICECandidateTask to resolve
- Add event listeners on peer connection to log state change
- Add client metrics for Safari
- Add SIP integration test
- Block screensharing start if the browser is Safari
- Expose extra bitrate estimation metrics
- Improve reconnect callback fidelity
- Update copyright and fix copyright check
- Improve logging for screen sharing
- Add source node to audio graph for silent devices
- Move screen view data connection open and close
- Improve handling of closed signaling connections
- Update README.md to clarify when to use npm install
- Add app quit and meeting leave integration tests and retry for all other tests
- Limit WebSocket reconnect attempts
- Refactor default screen sharing session start to fix state corruption bug
- Update Travis script to separate unit and integration tests into different jobs.
- Validate session Id and disable extendedDebugging flag for SauceLabs
- Fix infinite loop when retrying in audio and video integ tests
- Make sure both participants in audio and video tests reach finish state before retrying
- Trigger videoSendBandwidthDidChange and videoReceiveBandwidthDidChange for Safari
- Do not disconnect video element with different srcObj when destroying video tile
- Make meeting V2 the default demo meeting app

### Removed
- Remove SDP class withPlanBSimulcast method
- Remove noSignalStatusReceived from ReconnectionHealthPolicy and remove SignalStrengthBarsConnectionHealthPolicy.

### Fixed
- Add cleanup code for failed open screen sharing
- Handle error in screen viewing send echo response
- Fix several error handling issues
- Fix ReconnectingPromisedWebSocket timeout
- Ensure to null webSocket reference on abnormal close
- Use async scheduler for video tile disconnect
- Set device to null when active device unplugged
- Fix mobile safari detection
- Fix chooseVideoInputDevice with null
- Release chosen video stream on stopVideoPreview
- Fix Safari ICE failure issue by set bundle policy to max-bundle
- Fix to ignore error on screen viewing courtesy stop
- Fix meeting leave integration tests
- Reject an unresolved promise when canceling CreateSDPTask
- Fix Firefox keyframing
- Fix screen share integration test
- Fix null or empty device handling
- Fix demo screen share button states
- Fix bug that caused screenview to stay off when screenshare was toggled
- Only set attendee active only if still in roster
- Fix preview not switching issue and stop track during disconnect
- Reset connectionHealthData before (re)connection
- Fix a bug that prevented device change from triggering observers
- Fix serverless demo deployment scripts
- Fix integration test timeout and test sync between runs browsers
- Fix Safari crashes when remote video tiles are added or toggled
- Fix unhandled Promise rejection in DefaultScreenSharingSession#start
- Fix canary deployment script
- Fix SIP call integration test
- Fix Travis deployment script

## [1.0.0] - 2019-11-20

### Added

- Release first version of library<|MERGE_RESOLUTION|>--- conflicted
+++ resolved
@@ -5,26 +5,19 @@
 The format is based on [Keep a Changelog](https://keepachangelog.com/en/1.0.0/),
 and this project adheres to [Semantic Versioning](https://semver.org/spec/v2.0.0.html).
 
-<<<<<<< HEAD
-## Unreleased 
-=======
 ## [Unreleased]
->>>>>>> afcfef75
-### Added
-
-### Changed
-
-### Removed
-<<<<<<< HEAD
-
-### Fixed
+
+### Added
+
+### Changed
+
+### Removed
+- [Test] Remove check for `/v2` in canary URL
+
+### Fixed
+- [Script] Update postpublish script to enable termination protection for prod canary stack.
 - [Documentation] Link to Media Regions documentation in README
-=======
-- [Test] Remove check for `/v2` in canary URL
-
-### Fixed
-- [Script] Update postpublish script to enable termination protection for prod canary stack.
->>>>>>> afcfef75
+
 
 ## [2.0.0] - 2020-11-18
 ### Added
