# Changelog

All notable changes to this project will be documented in this file.

The format is based on [Keep a Changelog](https://keepachangelog.com/en/1.0.0/),
and this project adheres to [Semantic Versioning](https://semver.org/spec/v2.0.0.html).

## [Unreleased]

### Added
- Add events `meetingReconnected`, `signalingDropped` and `receivingAudioDropped` to `eventDidReceive` by publishing them as stand alone events. Currently, these events were only included in the meeting history attribute when a meeting event is published. 
- Added support for skipping full SDP renegotiations when switching simulcast streams.  This will result in less freezing when switching between layers in response to a network event as done in `VideoPriorityBasedPolicy`.  This will have no impact if not using simulcast.
- Add link to SIP Media Application examples in README.

### Removed

### Fixed
- Add safeguard for Nscale policy in case we increase to more than 25 videos.

### Changed
- Move `toLowerCasePropertyNames` inside `Utils.ts` and add test coverage.
<<<<<<< HEAD
- Modified browser demo to make video preferences easier to test by adding explicit configuration replacing non-functional pin button
- Reduced uplink resubscription when only stream encoding is changed by adding bypassing path.
=======
- The browser demo now offers a configuration menu on each video tile. This menu replaces the 'Pin' button, which previously set the priority of the corresponding remote video to 1, and then rest to 2. The new configuration menu allows the user to specify the desired video quality and priority, which will be respected by simulcast and priority downlink policies. This is useful for testing or to demonstrate the behavior of those policies.
- Switched to using Web Components for video tiles in the browser demo.
>>>>>>> 145ee5fd

## [2.17.0] - 2021-09-08

### Added

- Add `audioInputMuteStateChanged` to the `DeviceChangeObserver` interface. This is called whenever the device is changed or is muted or unmuted, allowing applications to adapt to OS-level mute state for input devices.
- Added Android WebView Sample UI test to workflow.
- Add a new optional API `getVideoTileForAttendeeId` in `VideoTileController` and raise the `tileWillBePausedByDownlinkPolicy` event for empty video tiles.
- Amazon Voice Focus will now trigger the `onCPUWarning` method on the `VoiceFocusTransformDeviceDelegate` when using the default inline execution mode. This will be called when the browser fails to schedule the worklet in a timely fashion (_e.g._, when the meeting code is running in an iframe /subframe) or when changes in the CPU environment (_e.g._, thermal throttling) cause the worklet to take too long for each audio render quantum.
- Amazon Voice Focus will now trigger the `voiceFocusInsufficientResources` method on the `VoiceFocusTransformDeviceDelegate` when using the default inline execution mode. This will be called when the browser fails to schedule the worklet in a timely fashion (_e.g._, when the meeting code is running in an iframe /subframe) or when changes in the CPU environment (_e.g._, thermal throttling) cause the worklet to take too long for each audio render quantum.
- Add retry logic in FAQs.
- The Amazon Voice Focus support check, `VoiceFocusDeviceTransformer.isSupported`, now warns to the logger when run in an iframe, and can be configured to fail in that case.
- Add documentation in Video Processing APIs on how to add filters in the preview window.

### Changed

- Clarify why not use default downlink policy with simulcast.
- Corrected argument `isUnifiedPlan` in `withBandwidthRestriction` to `isFirefox`. Also marked as deprecated since we no longer use it.
- Update data message limit in the API Overview guide.
- Do not trigger real time attendee presence event for local attendee if they are not appear in audio info frame 
  during reconnection.
- Update `startVideoPreviewForVideoInput` to support filters in the preview window.
- Update browser demo to showcase preview filter capability.
- Migrate SauceLabs mobile tests to new api. 

### Removed

### Fixed
- Fix priority-based downlink policy to not unpaused tiles that are not paused by the policy.
- Fix empty video tiles when using priority-based downlink policy.
- Fix simulcast guide that adaptive probe downlink policy is not enabled by default.
- Fix a link format in simulcast guide.
- No longer put useless 'pin' and 'pause' buttons on local tile in demo.
- Choose a null device or media stream without a deviceId without first listing devices no longer logs `Device cache 
  is not populated`.

## [2.16.1] - 2021-08-23

### Fixed
- Fix default priority downlink policy to update default preference correctly.

## [2.16.0] - 2021-08-17

### Added

- Add `RealtimeSubscribeToAttendeeIdPresenceCallback` type for `realtimeSubscribeToAttendeeIdPresence` callback to document the callback parameters.
- Added support for Android WebView
- Add a SignalClientEvent check in `SubscribeAndReceiveSubscribeAckTask` to immediately cancel the task when websocket connection is terminated.

### Changed
- Update the default behavior of NScale video uplink bandwidth policy to scale down resolution based on the number
of videos.

### Removed

### Fixed
- Fix race condition in Safari when disconnect and connect stream from video element.


## [2.15.0] - 2021-08-04

### Added 

- Supports integration with Amazon Transcribe and Amazon Transcribe Medical for live transcription. The Amazon Chime Service uses its active talker algorithm to select the top two active talkers, and sends their audio to Amazon Transcribe (or Amazon Transcribe Medical) in your AWS account. User-attributed transcriptions are then sent directly to every meeting attendee via data messages. Use transcriptions to overlay subtitles, build a transcript, or perform real-time content analysis. For more information, visit [the live transcription guide](https://docs.aws.amazon.com/chime/latest/dg/meeting-transcription.html).
- [Demo] Add live transcription functionality. You will need to have a serverless deployment to create new AWS Lambda endpoints for live transcription. Follow [the live transcription guide](https://docs.aws.amazon.com/chime/latest/dg/meeting-transcription.html) to create necessary service-linked role so that the demo app can call Amazon Transcribe and Amazon Transcribe Medical on your behalf.
- Exposed Amazon Voice Focus model complexity as a type in order to support
  showcasing complexity limitation in the meeting demo.
- Packet-per-second (PPS) logging is now enabled in the meeting demo by
  default. If the browser sends an incorrect packet rate, this will be logged
  as an error in the console.
- Add a warning log in `InMemoryJSONEventBuffer`'s `send` function when retrying starts.

### Changed
- Update `InMemoryJSONEventBuffer` to retry with backoff.

### Removed

### Fixed
- Stop `activeDevice` video track before selecting a new device to prevent `NotReadableError` when calling `getUserMedia` for a new video input device.
- Fix priority-based downlink policy default behavior.
- Fix client event ingestion guide rendering in typedoc.

## [2.14.0] - 2021-07-23

### Added
- Added `VideoPriorityBasedPolicyConfig` to control video downlink policy with network event response and recovery delays. Check [User Guide for Priority-based Downlink Policy](https://aws.github.io/amazon-chime-sdk-js/modules/prioritybased_downlink_policy.html#user-guide-for-priority-based-downlink-policy) for more information.
- Amazon Chime SDK Project Board Overview and Guide.
- Added 25 video tile support for demo app.

### Changed

- [Documentation] Update priority based downlink policy guide.
- Lookup `groupId` from device cache instead of directly from media stream when selecting input device.
- [Documentation] Update documentation for 25 video tiles.

### Removed

### Fixed

- Improve the meeting event guide.
- Fixed Project Board guide with correct community template link.
- Updated Amazon Voice Focus integration guide to reflect recent Safari versions.
- Import current Amazon Voice Focus code, which ensures that stereo inputs are downmixed to mono.

## [2.13.0] - 2021-06-29

### Added

### Changed

### Removed

### Fixed
- Improve the meeting event guide

## [2.13.0] - 2021-06-29

### Added

- Add events ingestion to report meeting events to Amazon Chime backend.
  Check [Client Event Ingestion guide](https://aws.github.io/amazon-chime-sdk-js/modules/clientevent_ingestion.html) for more information.
- Add `videoUpstreamPacketLossPercent` and `videoDownstreamPacketsReceived` metrics for video streams
- [Documentation] Add documentation for view-only mode.
- Use SESSION_ESTABLISH event to indicate success of Chime SDK for Messaging successful websocket connection

### Changed

### Removed

### Fixed

## [2.12.0] - 2021-06-23

### Added

- [Documentation] Add documentation for `getObservableVideoMetrics`.
- [Documentation] Update FAQ and public documentation to add more information on SignalingBadRequest related error codes.
- [Documentation] Rephrase the terms in the status code documentations.

### Changed

- Bump maxVideos limit to 25

### Removed

### Fixed

- Pre-started signaling connections no longer cause a delay in joining if the
  user takes more than a minute to join the meeting.
- Fix choosing input device API when passing in a media stream.

## [2.11.0] - 2021-06-04

### Added

- Bind tileController during the initialization of DefaultAudioVideoController for VideoPriorityBasedPolicy.
- Add more debug logging for choose input device. 
- Add the meeting and device error sections in the meeting-event guide.
- Add a `forceUpdate` parameter to use when listing devices. In some cases, builders
  need to delay the triggering of permission dialogs, _e.g._, when joining a
  meeting in view-only mode, and then later be able to trigger a permission
  prompt in order to show device labels. This parameter allows cached device
  labels to be forcibly discarded and recomputed after the device label trigger
  is run.

### Changed

- Log error instead of throwing error if the signaling client is not ready to send data message.
- Now when `setDeviceLabelTrigger` is called, if the `deviceInfoCache` contains a device with no label, `deviceInfoCache` will be cleared.

### Removed

- Remove deprecated unwired webrtc constraints from device controller and peer connection construction.
- Removed unnecessary restriction on VideoPriorityBasedPolicy to always subscribe to at least one stream.

### Fixed

- Fixed missing upstream video metrics for Firefox browsers.
- Fix build script to run on Windows by specifying ruby when running ruby scripts and rimraf to remove folder.

## [2.10.0] - 2021-05-19

### Added

- Add new message `MeetingSessionStatusCode` `AudioAttendeeRemoved` to handle the new audio server status code 411.
- Add support for `WKWebView` on iOS.
- Output a warning message when the volume adapter cleans up the self-attendee after reconnection.
- Add FAQ for more information on `AudioJoinFromAnotherDevice` meeting session status code.
- Add downstream audio webrtc metrics in `observableMetricSpec`.
- Add `getObservableVideoMetrics` and in `ClientMetricReport` to expose video stream metrics in webrtc.
- Update `SignalingProtocol` with optional video metric fields.

### Changed

- Update guide for priority based downlink policy.
- Bump version for lodash, y18n, and ssri dependencies.
- Mark `getObservableVideoMetrics` optional in ClientMetricReprt and `videoStreamIndex` and `selfAttendeeId` optional in `DefaultClientMetricReport`.

### Removed

### Fixed

- Do not start local video tile if there is no stream for content share.

- Media streams are no longer discarded during reconnects. This fixes an issue
  where initial signaling connection failures could cause a client to be unable
  to join a meeting with audio if Web Audio were enabled.

## [2.9.0] - 2021-05-10

### Added

- Add the Messaging section in FAQs to describe how to receive messages
  without using the Chime SDK for JavaScript.
- `DefaultAudioVideoFacade.start` now takes an options argument. You can use
  this to trigger a signaling socket connection prior to device selection: call
  `audioVideo.start({ signalingOnly: true })`, and then later call
  `audioVideo.start()` as usual.
- Added a 'abort-on-reconnect' query parameter to demo URL to trigger fatal
  on reconnection for use in integration tests (default false).

### Changed

- `startVideoPreviewForVideoInput` uses the active video input stream instead
  of calling `getUserMedia` again.
- Meeting connections now do more work in parallel, which will improve
  meeting join times.

### Removed

### Fixed

- Fix `npm run start:hot` in the browser demo.

## [2.8.0] - 2021-04-23

### Added

- Added new downlink policy `VideoPriorityBasedPolicy`, providing the ability
  to explicitly request remote video sources to receive and set their respective priorities.  See
  [this guide](https://aws.github.io/amazon-chime-sdk-js/modules/prioritybased_downlink_policy.html)
  for more details and a code walkthrough of using the new policy.
  *(Note that the exact internal behavior of this policy may slightly change in future releases.)*
- Add optional header parameter to the `MeetingSessionPOSTLogger`.
- Add extra logging for synthesizing an audio stream.
- Add logging for `attendeePresenceReceived`.
- Add reconnection configuration in `MeetingSessionConfiguration`.
- Add NodeJS 16 to supported engines.

### Changed

- Disable audio properties on the peer connection if the join information
  does not include an audio host URL.
- `package-lock.json` files now use the v2 lockfile format.
- Configuration files now live in `/config`.

### Removed

### Fixed

- `DefaultDeviceController` recreates the `AudioContext` as needed when
  selecting non-transform devices, and does not do so when the `AudioContext`
  is suspended.
- Generated documentation no longer includes private members.
- Include the default error message in "meetingStartFailed" and "meetingFailed" events.
- Fix truncation in bps to kbps conversion that causes stream to stop under low bitrate.

## [2.7.0] - 2021-04-05

### Added

- [Demo] Add Tensorflow BodyPix segmentation demo for `VideoProcessor`.
- Added a workaround for a Chrome issue where Bluetooth audio would sound
  choppy for other participants when Web Audio was enabled. This workaround
  recreates the Web Audio context each time an input device is selected.

### Changed

- Update `SignalingProtocol` with optional video metric fields and optional join flags.
- `DefaultDeviceController` and `DefaultActiveSpeakerDetector` now conform to a
  new `Destroyable` interface, allowing resources to be explicitly discarded
  when a meeting is over.
- `MeetingSessionPOSTLogger` conforms to `Destroyable`. You should call
  `destroy` when you are done logging unless you plan to close the window.

### Removed

### Fixed

- Improve some unit tests.
- Fewer observers are now retained after meetings end. This should reduce
  leaks.
- Correctly close input streams when ending a call while using a video
  transform device.

## [2.6.2] - 2021-03-24

### Fixed
- Calling `realtimeSetLocalAudioInput` as part of `AudioVideoController.restartLocalAudio()` to
  fix local mute/unmute issue while switching audio devices.

## [2.6.1] - 2021-03-17

### Fixed
- Fix infinite loop when calling `chooseAudioInputDevice` with a
  `MediaDeviceInfo` instance.

## [2.6.0] - 2021-03-09

### Added

- Add `SingleNodeAudioTransformDevice` to make simple audio transforms easier to write.
- Reuse `VoiceFocusAudioNode` instances across transform device operations.
- Allow a complete configuration to be retrieved from and passed to a
  `VoiceFocusDeviceTransformer`, making it easier to instantiate a new
  transformer in a different scope with the same measured settings.
- Add End-to-end Integration test for Video Test App
- `MeetingSessionPOSTLogger` now matches the regular `Logger` API signature.

### Changed

- Allow device checker APIs to take devices as input, rather than only MediaDeviceInfo objects.
- Enable SIMD autodetection for Amazon Voice Focus in Chrome 90+.
- Clean up task cancel hooks after they cease to be relevant.
- Enable sender-side bandwidth estimation in Safari.
- Clean up usage of audioDeviceInformation in ReceiveAudioInputTask.

### Removed

- Removed audioDeviceInformation from AudioVideoControllerState.

### Fixed

- Upgrade ua-parser-js package version to latest.
- Don't automatically upgrade dev-dependencies to avoid a breaking typedoc upgrade.
- Safely handle calling logger `debug` methods with `undefined`.


## [2.5.0] - 2021-02-16

### Added
- Add GatheringICECandidate Finish Duration to Meeting Event and to demo app.
- Add `attendeePresenceReceived`, `audioInputSelected`, `videoInputSelected`,
  `audioInputUnselected`, and `videoInputUnselected` meeting events.
- Compute and add `meetingStartDurationMs` as part of the attributes of the
  `attendeePresenceReceived` meeting event.
- Add the file sharing workaround for Chrome 88 in FAQs.
- Add support for Chrome for iOS and Firefox for iOS.

### Changed
- [Demo] Set `attendeePresenceTimeoutMs` to use value passed as parameter in the URL.

### Removed

### Fixed
- `DefaultDeviceController` now attempts to resume a suspended `AudioContext`
  when choosing a transform device (#1062).
- `DefaultVideoStreamIndex` now ignores old group IDs from a given attendee ID (#1029).

## [2.4.1] - 2021-01-28

### Added

### Changed

### Removed

### Fixed
- Disable reconnecting in AudioVideoControllerFacade's `stop` method.
  Add documentation for the `stop` method.
- Fix dropped attendee presence during network reconnects.
- Add back `.play()` call explicitly for Safari browser to prevent video pause issue for local video.

## [2.4.0] - 2021-01-08

### Added
- Add support for Amazon Voice Focus support in Safari Technology Preview for macOS.
  Builders using an explicit revision or asset group must make sure to use a
  revision no earlier than this; an error will be thrown in Safari if older
  revisions are used.

### Changed

- Corrected `null` type on `DefaultVideoFrameProcessorPipeline` and `DefaultVideoTransformDevice`.
- Amazon Voice Focus now makes better use of available CPU resources,
  extending support to lower-end devices and improving quality on higher-end
  devices.

### Removed

### Fixed

- [Documentation] Corrected name for `voiceFocusInsufficientResources` in documentation.
- Allow for `realtimeUnsubscribeFromVolumeIndicator` to unsubscribe from specific callbacks.
- Correctly mute video elements when bound, preventing local echo when sharing tabs via content
  share.
- [Demo] Local content share (e.g., video files) now plays audio through the selected audio
  output device, rather than the default device, in browsers that support `setSinkId`.

## [2.3.0] - 2020-12-21

### Added

- Add Samsung Internet browser for Android as a supported browser.
- [Documentation] Add documentation for video processing APIs.
- Add `DefaultVideoTransformDevice` to implement `VideoTransformDevice`.
  `VideoFrameProcessor`, `VideoFrameProcessorPipeline` and `VideoFrameBuffer` interfaces
  are added to support `DefaultVideoTransformDevice` and allow processing steps to be applied to device.
  The method `chooseVideoInputDevice` in `DefaultDeviceController` can handle `VideoTransformDevice` now.

### Changed

### Removed

### Fixed

## [2.2.1] - 2020-12-11

### Added

### Changed

### Removed

### Fixed

- Binding audio elements will no longer throw an error unless calling code is
  trying to choose an output device in a browser that does not support
  `setSinkId`, and the demo will not log an error in these cases.
- [Demo] The meeting readiness checker no longer re-initializes the device output list
  after the user picks a device.
- [Test] Fix Amazon Voice Focus integration/canary test.
- [Demo] Additional best practices around choosing audio output devices.

## [2.2.0] - 2020-12-04

### Added

- [Documentation] What happens when participants try to `startLocalVideoTile` when local video tile limit reached

### Changed

- Log error if pass undefined device when calling choose input device
- Doing typecheck for MediaDeviceInfo
- Set automated integ test coverage on recent version of browsers

### Removed

### Fixed

- Allow Amazon Voice Focus code to load (but not function) in unsupported
  browsers that do not define `globalThis`.
- Fix uncaught promise exception for bindAudioOutput API
- [Demo] Fix meeting readiness checker speaker test failing in Safari
- [Demo] Validate metrics data while showing video WebRTC stats

## [2.1.0] - 2020-11-23

### Added

- [Documentation] Add demo video stats widget information to the quality and bandwidth guide
- [Documentation] Updated migration document to add more information about `bindAudioDevice()` API behavior
- Add APIs to create a messaging session with Amazon Chime SDK for Messaging

### Changed

### Removed

- [Test] Remove check for `/v2` in canary URL

### Fixed

- [Script] Update postpublish script to enable termination protection for prod canary stack.
- [Documentation] Update the Amazon Chime SDK Media Regions documentation link in the README
- Reimplement error handling in `DefaultRealtimeController` to generate less garbage.
- Add github actions fix to conditionally run integ tests
- [Documentation] Correct docstring for `VoiceFocusTransformDevice`.
- [Script] Add prepublish script to verify CDN configuration.

## [2.0.0] - 2020-11-18

### Added

- Add a constructor argument to `DefaultDeviceController` to specify whether Web Audio should be
  supported. Use this instead of `enableWebAudio`.
- Add an `AudioTransformDevice` type that can be supplied to `chooseAudioInputDevice`, allowing the
  injection of custom device constraints and Web Audio nodes as pseudo-devices.
- Add `VideoTransformDevice` interface placeholder. This interface mirrors `AudioTransformDevice`.
  Choosing `VideoTransformDevice`s in `DefaultDeviceController` will be implemented in a future release.
- Add Amazon Voice Focus, which allows you to create an audio input device that suppresses
  background noise.
- Add `AudioProfile` for configuring audio quality.
- Add `setAudioProfile` and `setContentAudioProfile` audio-video facade methods for setting audio quality.
- Added `GetUserMediaError` errors which are thrown for `chooseAudioInputDevice` and
  `chooseVideoInputDevice` API failures.
- [Demo] Show video WebRTC stats and attendeeId on video tile hover.
- [Demo] Add audio quality settings to meeting demo.

### Changed

- The project now produces ES2015 output, rather than ES5 output that refers to ES2015
  features. The SDK supports only modern browsers, and is increasingly dependent on ES2015
  features. This change leads to more compact bundles and aligns the supported JavaScript
  language variant with the supported runtime features.

  If you need your built application bundle to target browsers that do not
  support ES2015 syntax, including Internet Explorer, you will need to transpile the SDK code
  using a transpiler like Babel, or split your application bundle into multiple files that can
  be conditionally loaded. Note that transpiling some parts of the SDK might result in ES5 code
  that does not work when run.

- `DeviceController.createAnalyserNodeForAudioInput` now returns a `RemovableAnalyserNode` that
  knows how to unhook its own inputs. This allows you to correctly clean up, which avoids issues
  with Safari when used with Web Audio. The demo has been adjusted to do so.
- Modify `WebSocketAdapter.send` to accept string parameters.
- Changed `chooseAudioInputDevice` and `chooseVideoInputDevice` to return void and reject with a
  hierarchy of errors instead of either rejecting with an error and otherwise returning
  `DevicePermission`.

### Removed

- Remove `enableWebAudio` from `DeviceController` and related types. Use the constructor argument
  instead.
- Remove V1 meeting app. The V2 meeting app is now the only meeting app deployed. Do not supply /V2/
  paths when loading the app, if you deployed both.
- Remove legacy screen share.
- Remove `DevicePermission`.

### Fixed

- Fix Github Actions CI workflow to include all integ tests.
- Update the clicking sound answer in FAQs.
- [Test] Make sure to remove v2 from URL when trying to create meeting
- Correct import in `NoOpAudioVideoController`.

## [1.22.0] - 2020-11-10

### Added

- Add github actions continuous integration workflow and deploy workflow
- Add simulcast uplink policy layer change notification methods and observer
- Add `getRemoteVideoSources` method and `remoteVideoSourcesDidChange` observer
- [Documentation] Add question to FAQ about android chrome bluetooth audio devices

### Changed

- [Documentation] Updated HTTP to HTTPS in README URL links
- [Documentation] Improved documentation for running integration tests locally
- [Test] Updated browserstack URL formation to use HTTPS
- Upgraded eslint to understand modern TypeScript syntax, including `import type`
- [Demo] change optional feature selection to be list of input box to allow combination
- [Documentation] Update README to replace deprecated `AudioCallEnded` with `MeetingEnded`
- [Documentation] Update few `VideoTileController` and `VideoTile` APIs documentation
- [Documentation] Added deprecation message and log for `enableWebAudio` API in DeviceController
- Improve `DefaultEventController` to create less garbage

### Removed

### Fixed

- Make the event controller optional in the AudioVideoController interface
- Handle undefined attendeeId when calling `realtimeSetAttendeeIdPresence`
- Fix `DefaultModality` base check
- [Test] Fix a typo in integ tests
- [Demo] Fix serverless deploy script to not print out logs
- [Test] Make sure to error out if failed to grab Sauce Lab sessions
- Fixed deploy github action with correct keys
- Remote video may switch transceivers/videoTiles on simulcast change or camera toggle
- Fix github actions deploy workflow
- Fix issue with calling closeCurrentTest twice when timeout waiting for an attendee in integ test

## [1.21.0] - 2020-10-29

### Added

- [Demo] Add default SSE to meeting notifications queue in CF template
- Add meeting events

### Changed

### Removed

- Removed check for `iceGatheringState` to be complete for bypassing gathering ice candidate again

### Fixed

- Allow the build to complete in the absence of a Git checkout

## [1.20.2] - 2020-10-20

### Added

### Changed

- [Documentation] Update README to add information about `tileState.active`
- Update PR template to ask demo testing question

### Removed

### Fixed

- Reduced sessionId resolution to 32 bits and removed Long dependency
- Handle case where meeting or attendee response properties can accept null or undefined

## [1.20.0] - 2020-10-15

### Added

- Add a Travis check to make sure version update
- Add metrics for Selenium initialization metrics for integration tests
- Create log stream before logging begins
- Make AWS SDK for Java camelCased meeting-attendee response compatible with Chime SDK for JavaScript
- Mark InvalidSequenceTokenExceptions as warning
- Add an optional parameter to the serverless demo deployment script to specify Chime endpoint, and deploy to a new devo stage that talks to gamma Chime endpoint for canary
- Add extended debugging for saucelab sessions
- Add data message throttle limits to documentation
- Add `audioSessionId` to join frame to always drop when reconnecting
- Add audioSessionId to join frame to always drop when reconnecting

### Changed

- Update test results to Sauce Labs before emitting CloudWatch metrics for integration tests
- Mark `AudioInternalServerError` and `SignalingInternalServerError` as non-terminal errors
- Replace `awesome-typescript-loader` with `ts-loader`
- Alter the API signature for `Logger.debug` to accept strings, not just functions
- Update meeting readiness checker demo app with new regions CPT, MXP, BOM and ICN
- Update meeting readiness checker demo app to create meeting after the checker starts
- Alter the versioning script to require less ritual
- Correct TypeScript build to generate correct artifacts in `build/`
- Fall back to `null` device if there is any error while acquiring the audio device

### Removed

### Fixed

- Make sure integration test returns FAILED if there is error
- [Test] Make sure to reset ready status between retries
- No video after connection failure
- Fix video track sometimes being removed and added on simulcast receive stream switch
- Enabled termination protection for serverless demo CloudFormation stack
- Simulcast optimizations
- Correct TypeScript build to generate correct artifacts in `build/`
- Correct TypeScript configuration for demo app

## [1.19.0] - 2020-09-29

### Added

- Add MeetingReadinessCheckerConfiguration to allow custom configuration for meeting readiness checker

### Changed

- Update Travis config to improve PR build speed
- Disable configs in saucelab capabilities
- Use credentials sent via signaling connection JOIN_ACK to improve audio-video startup time.
- [Demo] Adjust demo css to prevent unecessary scrollbars on windows and stretching in video grid
- Update dependencies to TypeScript 4, `ts-loader`, and modern linting
- [Demo] Update dependencies, too.
- Remove unnecessary startAudioPreview in meeting demo
- Fix video tile with incorrect bound attendee ID and external User ID

### Removed

- Revert the "Create log stream before logging begins" commit
- Revert "Fix unbinding video tile bug" commit
- Revert "Fix issue with removeLocalVideoTile not removing video tile for remote attendees" commit
- Remove "./guides/docs.ts" and the composite setting from tsconfig.json
- Reverted " Add continuous integration workflow support for contributions from forked repos"

### Fixed

- Fix Maven installation script
- Fix SIP integration test
- Fixed v1 meeting bug related to bootstrap row class
- Fix meeting readiness checker integration test

## [1.18.0] - 2020-09-22

### Added

- Add meeting readiness checker integ tests to travis config
- Add optional parameter `sourceId` to checkContentShareConnectivity API
- Add getVideoInputQualitySettings to retrieve the current video settings
- Add documentation for DefaultActiveSpeakerPolicy constructor

### Changed

- Use pip to install aws sam cli for deployment script
- Added meetings tags to serverless demo
- Update PR template to add question about protocol and API change
- Add demos/browser package-lock to git, update webpack and jquery versions
- Update integration-watchlist to include demos/browser with no exception for package.json
- Change error to warn for logging Cloudwatch errors
- Update README with use case to handle `realtimeSubscribeToVolumeIndicator` updates efficiently
- Change error messaging for getUserMedia error
- Change demo video grid to CSS
- Update new known issues in FAQs and PTSN sample in README

### Removed

### Fixed

- Fixed bug related to unbinding a video element
- Fix tone does not stop when calling MeetingReadinessChecker.checkAudioOutput multiple times
- Fixed demo css format issue from updating to bootstrap 4.5.1
- Fix a minor syntax in DefaultSessionStateController

## [1.17.2] - 2020-09-08

### Added

### Changed

### Removed

### Fixed

- Change default encode resolution back to 960x540

## [1.17.0] - 2020-09-04

### Added

- Add npm login and logout as part of publish script
- Add Meeting Readiness Checker APIs

### Changed

- Change WebRTC semantics to Unified Plan by default for Chromium-based browsers
- Update video simulcast guide doc
- Update readme to include link to React components repo

### Removed

### Fixed

- Fixed removeLocalVideoTile so that the video tile is removed correctly for the user and attendees
- Handle timing issue of receiving index during resubscribe
- Mitigate Brew Sam installation issue
- Remove set command in travis awscli installation script
- Add `--no-fail-on-empty-changeset` flag in deploy script to not fail for empty changeset

## [1.16.0] - 2020-08-20

### Added

- Added auth-token based npm login and logout scripts for npm package publishing
- Update demo app with new regions CPT, MXP, BOM and ICN

### Changed

- Update the dependency version for the singlejs demo

### Removed

- Remove `device` demo from demos

### Fixed

- Fix and modify simulcast uplink policy to fix freezing and reduce switches
- Exclude self content share video stream index

## [1.15.0] - 2020-08-10

### Added

- Add comments for VideoTileState class and instructions in FAQ document
- Add reference to CreateMeetingWithAttendees in FAQ

### Changed

- Bump elliptic from 6.5.2 to 6.5.3 in /demos/device
- Log info when stop pinging due to Websocket closed
- Change the demo app to show content share video back to sharer
- Change bootstrap version for meeting demo to 4.5.0
- Change content share video check to use attendee name instead of video element index

### Removed

### Fixed

- Ensure all simulcast stream resolution are 16-aligned to avoid pixel3(XL) encoder issue
- Fix race condition in Chromium browsers when consecutive audio bind operations take place
- Fix invalid constraints and disable Unified Plan in safari 12.0
- Fix isSupported API in DefaultBrowserBehavior return true for Firefox on Android

## [1.14.0] - 2020-07-28

### Added

- Add content share video test integration test
- Add function to query outbound WebRTC video stats in browser demo
- Add error message for TaskFailed errors

### Changed

- Return the screen capture media stream for startContentShareFromScreenCapture

### Removed

### Fixed

- Fix exception thrown in Safari when multiple startVideoPreviewForVideoInput() are made

## [1.13.0] - 2020-07-21

### Added

### Changed

- Use POST instead of GET for TURN control endpoint

### Removed

### Fixed

- Fix demo app responsiveness issue
- Fix content share test video in Firefox
- Marking `TURNMeetingEnded` error as terminal to prevent session from reconnecting

## [1.12.0] - 2020-07-17

### Added

- Add device name for mobile integration tests
- Added new FAQs and updated Readme to include new demos for PSTN calling and live events
- Add test report URL for mobile integration tests
- Add Firefox to Travis integration tests
- Add README for integration tests
- Add log to list the set of constraints supported by the browser
- Add device change observer events when the current audio/video input stream ended

### Changed

- Fix title for FAQ guide
- Change DefaultDeviceController video MediaTrackConstraint parameters to be "ideal" explicitly
- Use a single instance of AudioContext
- Use the SDK default sample rate 48,000 Hz for an AudioBuffer object if the AudioContext sample rate doesn't work

### Removed

### Fixed

- Fix typo in VideoStreamDescription when stream is disabled by WebRTC
- Fix issue where audio input is not able to switch in Firefox
- Fix handling WebRTC Track event with no associated streams
- Increase log interval to avoid multiple Cloudwatch requests at once
- Fix incorrect log level for terminal error code
- Catch exceptions taking place when putLogEvents fails
- Fix content share test video in Firefox

## [1.11.0] - 2020-06-30

### Added

- Add meeting demo parameter for broadcasting user
- Add simulcast guide link in README and Quality Bandwidth Connectivity doc
- Add a MediaDevices proxy to support the devicechange event in some Android Chrome browsers

### Changed

### Removed

- Remove browser demo optional feature HTMLSelectElement multiple attribute

### Fixed

- Fix CloudWatch metrics for Linux and Android integration tests
- Fix create meeting request for audio and video e2e integration tests
- Fix multiple issues with integration tests
- Fix uuidv4 import
- Fix missing uuidv4 import in integration test
- Disable w3c check for Chrome Android webdriver integration tests
- Fix setSinkId() from throwing DOMException in Chromium browsers
- Fixing the ability to choose default input in browsers when default changes

## [1.10.0] - 2020-06-23

### Added

- Add position in frame to attendee updates
- Add stale-issue bot configuration
- Add simulcast support and provides new uplink downlink policies
- Add MultiLogger to support logging to multiple Logger instances
- Add resize listener on HTMLVideoElement in demo
- Add simulcast integration tests
- Add unit tests for source files previously excluded in test coverage

### Changed

- Use GET instead of POST to obtain TURN credentials
- Move integration tests to use meeting V2 demo
- Update to add ability to run integration tests in mobile devices

### Removed

### Fixed

- Update cloudwatch log stream ID to have attendee_id
- Fix Firefox 68 codec preference issues
- Fix uplink max bitrate value calculation

## [1.9.0] - 2020-06-12

### Added

### Changed

- Bump websocket-extensions from 0.1.3 to 0.1.4
- Update SignalingProtocol.proto and use SDK version in JoinFrame

### Removed

### Fixed

- Fix duplicate tiles and error logs due to external id race condition
- Suppress presence leave when attendee has already joined from another device (#427)

## [1.8.0] - 2020-06-05

### Added

- Add an integration tests to check remote video when reconnecting
- Add device controller tests
- Add option to run integration tests in Sauce Labs headless

### Changed

- Switch demo DDB table to on demand
- Restart the session if an attendee is not present during initial connection

### Removed

### Fixed

- Handle user revoking video input permission
- Fix FinishGatheringICECandidatesTask when there are no turn credentials
- Fix log line to print device constraints
- Fix build line to take out duplicate npm install
- Fix video audio preview for mobile devices
- Fix black remote video tiles on reconnect
- Fix LED light issue
- Fix typo in MeetingNotificaionsEvent present in template.yaml

## [1.7.0] - 2020-05-23

### Added

- Add connectionDidBecomeGood callback in AudioVideoObserver
- Add an integration test for Data Message
- Add the device selection to the "Starting a session" example
- Added Bandwidth and connectivity guide
- Add 'dropped' boolean attribute to realtime interface to indicate attendee drop

### Changed

- Support styling and Markdown for meeting demo chat
- Update signaling protocol

### Removed

### Fixed

- Fix Firefox version 76 missing/grey tiles
- Fix data message integration tests
- Fix several integration test name
- Mark 403 (Forbidden) for fetching turn credentials as terminal error and avoid retrying.
- Fix Android Pixel3 Chrome Video artifacts on far sites
- Don't throw the "cannot replace" message if the device controller is not bound to any audio-video controller

## [1.6.2] - 2020-05-18

### Fixed

- Disable audio capture for Electron Screen Capture

## [1.6.0] - 2020-05-15

### Added

- Allow option to skip device selection page in demo app.
- Add demo hook for debugging media connections
- Add github link to getNearestMediaRegion method in README.md
- Add data message APIs

### Changed

- Allow audio for screen capture in Chrome and Edge browsers
- Decouple the get call request from the UI
- Use getSettings if possible on MediaStream and move some info logs to debug level
- Use innerText instead of innerHTML

### Removed

### Fixed

- Fix minor coding styles for data message APIs

## [1.5.0] - 2020-05-07

### Added

- Add bandwidth policy to meeting session configuration to allow overriding default policies
- Add more content sharing integration tests
- Add gifs to read me file to show latest npm version and downloads
- Add method to get the nearest media region
- Display meeting and attendee IDs in the demo

### Changed

- Simplify meeting demos to leverage externalUserId in roster
- Update PR template to add testing information
- Support a mobile-friendly demo
- Increase the size of content share video tile for the demo app in small screen
- Update reconnection parameters in ConnectionHealthPolicyConfiguration

### Removed

- Remove unused VideoAdaptiveSubscribePolicy

### Fixed

- Fix serverless deploy script to work on Windows
- Clean up and fix serverless package bundling
- Do not mirror local video for rear-facing camera
- Fix sip url for meeting demo
- Fix local video freeze in Safari after toggling off and on
- Fix meeting demo content share turning off on attendee join
- Disable audio sample constraints when not using WebAudio
- Reset Sauce Lab session to make sure clean state
- Fix integration test emit metrics
- Fix the CloudWatch log handler

### Security

- Bump package-lock.json jquery to 3.5.0 and yargs-parser to 18.1.3

## [1.4.0] - 2020-04-24

### Added

- Expose an API for GetStats from RTCPeerConnection
- Add BrowserBehavior test for supported video codecs
- Expose ExternalUserID on videoTileDidUpdate

### Changed

- Use getByteTimeDomainData to support iOS Safari in meeting demo
- Update README to incorporate documentation feedback

### Removed

### Fixed

- Fix broken link in GitHub main page README

## [1.3.0] - 2020-04-17

### Added

- Enable the use of send-side bandwidth estimation
- Add guide for content sharing
- Display meeting id in the demo app
- Add additional callback in AudioVideoObserver to indicate video downlink pressure
- Add meeting demo parameter for recording user
- Add a script demo to bundle Chime SDK into a single JS file
- Add device demo
- Add base infrastucture for demo app in react
- Add pricing link in README
- Add an overview of API methods
- Add IoT integration to device demo
- Add option to run integration tests locally
- Add the use case guide
- Upgrade dependency aws-iot-device-sdk version
- Add externalUserId to the tile properties
- Add post publish script
- Add feature flag to enable WebRTC Unified Plan for Chromium-based browsers
- Add link to Amazon Chime SDK Security in README

### Changed

- Prevent prebuild from increase patch number when publishing to NPM
- Change the cloudwatch log message format
- Only run integration tests if files on watchlist were modified
- Temporarily only run test in Chrome for Travis integration tests
- Allow content share frame rate to be configurable
- Move demo guides to demo folders
- Fix the default video resolution comment in DeviceController

### Removed

- Remove unimplemented callbacks remoteDidMuteAudio and remoteDidUnmuteAudio on AudioVideoObserver
- Remove the minimal demo app
- Remove incomplete demo and component directories

### Fixed

- Fix retry logic for integration test
- Update typedocs to 0.16 and re-generate doc files
- Fix issue in Travis script that prevents integration tests from running
- Fix markdown formatting with backticks in API overview
- Fix an issue that a dev dependnecy @types/dom-mediacapture-record is not getting installed
- Fix typo in README.md file
- Ensure that attendee presence leave and join are ordered correctly
- Fix video element issue in Iphone
- Fix post publish script to also include meeting v1
- Use build:publish for publish script
- Fix Travis deploy failure

## [1.2.1] - 2020-03-20

### Added

- Add BITRATES in SdkSignalFrame Type and regenerate corresponding JS and TS protocol files.
- Add new ContentShareController APIs
- Add Getting Started guide
- Add doc guide generator
- Add basic component library setup
- Add injectable session URL rewrite function to support proxies
- Add POSTLogger for meeting sessions
- Integrate POSTLogger into the demo app
- Add content share integration test
- Enable POSTLogger for the serverless demo app
- Add max-content-share query parameter to allow 2 content share at the same time
- Add an integration test that checks only 2 content share are allowed

### Changed

- Add observer event for content sharing
- Stop content share if the media stream end
- Trap video sending SSRC change in two consecutive negotiation
- Do not bypass ice gathering based on sdp connection attributes for Safari on iOS
- Show SDK version in the demo meeting app
- Automatically patch a version for each commit
- Allow to specify manual version in publish script
- Automatically deploy meetingV2 to serverless demo
- Expose external user ID in places where attendee ID is present in RealtimeController
- Improve error output in the deploy script
- Do not reconnect if the session has not received monitoring data for a while
- Skip tests when merging to master
- Bump acorn dependency in package-lock.json to 6.4.1 to address CVE-2020-7598
- Use max-bundle RTCRtpPolicy for Firefox
- Throw error in Travis if integration test failed

### Fixed

- Remove line endings in the keyword when searching for connection attributes in SDP
- Fix pause and resume video functionality
- Fix DefaultTransceiverController async function signature
- Make DefaultBrowserBehavior implement BrowserBehavior interface
- Fix publish script to use npm version
- Add stage to saucelabs session name for integration tests
- Fix audio-video session stop to return Left status code
- Fix crash in demo app when click on screen share view
- Fix integration test completion time writer
- Fix the ping pong reconnection issue
- Fix example code in the getting started guide
- Fix browser versions for integration tests
- Fix present npm audit issues and automatically fix during build when possible

## [1.1.0] - 2020-02-04

### Added

- Add browser support for Safari and Opera
- Add CHANGELOG.md
- Allow for pausing screen sharing
- Add GitHub page with API documentation
- Add an alternative to WebAudio device controller and add a flag to disable the use of WebAudio
- Add option to confirm meeting end
- Implement keyframe request handling
- Add deploy step to deploy latest sdk changes
- Add a ConnectionHealthPolicyConfiguration property in the meeting session configuration
- Add support additional media regions
- Add video help desk tutorial
- Enable integration tests for travis builds
- Add ping/pong to screen sharing start code path to ensure socket is viable
- Enable integration tests for safari 12
- Write timestamp for latest canary completion time

### Changed

- Enforce SDP to have candidates for FinishGatheringICECandidateTask to resolve
- Add event listeners on peer connection to log state change
- Add client metrics for Safari
- Add SIP integration test
- Block screensharing start if the browser is Safari
- Expose extra bitrate estimation metrics
- Improve reconnect callback fidelity
- Update copyright and fix copyright check
- Improve logging for screen sharing
- Add source node to audio graph for silent devices
- Move screen view data connection open and close
- Improve handling of closed signaling connections
- Update README.md to clarify when to use npm install
- Add app quit and meeting leave integration tests and retry for all other tests
- Limit WebSocket reconnect attempts
- Refactor default screen sharing session start to fix state corruption bug
- Update Travis script to separate unit and integration tests into different jobs.
- Validate session Id and disable extendedDebugging flag for SauceLabs
- Fix infinite loop when retrying in audio and video integ tests
- Make sure both participants in audio and video tests reach finish state before retrying
- Trigger videoSendBandwidthDidChange and videoReceiveBandwidthDidChange for Safari
- Do not disconnect video element with different srcObj when destroying video tile
- Make meeting V2 the default demo meeting app

### Removed

- Remove SDP class withPlanBSimulcast method
- Remove noSignalStatusReceived from ReconnectionHealthPolicy and remove SignalStrengthBarsConnectionHealthPolicy.

### Fixed

- Add cleanup code for failed open screen sharing
- Handle error in screen viewing send echo response
- Fix several error handling issues
- Fix ReconnectingPromisedWebSocket timeout
- Ensure to null webSocket reference on abnormal close
- Use async scheduler for video tile disconnect
- Set device to null when active device unplugged
- Fix mobile safari detection
- Fix chooseVideoInputDevice with null
- Release chosen video stream on stopVideoPreview
- Fix Safari ICE failure issue by set bundle policy to max-bundle
- Fix to ignore error on screen viewing courtesy stop
- Fix meeting leave integration tests
- Reject an unresolved promise when canceling CreateSDPTask
- Fix Firefox keyframing
- Fix screen share integration test
- Fix null or empty device handling
- Fix demo screen share button states
- Fix bug that caused screenview to stay off when screenshare was toggled
- Only set attendee active only if still in roster
- Fix preview not switching issue and stop track during disconnect
- Reset connectionHealthData before (re)connection
- Fix a bug that prevented device change from triggering observers
- Fix serverless demo deployment scripts
- Fix integration test timeout and test sync between runs browsers
- Fix Safari crashes when remote video tiles are added or toggled
- Fix unhandled Promise rejection in DefaultScreenSharingSession#start
- Fix canary deployment script
- Fix SIP call integration test
- Fix Travis deployment script

## [1.0.0] - 2019-11-20

### Added

- Release first version of library<|MERGE_RESOLUTION|>--- conflicted
+++ resolved
@@ -19,13 +19,9 @@
 
 ### Changed
 - Move `toLowerCasePropertyNames` inside `Utils.ts` and add test coverage.
-<<<<<<< HEAD
-- Modified browser demo to make video preferences easier to test by adding explicit configuration replacing non-functional pin button
 - Reduced uplink resubscription when only stream encoding is changed by adding bypassing path.
-=======
 - The browser demo now offers a configuration menu on each video tile. This menu replaces the 'Pin' button, which previously set the priority of the corresponding remote video to 1, and then rest to 2. The new configuration menu allows the user to specify the desired video quality and priority, which will be respected by simulcast and priority downlink policies. This is useful for testing or to demonstrate the behavior of those policies.
 - Switched to using Web Components for video tiles in the browser demo.
->>>>>>> 145ee5fd
 
 ## [2.17.0] - 2021-09-08
 
