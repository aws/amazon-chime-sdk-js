--- conflicted
+++ resolved
@@ -15,11 +15,8 @@
 - Correct the minimum supported Firefox version to `75` to match the official [documentation](https://docs.aws.amazon.com/chime/latest/dg/meetings-sdk.html#mtg-browsers).
 
 ### Changed
-<<<<<<< HEAD
 - Enforced a video receive limit incase the number of videos shared in the meeting are greater than the limit. The current limit is 25, which can change in future.
-=======
 - Clarified a comment in `DefaultSimulcastUplinkPolicy`.
->>>>>>> b3b4151b
 
 ## [2.24.0] - 2021-12-17
 ### Added
