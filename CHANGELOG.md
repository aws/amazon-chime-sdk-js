--- conflicted
+++ resolved
@@ -11,11 +11,8 @@
 
 - Add events ingestion to report meeting events to Amazon Chime backend.
   Check [Client Event Ingestion guide](https://aws.github.io/amazon-chime-sdk-js/modules/clienteventingestion.html) for more information.
-<<<<<<< HEAD
 - Add `videoUpstreamPacketLossPercent` and `videoDownstreamPacketsReceived` metrics for video streams
-=======
 - [Documentation] Add documentation for view-only mode.
->>>>>>> d9a1e00a
 
 ### Changed
 
