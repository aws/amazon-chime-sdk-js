# Changelog

All notable changes to this project will be documented in this file.

The format is based on [Keep a Changelog](https://keepachangelog.com/en/1.0.0/),
and this project adheres to [Semantic Versioning](https://semver.org/spec/v2.0.0.html).

## [3.20.0] - 2023-12-12

### Added

### Removed

### Changed

### Fixed

## [3.19.0] - 2023-09-20

### Added
- Add high resolution meeting features. See the [Meeting Features](https://aws.github.io/amazon-chime-sdk-js/modules/meetingfeatures.html) guide for more information.
- Add VP9 and AV1 video codecs. See the [Video Codecs](https://aws.github.io/amazon-chime-sdk-js/modules/videocodecs.html) guide for more information. VP9 has the ability to enable SVC.

### Removed

### Changed
- Revert: Improve reconnection behavior on signaling disconnection mid call or during join/subscribe. This was leading to unexpected `AudioJoinedFromAnotherDevice` events in certain edge conditions. It will be re-released in a later version.

### Fixed
<<<<<<< HEAD
- Do not allow redundant audio worker to enqueue any audio payloads larger than 1000 bytes to avoid permanently stopping the audio flow
- Prevent video processing with filters from being throttled when an attendees meeting tab moves into the background.
=======
- Do not allow redundant audio worker to enqueue any audio payloads larger than 1000 bytes to avoid permanently stopping the audio flow.
>>>>>>> 2d4215a2
- Make uplink loss estimation more accurate so that redundant audio does not turn off prematurely

## [3.18.2] - 2023-10-09

### Added

### Removed

### Changed

### Fixed
- Save the redundant audio worker code during build time so that the worker code stays intact and is able to be loaded

## [3.18.1] - 2023-09-29

### Added

### Removed

### Changed

### Fixed
- Fixed bug that prevented sending and receiving audio, video, and content share when using Simulcast and Redundant Audio at the same time

## [3.18.0] - 2023-09-11

### Added
- Support sending and receiving redundant audio data to help reduce the effects of packet loss on audio quality. See README for more details.
- Send a few additional metrics to backend

### Removed

### Changed

### Fixed
- Fixed audio send failing for the rest of the meeting when writing frames larger than 1000 bytes in Chrome, which could be caused by sending redundant audio

## [3.17.0] - 2023-08-15

### Added

- Allow receiving notification messages from server and print messages received to console
- Add a new meeting event, `deviceLabelTriggerFailed`, for device label trigger failures. By default, the Chime SDK for JavaScript requests access to the microphone and camera in order to retrieve device labels. The SDK will send the `deviceLabelTriggerFailed` event when either the microphone, camera or both requests fail. (Before this PR, the SDK would emit `audioInputFailed` and `videoInputFailed` events simultaneously, which could lead to confusion.) If a custom function is supplied with `meetingSession.audioVideo.setDeviceLabelTrigger`, the SDK will send this event when the custom function is not successful.

### Removed
- Resolution constraint for content share

### Changed
- Improve reconnection behavior on signaling disconnection mid call or during join/subscribe

### Fixed

- Do not display a warning message when invoking `meetingSession.audioVideo.setVideoCodecSendPreferences` prior to the start of the session.

## [3.16.0] - 2023-06-26

### Added

### Removed

- Remove max video bandwidth in guide.

### Changed

- Added recommendations to use server side network adaptation, and clarified support on all browsers. Removed demo features and information on network adaptation configuration that is not used when server side network adaptation is used.
- Set `esModuleInterop` to `true` in tsconfig.json, and update several import statements.
- Update documentation reference to chime-sdk.
- Add RTC Speak/Mic Audio Level in proto file
- Add `audioUpstreamLevel`, `audioDownstreamLevel` to the `ClientMetricReport`

### Fixed

- Bump protobufjs from 6.11.3 to 7.2.4.
- Fixed usage of `this` in `VideoCodecCapability` constructors.
- Fixed a race condition error if calling `startContentShare` then `stopContentShare` right after.
- Invoke MediaStreamBrokerObservers in the next event loop tick to prevent race conditions with the browser's `RTCRtpSender.replaceTrack` API call.

## [3.15.0] - 2023-05-01

### Added

- Set max bitrate to 1500kbps.
- Add resolution constraint to content share (1080p@30fps).
- Added opt-in server side network adaption enablement flag `ServerSideNetworkAdaption.BandwidthProbingAndRemoteVideoQualityAdaption`. See [this section in the guide](https://aws.github.io/amazon-chime-sdk-js/modules/prioritybased_downlink_policy.html#server-side-network-adaption) for more details.
- Content share issue with above change

### Removed

### Changed

- Clarify quotas for content-sharing publishing and subscriptions in API Overview.
- Fallback `majorVersion()` to `-1` if `version` is `null` in `DefaultBrowserBehavior`.

### Fixed

## [3.14.1] - 2023-05-26

### Added

### Removed

### Changed

- Update chime sdk messaging client version.

### Fixed

## [3.14.0] - 2023-04-11

### Added

- Add new guide for `VideoFXProcessor`.
- Add Android Chrome support for `VideoFXProcessor`.

### Removed

### Changed

- Add fallback value for `DefaultBrowserBehavior.browser` when `detect()` can not parse browser UserAgent.

### Fixed

## [3.13.0] - 2023-03-28

### Added

- Send client utc offset with attendee JOIN frame over signalling channel.
- Add an unified interface (videofx processor) with new implementation for ML features, namely background blur 2.0 and background replacement 2.0. This includes improvement to the underlying model for better segmentation, better image processing algorithms to blur the background, and other miscellanies bug-fixes/features.

### Removed

### Changed

- Evaluate `SendingAudioFailureConnectionHealthPolicy` only after getting connected i.e. after `audioVideoDidStart()` is called. This avoids false positive triggers of `sendingAudioFailed` at the start of a meeting session.

### Fixed

## [3.12.0] - 2023-02-14

### Added

### Removed

### Changed

### Fixed

- Refactored various state cleanup to `AudioVideoControllerState.resetConnectionSpecificState`.
- Update `supportsCanvasCapturedStreamPlayback` in `DefaultBrowserBehavior` to fix background blur and replacement
  support check failures in iPad.

## [3.11.0] - 2023-01-03

### Added

- Added flag `disablePeriodicKeyframeRequestOnContentSender` to `MeetingSessionConfiguration` for applications that would like to experiment with disabling the 10 second keyframe request interval which is default on the backend.

### Removed

### Changed

- To support future use case of allowing users to join a meeting without the need for a microphone or empty audio stream, update `checkAudioConnectivity` logic inside `DefaultMeetingReadinessChecker` accordingly, to check for audio packets received metrics using `metricsDidReceive` observer in addition to attendee presence condition. Previously, the audio connectivity check used to implicitly test that audio was being sent out from the client and being received by the server. Now this check will include a test for attendee presence, showing that the signal connection has been established, and audio packets being received, showing that the data connection has been established.

### Fixed

- Fix ES2015 target builds by fixing voicefocus js file.
- Added missing state cleanup for various video components on reconnect to mitigate missing remote or local video.

## [3.10.0] - 2022-11-02

### Added

- Add `destroy()` method to `VoiceFocus` class.
- Add `destroyVoiceFocus` method to `VoiceFocusDeviceTransformer` class.
- Add guide to show how to use the `destroyVoiceFocus` method in the `VoiceFocusDeviceTransformer` class.

### Removed

### Changed

- Update documentation for `MeetingSessionStatusCode` to clarify the origin and meaning of each. Included information on use of `isTerminal` flag to determine if retry will be automatically attempted.

### Fixed

- Fix codec intersection logic to avoid unnecessary renegotiations.

## [3.9.0] - 2022-09-21

### Added

- Add the audio output gain and frequency to the meeting readiness checker's configuration. The readiness checker uses this value to set the "Play Tone" gain and frequency.
- Add support for background filter starting from iOS 16 for major browsers Safari, Chrome, and Firefox (except on iPad).

### Removed

### Changed

- Add metric derived from string metric in metric report.
- Send `audioInputFailed` and `videoInputFailed` if there is error getting device labels.
- Updated `DefaultVideoFrameProcessorPipeline` to clone audio tracks to the output `MediaStream` instead of dropping them. This allows more straightforward usage of the pipeline on content sharing like file playback.

### Fixed

- Fixed missing videos, or unnecessarily long freezes when switching simulcast streams.

## [3.8.0] - 2022-08-18

### Added

- Add encoder/decoder is in hardware metric and stream dimension to signaling protocol
- Report encode/decode time and if encoder/decoder is in hardware, and add encoder/decoder name as a metric dimension

### Removed

### Changed

- Fix a confusing function name from `millisecondsPerSecond` to `averageTimeSpentPerSecondInMilliseconds`.
- Move `requiresPlaybackLatencyHintForAudioContext` to `ExtendedBrowserBehavior`.

### Fixed

- `MessagingSession` reconnect loop did not break on error past reconnect deadline. Infinite reconnect loop was caused due to `firstConnectionAttemptTimestamp` not being set as `startedConnectionAttempt` was not invoked. Check <https://github.com/aws/amazon-chime-sdk-js/issues/2372> for details.
- `MessagingSession` `getMessagingSessionEndpoint` call is now backwards compatible with AWS JS SDK v2.
- Use a default "playback" `latencyHint` when creating the `AudioContext` on Windows. Also adds a `setDefaultLatencyHint` API to `DefaultDeviceController` to allow for overriding.
- Fix behavior of websocket disconnects before a session is connected. Session.start() promise shall fail in the scenario.
- Queue messages before a messaging session is established to avoid dropping them.

## [3.7.0] - 2022-07-05

### Added

- Add support in `MessagingSession` to allow websocket connection for messaging service to select sort by for Prefetch.
- Added two new meeting events: `sendingAudioFailed` to indicate a failure in sending audio packets out and `sendingAudioRecovered` to indicate recovery after a `sendingAudioFailed` event.
- Added a new `ConnectionHealthPolicy` named `SendingAudioFailureConnectionHealthPolicy` to evaluate and trigger the above events. Also, added `sendingAudioFailureSamplesToConsider` and `sendingAudioFailureInitialWaitTimeMs` to `ConnectionHealthPolicyConfiguration` fields for configuring the new health policy.
- Added a new field `consecutiveStatsWithNoAudioPacketsSent` in `ConnectionHealthData` for evaluating the `SendingAudioFailureConnectionHealthPolicy`.

### Removed

### Changed

- Update package.json to include Node 18.
- Refactored `connectionHealthDidChange()` in `MonitorTask` by creating a new `applyHealthPolicy()` method to reduce redundancy in the health policy evaluation.
- Modified `SignalingAndMetricsConnectionMonitor` to update `consecutiveStatsWithNoAudioPacketsSent`.
- Reset `connectionHealthData` on every connect (as opposed to doing it only when `signalingClient` is not initialized). This allows us to honor the cool-down time in both `SendingAudioFailureConnectionHealthPolicy` and `UnusableAudioWarningConnectionHealthPolicy` in case when the connection is failing due to an error like "no ice candidates were gathered".

### Fixed

- Fix `AbortError` when turning video ON in Safari.
- `MessagingSession` reconnects with refreshed endpoint and credentials if needed.  `EndpointUrl` on `MessagingSessionConfiguration` is deprecated as it is resolved by calling `getMessagingSessionEndpoint` internally.

## [3.6.0] - 2022-06-23

### Added

- Add a new API `enableSimulcastForContentShare` to enable simulcast for content share so that content share could be shown in network constrained clients. The lower quality layer has 300 kbps max bitrate, resolution scale factor of 2, and 5 max framerate.
- Add APIs `setVideoCodecSendPreferences` and `setContentShareVideoCodecPreferences` to allow configuration of codec being used to send. See the [JS SDK guide](https://aws.github.io/amazon-chime-sdk-js/modules/videocodecs.html) for more details.
- Added tracer logs to missing subscribe and unsubscribe methods.
- Added opt-in server side network adaption enablement flag `ServerSideNetworkAdaption.EnableBandwidthProbing`. See [this section in the guide](https://aws.github.io/amazon-chime-sdk-js/modules/prioritybased_downlink_policy.html#server-side-network-adaption) for more details.

### Removed

### Changed

### Fixed

- Fix issue closing a web worker in Amazon Voice Focus's inline worklet.

## [3.5.0] - 2022-06-02

### Added

- Add a workaround for <https://bugs.webkit.org/show_bug.cgi?id=241152> to play a paused video element in Safari.

### Removed

- Removed deprecated WebRTC constraints `googCpuOveruseDetection` and `googCombinedAudioVideoBwe` which were [being removed or were already no-ops](https://groups.google.com/g/discuss-webrtc/c/85e-f_siCws)

### Changed

- Bump `protobufjs` from 6.8.8 to 6.11.3.
- Update `DOMBlobMock` to accommodate `@types/node` changes.

### Fixed

- Fix issue where Amazon Voice Focus stops working after changing device while muted.
- Remove the `isChanged` flag as it breaks some old muting funtionality causing Amazon Voice Focus to stop working.
- Fix issue where Amazon Voice Focus could stop working after changing the mute state of a null device or changing the device shortly after.
- Fix an issue for mute local when there is no audio input.
- Fix trucation of video subscriptions not occuring if the resubscribe was driven by `MonitorTask`.
- Fix protobuf generation script for upgrade.
- Optional chain signaling client observer removal to fix [issue](https://github.com/aws/amazon-chime-sdk-js/issues/2265) if  `audioVideo.stop()` is called before `audioVideo.start()`.

## [3.4.0] - 2022-05-24

### Added

- Add the reserved status code AudioDisconnectAudio.
- Add support in `MessagingSession` to allow websocket connection for messaging service to enable Prefetch feature.

### Removed

### Changed

- Add reset function to uplink policy interface, and ignore indexes in nscale policy if the number of published videos did not change.

### Fixed

- Rate limited CPU warnings to at most once a minute in Voice Focus library, so that builder logs are not flooded.

## [3.3.0] - 2022-05-12

### Added

- Add support for hosting meetings in US GovCloud regions.
- Add support for starting live transcription in US GovCloud regions.

### Removed

### Changed

- Assume SDP section is sendrecv if no direction is present. This should have no impact on media negotiation.

### Fixed

- Replace `startVideoInput(null)` and `startAudioInput(null)` with`stopVideoInput` and `stopAudioInput` for video, audio test in meeting readiness checker to stop video, audio input.
- Replace the deprecated API `getRTCPeerConnectionStats` with `metricsDidReceive` in meeting readiness checker.
- Prevent `realtimeUnsubscribeFromVolumeIndicator` from causing a fatal error when there are no subscriptions for the `attendeeId`.
- Subscribe to `audioOutputDidChange` in audio mix controller to fix the issue where the audio output is not updated before meeting start.

## [3.2.0] - 2022-04-27

### Added

- Add browser support information to content share guide.
- Readd layers allocation negotiation in Chromium based browsers to avoid resubscribing to preemptively turn off simulcast streams or to switch layers. Avoid duplicate RTP header extension and changing extension id.

### Removed

### Changed

- Clean up the HTML video element bounded to `VideoTileState` using `unbindVideoElement` API to fix Safari memory leak. If you do not intend to clean the video element, call `unbindVideoElement` API with `cleanUpVideoElement` set to `false`. Check [PR#2217](https://github.com/aws/amazon-chime-sdk-js/pull/2217) for detailed information.

### Fixed

- Fix issue where video resolution and framerate changes when toggle video transform.

## [3.1.0] - 2022-04-07

### Added

- Add `audioUpstreamRoundTripTimeMs`, `audioUpstreamJitterMs`, and `audioDownstreamJitterMs` to `observableMetricSpec`.
- Add `videoUpstreamRoundTripTimeMs`, `videoUpstreamJitterMs`, and `videoDownstreamJitterMs`, and `videoDownstreamDelayMs` to `observableVideoMetricSpec`.

### Removed

- No longer stop video stream when calling `stopLocalVideoTile`. This was added as a workaround to prevent crash in old Safari versions but no longer needed.

### Changed

- Subscribe and unsubscribe to `MediaStreamBrokerObserver` in `AudioVideoController` at the end of every connection and disconnection to avoid trying to replace local audio and video during connection.
- Update `getMediaType` method to check the property `kind` instead of `mediaType` of a `RawMetricReport`.

### Fixed

- Fixed state not being reset if an `AudioVideoController` is reused after `stop`.

- Fix a bug that `remote-inbound-rtp` `RTCStatsReport` and `remote-outbound-rtp` `RTCStatsReport` of "video" `kind` are accidentally filtered.
- Fix the incorrect calculation of aggregation WebRTC metric spec (`audioSpeakerDelayMs`, `decoderLoss`).

## [3.0.0] - 2022-03-30

Amazon Chime SDK for JavaScript v3 is here !! 🎉🎉🎉

Amazon Chime SDK for JavaScript v3 includes major improvements for device management, WebRTC metrics, and the
messaging session.

- **Device management:** Decouple audio and video device management from the meeting sessions. For example, a user can select their preferred devices on a video preview page and continue using the same devices to join the session. After joining the session, a user can instantly switch devices without interrupting the ongoing meeting session.
- **WebRTC metrics:** Publish the standardized WebRTC metrics for all supported browsers.
- **Messaging session:** Add support for AWS SDK for JavaScript v3 for messaging session.
- **Dropping support:** Deprecate Safari 12 support and Plan B in Session Description Protocol (SDP) negotiations.

Below is a list of all changes in the Chime SDK for JavaScript v3. Please refer to the [Migraton guide from v2 to v3](https://aws.github.io/amazon-chime-sdk-js/modules/migrationto_3_0.html) for
more information.

### Added

- Add `rtcStatsReport` property to `ClientMetricReport` to store raw [`RTCStatsReport`](https://developer.mozilla.org/en-US/docs/Web/API/RTCStatsReport) and expose it via `metricsDidReceive` event.

### Removed

- Remove support for Plan B as well as Safari (and iOS) 12+. The minimum Safari and iOS supported version is now 13.
- Remove [legacy (non-promise-based) `getStats` API](https://developer.mozilla.org/en-US/docs/Web/API/RTCPeerConnection/getStats#obsolete_syntax) call in `DefaultStatsCollector`. This API was previously used to obtain WebRTC metrics only for Chromium-based browsers. Now SDK obtains WebRTC metrics for all browsers via [standardized (promise-based) `getStats` API](https://developer.mozilla.org/en-US/docs/Web/API/RTCPeerConnection/getStats#syntax).
- Remove all deprecated meeting status code.
- Remove `videoSendHealthDidChange`, `videoSendBandwidthDidChange`, `videoNotReceivingEnoughData`, and `videoReceiveBandwidthDidChange`. Use `metricsDidReceive` to obtain metrics instead.
- Remove `estimatedDownlinkBandwidthLessThanRequired`.
- Remove synthesize video APIs such as SMTP.
- Removed SDP interface.
- Remove `StatsCollector` interface.
- Remove `ClientMetricReport` interface.

### Changed

- Rename `DefaultStatsCollector` to `StatsCollector`.
- Rename `DefaultClientMetricReport` to `ClientMetricReport`.
- Change `chooseAudioInputDevice` to explicit APIs `startAudioInput` and `stopAudioInput`. Application will need to
  call `stopVideoInput` at the end of the call to explicitly stop active audio stream.
- Change `chooseVideoInputDevice` to explicit APIs `startVideoInput` and `stopVideoInput`. Application will need to
  call `stopVideoInput` now to explicitly stop active video stream.
- Minor name change to `chooseAudioOutputDevice` to `chooseAudioOutput`.
- `startVideoPreviewForVideoInput` and `stopVideoPreviewForVideoInput` will no longer turn on and off video stream.
  This allows applications to join meeting without reselecting video again.
- Remove max bandwidth kbps parameter in `chooseVideoInputQuality` as it is not related to device. Applications can
  set video max bandwidth kbps from `audioVideo.setVideoMaxBandwidthKbps`.
- Extend the `DeviceController` interface to include `Destroyable`
- Rename `MeetingSessionPOSTLogger` to `POSTLogger`.
- Update `POSTLogger` to implement the `Logger` interface.
- Remove `MeetingSessionConfiguration` dependency from `MeetingSessionPOSTLogger`.
  Builders need to add `metadata` to `POSTLogger` if they want to include information such as `appName`, `meetingId` and so on with the HTTP POST request made by `POSTLogger` when sending logs to builder provided URL.
  Please check 3.0 migration guide for more information.
- Decoupled `EventController` from `AudioVideo` and `MeetingSession`.

### Fixed

- Fix a bug where joining without selecting any audio device failed when Web Audio is enabled.
- Fix a minor log info for video input ended event where we say resetting to null device when we just stop the video
  input.

## [3.0.0-beta.2] - 2022-03-09

### Added

- Added support for use of replicated meetings to extend meeting sizes to up to 10k view only participants with glareless promotion ability. See the Chime Developer Guide and the [JS SDK guide](https://aws.github.io/amazon-chime-sdk-js/modules/replicatedmeetings.html) for more details.

### Removed

- Remove `StatsCollector` interface.
- Remove `ClientMetricReport` interface.
- Remove `clientMetricReport` parameter from `StatsCollector.start()` API.
- Remove synthesize video APIs such as SMTP.

### Changed

- Rename `DefaultStatsCollector` to `StatsCollector`.
- Rename `DefaultClientMetricReport` to `ClientMetricReport`.
- Change `chooseAudioInputDevice` to explicit APIs `startAudioInput` and `stopAudioInput`. Application will need to
  call `stopVideoInput` at the end of the call to explicitly stop active audio stream.
- Change `chooseVideoInputDevice` to explicit APIs `startVideoInput` and `stopVideoInput`. Application will need to
  call `stopVideoInput` now to explicitly stop active video stream.
- Minor name change to `chooseAudioOutputDevice` to `chooseAudioOutput`.
- `startVideoPreviewForVideoInput` and `stopVideoPreviewForVideoInput` will no longer turn on and off video stream.
  This allows applications to join meeting without reselecting video again.
- Remove max bandwidth kbps parameter in `chooseVideoInputQuality` as it is not related to device. Applications can
  set video max bandwidth kbps from `audioVideo.setVideoMaxBandwidthKbps`.
- Rename `MeetingSessionPOSTLogger` to `POSTLogger`.
- Update `POSTLogger` to implement the `Logger` interface.
- Remove `MeetingSessionConfiguration` dependency from `MeetingSessionPOSTLogger`.
  Builders need to add `metadata` to `POSTLogger` if they want to include information such as `appName`, `meetingId` and so on with the HTTP POST request made by `POSTLogger` when sending logs to builder provided URL.
  Please check 3.0 migration guide for more information.

### Fixed

## [3.0.0-beta.1] - 2022-02-23

### Added

- Add compression support when sending and receiving sdp messages.
- Add automatic language identification support from Amazon Transcribe for live transcription APIs.
- Add `rtcStatsReport` property to `DefaultClientMetricReport` to store raw [`RTCStatsReport`](https://developer.mozilla.org/en-US/docs/Web/API/RTCStatsReport) and expose it via `metricsDidReceive` event.

### Removed

- Removed SDP interface.
- Remove [legacy (non-promise-based) `getStats` API](https://developer.mozilla.org/en-US/docs/Web/API/RTCPeerConnection/getStats#obsolete_syntax) call in `DefaultStatsCollector`. This API was previously used to obtain WebRTC metrics only for Chromium-based browsers. Now SDK obtains WebRTC metrics for all browsers via [standardized (promise-based) `getStats` API](https://developer.mozilla.org/en-US/docs/Web/API/RTCPeerConnection/getStats#syntax).
- Remove `browserBehavior` from the constructor of `DefaultStatsCollector`.

### Changed

- Change `resolveSpec` and `resolveOptions` in BackgroundBlurVideoFrameProcessor and BackgroundReplacementVideoFrameProcessor to clone parameter objects.

### Fixed

- Clone the video preference input in `chooseRemoteVideoSources` API in `VideoPriorityBasedPolicy` to avoid mutation that can cause video preferences to not be sorted and lead to wrong video subscription determination by the policy.
- Fix a screen share issue by resetting the sdp compression state during join requests.
- Fix a video orientation issue when Background Blur/Background Replacement is enabled.

## [3.0.0-beta.0] - 2022-02-08

### Added

### Removed

- Remove support for Plan B as well as Safari (and iOS) 12+. The minimum Safari and iOS supported version is now 13. Also clean up all plan-B code path.
- Remove all deprecated meeting status code.

### Changed

- Decoupled `EventController` from `AudioVideo` and `MeetingSession`.
- Add support for pre-release in Versioning.
- Removed upward BWE throttling logic in VideoPriorityBasedPolicyConfig, which was increasing recovery time more then intended, whereas its main focus was towards slowing downturns in BWE when the network is actually stable. We may come back to configuring the recovery delay another time.
- Add support for aws-sdk js v3 for messaging session.

### Fixed

- Fix a worker resource leak with `BackgroundBlurProcessor` and `BackgroundReplacementProcessor`.

## [2.27.0] - 2022-01-27

### Added

### Removed

### Changed

- Changed `VideoPriorityBasedPolicyConfig` to be dependent on bandwidth fluctuation so that `VideoPriorityBasedPolicy` will not drop/resume video instantly when network bandwidth changes. (#1921).
- Adjust the recovery behavior of `VideoPriorityBasedPolicy` to not get stuck at low estimates, not overeact to spurious packet loss when probing, and not let the time between probes raise to 60 seconds (reduced to maximum of 30 seconds).

### Fixed

- Fix the reconnecting issue (#1985) by skipping the "close" event if it does not arrive in two seconds.
- Add a workaround to avoid 480p resolution scale down when there are 5-8 videos for the default video uplink policy for Chromium browsers version 98 on Windows and use 360p instead.

## [2.26.0] - 2022-01-14

### Added

### Removed

### Changed

- Made `SimulcastUplinkObserver.encodingSimulcastLayersDidChange` (_not_ `AudioVideoObserver.encodingSimulcastLayersDidChange`) synchronous.

### Fixed

- Fixed delays in advertising simulcast stream switches due to asynchronous and out of order checks.
- Fixed Firefox video tiles containing stale frames from previous transceivers by not attempting to reuse inactive transceivers. This switches to using `RTCRtpTransceiver.stop` when possible and may fix other incorrect tile bugs.
- Fix the bug that the max bandwidth set by the chooseVideoInputQuality API is ignored when the Chime SDK retries the connection.
- Added additional pausing of `MonitorTask` and `ReceiveVideoStreamIndexTask` to avoid modifying mutable state mid-subscribe.
- Fix the bug that the max bandwidth is ignored if the chooseVideoInputQuality API is called before starting a meeting.
- Use optional chaining to prevent an error from undefined transceiverEncoding in FF.

## [2.25.0] - 2022-01-11

### Added

- Ability to choose remote video sources in `AllHighestVideoBandwidthPolicy`. see [guide](https://aws.github.io/amazon-chime-sdk-js/modules/videolayout.html#downlink-policy).
- Add `BackgroundReplacementVideoFrameProcessor` that will create a `VideoFrameProcessor` to apply a background image to an outgoing video stream.

### Removed

### Fixed

- Correct the minimum supported Firefox version to `75` to match the official [documentation](https://docs.aws.amazon.com/chime/latest/dg/meetings-sdk.html#mtg-browsers).

### Changed

- Enforced a video receive limit incase the number of videos shared in the meeting are greater than the limit. The current limit is 25, which can change in future.
- Clarified a comment in `DefaultSimulcastUplinkPolicy`.

## [2.24.0] - 2021-12-17

### Added

- Add `supportDownlinkBandwidthEstimation` API to check whether browsers support downlink bandwidth estimation which requires for priority based downlink policy to work.
- Add `keepLastFrameWhenPaused` in `DefaultVideoTile` as an option to keep last frame when pausing a video tile.
- Add error name for custom device controller error.
- Added pagination option to meeting demo when priority downlink policy is used.
- Add `ApplicationMetadata` to enable builders to send their application name or version to the Amazon Chime backend. This is an opt-in addition.
- Add a new `AudioProfile` called `fullbandMusicStereo` which can be passed into `setAudioProfile` to support sending and receiving stereo audio through main audio input and output. This can also be passed into `setContentAudioProfile` to support sending stereo audio as content.
- [Demo] Add new checkbox on join screen to select new `fullbandMusicStereo` audio profile.
- [Demo] Add new dropdown items in microphone dropdown menu to test sending stereo audio as main audio input.
- [Demo] Add new dropdown items in content share dropdown menu to test sending stereo audio as content.

### Removed

### Fixed

- Fixed updates to mutable state during subscribe leading to non-existant/frozen video streams.
- Fixed inconsistent default maxBitrate values in the NScaleVideoUplinkBandwithPolicy constructor leading to the default ideal max bitrate not being honored.

### Changed

- Clarified comment in `DefaultSimulcastUplinkPolicy`.

## [2.23.1] - 2021-12-17

### Fixed

- Temporararily removed munging of layers allocation extension to mitigate Chrome M97 change which led to `setLocalDescription` failures. This was not yet being negotiated by the remote end, so this will not have any impact on media quality.

## [2.23.0] - 2021-11-22

### Added

- Add support for Echo Reduction when using Voice Focus.

### Removed

### Fixed

- Switched `DefaultSimulcastUplinkPolicy` non-simulcast mode's enabled stream to mitigate Chromium not reconfiguring encoder on reconnect when using the top stream. This impacts only the non-simulcast mode of the simulcast policy when is when there are 2 or less participants (not 2 or less senders).

### Changed

## [2.22.0] - 2021-11-18

### Added

- Add documentation in video processor on how to add a customized professor with new image loading.
- Adds support to live transcription for new features including PII content identification and redaction, partial results stabilization, and custom language models for Amazon Transcribe and PHI content identification for Amazon Transcribe Medical.

### Removed

### Fixed

- Fix priority downlink policy bandwidth estimation metrics to work with Safari.
- Add a workaround to switch to VP8 for iOS 15.1 due to [Safari bug](https://bugs.webkit.org/show_bug.cgi?id=232416) that causes crash with H.264 encoding.
- Add a workaround to switch to VP8 for iOS 15.1 due to [Safari bug](https://bugs.webkit.org/show_bug.cgi?id=232416) for iOS WebView that causes crash with H.264 encoding.
- Make `tileWillBePausedByDownlinkPolicy` observer update synchronous without `setTimeout`.

### Changed

## [2.21.1] - 2021-11-09

### Added

- Add documentation on how to update a deployment of the serverless demo.
- Update background blur options to allow for skipping frames to improve CPU utilization.

### Removed

### Fixed

- Take into account portrait video dimension when calculating resolution scaling for NScale video bandwidth uplink policy.

### Changed

- Change the serverless demo's `deploy.js` script to rebuild the demo on each run. This should remove a manual step of rebuilding the demo.
- Disable NScale resolution scaling for Android device due to Android H.264 encoding.
- Minor clean up of code in `BackgroundBlurProcessorProvided` class.
- Refactored some video demo components into classes and seperate files.

## [2.21.0] - 2021-11-01

### Added

- Add support for layers allocation negotiation in Chromium based browsers to avoid resubscribing to preemptively turn off simulcast streams or to switch layers.
- Update browser compatibility doc for background blur
- Add a doc to guide builders on managing video quality for different video layouts. See [guide](https://aws.github.io/amazon-chime-sdk-js/modules/videolayout.html).

### Removed

### Fixed

- Fix disabling of send streams when local video was not enabled by integrating empty encoder params into `VideoStreamIndex` when sending is disabled.
- Fix `visibilitychange` typo in `InMemoryJSONEventBuffer`.

### Changed

- Ignore `enableUnifiedPlanForChromiumBasedBrowsers` value (i.e. treat as always equaling the current default value of `true`) in `MeetingSesstionConfiguration`. Chrome is [in the processing](https://groups.google.com/g/discuss-webrtc/c/UBtZfawdIAA/m/m-4wnVHXBgAJ) of deprecating and removing Plan-B which would cause breakage in applications still trying to use it. This will have no effect on SDK behavior` and has been the default since 1.17.0.
- Change `appVersionName` and `appVersionCode` fields to `appName` and `appVersion` respectively.
- Update similar log messages in `DefaultMessagingSession` and `DefaultSignalingClient`.

## [2.20.1] - 2021-10-27

### Fixed

- Prevent error `'scaleResolutionDownBy' member of RTCRtpEncodingParameters is not a finite floating-point value` thrown by NScale video uplink bandwidth policy when there is no height information from the sending video stream.

## [2.20.0] - 2021-10-18

### Added

- Add background blur video frame processor to enable background blur on streaming video. See [guide](https://aws.github.io/amazon-chime-sdk-js/modules/backgroundfilter_video_processor.html).

### Removed

### Fixed

### Changed

## [2.19.0] - 2021-10-14

### Added

- Add API `isSimulcastSupported` so applications can check whether simulcast can be enabled and pass corresponding policy.
- Add `bindToTileController` optional method to `VideoDownlinkBandwidthPolicy`.
- Add [Content Security Policy](https://aws.github.io/amazon-chime-sdk-js/modules/contentsecurity_policy.html) setup guide for customers who want to secure their application and add CSP headers.
- Add `securitypolicyviolation` event listener to listen for CSP violations. If customers have set up CSP for their app, the event listener will detect violations and print warnings.

### Removed

- Remove Getting Started documentation guide and use [API overview](https://aws.github.io/amazon-chime-sdk-js/modules/apioverview.html) to cover the development in more details.
- Remove interface matching rule for all the components so that it is not required to have an interface of the same name for each component directory.

### Fixed

- Amazon Voice Focus now works in Chrome 95 or later: WebAssembly policy changes required a change in how modules were loaded. This requires additional Content Security Policy changes, which are documented in the [CSP guide](https://aws.github.io/amazon-chime-sdk-js/modules/contentsecurity_policy.html) and the [Amazon Voice Focus guide](https://aws.github.io/amazon-chime-sdk-js/modules/amazonvoice_focus.html).
- Add safeguard in `ReceivedVideoInputTask` to prevent crashing when video input stream does not contain any video track.
- Add missing `captureOutputPrefix` param for SDK demo app in release script.
- Add opt-in region `eu-south-1` to meetings demo in deploy-canary-demo script to support media capture canary.
- Fix bug: DOMException: The play() request was interrupted by a new load request. <https://goo.gl/LdLk22>.
- Fix `removeObserver` function in `DefaultVideoTransformDevice`.
- Fix handling pausing when using default preference for priority-based video bandwidth policy.
- Bind tile controller for any downlink policy that implements `bindToTileController` such as
  `VideoAdaptiveProbePolicy`.
- Do not pause streams that do not exist in conference in `VideoPriorityBasedPolicy`.

### Changed

- Allow passing in custom video simulcast uplink policy that implements the `SimulcastUplinkPolicy` interface.
- Change the default video downlink policy to `VideoAdaptiveProbePolicy` to match with documentation.
- Move configuration default from meeting session configuration to audio video controller.
- Update the default priority-based video downlink policy to adjust target size based on number of videos in the meeting.
- Add a new section "Known Browser Issues" in FAQ.html.
- Refactor some types to avoid a circular dependency (#1565).
- Update package.json to include npm 8.
- Update mocha to version 9.

## [2.18.0] - 2021-09-22

### Added

- Add events `meetingReconnected`, `signalingDropped` and `receivingAudioDropped` to `eventDidReceive` by publishing them as stand alone events. Currently, these events were only included in the meeting history attribute when a meeting event is published.
- Added support for skipping full SDP renegotiations when switching simulcast streams. This will result in less freezing when switching between layers in response to a network event as done in `VideoPriorityBasedPolicy`. This will have no impact if not using simulcast.
- Add link to SIP Media Application examples in README.

### Removed

### Fixed

- Add safeguard for Nscale policy in case we increase to more than 25 videos.

### Changed

- Move `toLowerCasePropertyNames` inside `Utils.ts` and add test coverage.
- Reduced uplink resubscription when only stream encoding is changed by adding bypassing path.
- The browser demo now offers a configuration menu on each video tile. This menu replaces the 'Pin' button, which previously set the priority of the corresponding remote video to 1, and then rest to 2. The new configuration menu allows the user to specify the desired video quality and priority, which will be respected by simulcast and priority downlink policies. This is useful for testing or to demonstrate the behavior of those policies.
- Switched to using Web Components for video tiles in the browser demo.
- Migrate SauceLabs mobile tests to new api.

## [2.17.0] - 2021-09-08

### Added

- Add `audioInputMuteStateChanged` to the `DeviceChangeObserver` interface. This is called whenever the device is changed or is muted or unmuted, allowing applications to adapt to OS-level mute state for input devices.
- Added Android WebView Sample UI test to workflow.
- Add a new optional API `getVideoTileForAttendeeId` in `VideoTileController` and raise the `tileWillBePausedByDownlinkPolicy` event for empty video tiles.
- Amazon Voice Focus will now trigger the `onCPUWarning` method on the `VoiceFocusTransformDeviceDelegate` when using the default inline execution mode. This will be called when the browser fails to schedule the worklet in a timely fashion (_e.g._, when the meeting code is running in an iframe /subframe) or when changes in the CPU environment (_e.g._, thermal throttling) cause the worklet to take too long for each audio render quantum.
- Amazon Voice Focus will now trigger the `voiceFocusInsufficientResources` method on the `VoiceFocusTransformDeviceDelegate` when using the default inline execution mode. This will be called when the browser fails to schedule the worklet in a timely fashion (_e.g._, when the meeting code is running in an iframe /subframe) or when changes in the CPU environment (_e.g._, thermal throttling) cause the worklet to take too long for each audio render quantum.
- Add retry logic in FAQs.
- The Amazon Voice Focus support check, `VoiceFocusDeviceTransformer.isSupported`, now warns to the logger when run in an iframe, and can be configured to fail in that case.
- Add documentation in Video Processing APIs on how to add filters in the preview window.

### Changed

- Clarify why not use default downlink policy with simulcast.
- Corrected argument `isUnifiedPlan` in `withBandwidthRestriction` to `isFirefox`. Also marked as deprecated since we no longer use it.
- Update data message limit in the API Overview guide.
- Do not trigger real time attendee presence event for local attendee if they are not appear in audio info frame during reconnection.
- Update `startVideoPreviewForVideoInput` to support filters in the preview window.
- Update browser demo to showcase preview filter capability.

### Removed

### Fixed

- Fix priority-based downlink policy to not unpaused tiles that are not paused by the policy.
- Fix empty video tiles when using priority-based downlink policy.
- Fix simulcast guide that adaptive probe downlink policy is not enabled by default.
- Fix a link format in simulcast guide.
- No longer put useless 'pin' and 'pause' buttons on local tile in demo.
- Choose a null device or media stream without a deviceId without first listing devices no longer logs `Device cache is not populated`.

## [2.16.1] - 2021-08-23

### Fixed

- Fix default priority downlink policy to update default preference correctly.

## [2.16.0] - 2021-08-17

### Added

- Add `RealtimeSubscribeToAttendeeIdPresenceCallback` type for `realtimeSubscribeToAttendeeIdPresence` callback to document the callback parameters.
- Added support for Android WebView
- Add a SignalClientEvent check in `SubscribeAndReceiveSubscribeAckTask` to immediately cancel the task when websocket connection is terminated.

### Changed

- Update the default behavior of NScale video uplink bandwidth policy to scale down resolution based on the number
  of videos.

### Removed

### Fixed

- Fix race condition in Safari when disconnect and connect stream from video element.

## [2.15.0] - 2021-08-04

### Added

- Supports integration with Amazon Transcribe and Amazon Transcribe Medical for live transcription. The Amazon Chime Service uses its active talker algorithm to select the top two active talkers, and sends their audio to Amazon Transcribe (or Amazon Transcribe Medical) in your AWS account. User-attributed transcriptions are then sent directly to every meeting attendee via data messages. Use transcriptions to overlay subtitles, build a transcript, or perform real-time content analysis. For more information, visit [the live transcription guide](https://docs.aws.amazon.com/chime/latest/dg/meeting-transcription.html).
- [Demo] Add live transcription functionality. You will need to have a serverless deployment to create new AWS Lambda endpoints for live transcription. Follow [the live transcription guide](https://docs.aws.amazon.com/chime/latest/dg/meeting-transcription.html) to create necessary service-linked role so that the demo app can call Amazon Transcribe and Amazon Transcribe Medical on your behalf.
- Exposed Amazon Voice Focus model complexity as a type in order to support
  showcasing complexity limitation in the meeting demo.
- Packet-per-second (PPS) logging is now enabled in the meeting demo by
  default. If the browser sends an incorrect packet rate, this will be logged
  as an error in the console.
- Add a warning log in `InMemoryJSONEventBuffer`'s `send` function when retrying starts.

### Changed

- Update `InMemoryJSONEventBuffer` to retry with backoff.

### Removed

### Fixed

- Stop `activeDevice` video track before selecting a new device to prevent `NotReadableError` when calling `getUserMedia` for a new video input device.
- Fix priority-based downlink policy default behavior.
- Fix client event ingestion guide rendering in typedoc.

## [2.14.0] - 2021-07-23

### Added

- Added `VideoPriorityBasedPolicyConfig` to control video downlink policy with network event response and recovery delays. Check [User Guide for Priority-based Downlink Policy](https://aws.github.io/amazon-chime-sdk-js/modules/prioritybased_downlink_policy.html#user-guide-for-priority-based-downlink-policy) for more information.
- Amazon Chime SDK Project Board Overview and Guide.
- Added 25 video tile support for demo app.

### Changed

- [Documentation] Update priority based downlink policy guide.
- Lookup `groupId` from device cache instead of directly from media stream when selecting input device.
- [Documentation] Update documentation for 25 video tiles.

### Removed

### Fixed

- Improve the meeting event guide.
- Fixed Project Board guide with correct community template link.
- Updated Amazon Voice Focus integration guide to reflect recent Safari versions.
- Import current Amazon Voice Focus code, which ensures that stereo inputs are downmixed to mono.

## [2.13.0] - 2021-06-29

### Added

### Changed

### Removed

### Fixed

- Improve the meeting event guide

## [2.13.0] - 2021-06-29

### Added

- Add events ingestion to report meeting events to Amazon Chime backend.
  Check [Client Event Ingestion guide](https://aws.github.io/amazon-chime-sdk-js/modules/clientevent_ingestion.html) for more information.
- Add `videoUpstreamPacketLossPercent` and `videoDownstreamPacketsReceived` metrics for video streams
- [Documentation] Add documentation for view-only mode.
- Use SESSION_ESTABLISH event to indicate success of Chime SDK for Messaging successful websocket connection

### Changed

### Removed

### Fixed

## [2.12.0] - 2021-06-23

### Added

- [Documentation] Add documentation for `getObservableVideoMetrics`.
- [Documentation] Update FAQ and public documentation to add more information on SignalingBadRequest related error codes.
- [Documentation] Rephrase the terms in the status code documentations.

### Changed

- Bump maxVideos limit to 25

### Removed

### Fixed

- Pre-started signaling connections no longer cause a delay in joining if the
  user takes more than a minute to join the meeting.
- Fix choosing input device API when passing in a media stream.

## [2.11.0] - 2021-06-04

### Added

- Bind tileController during the initialization of DefaultAudioVideoController for VideoPriorityBasedPolicy.
- Add more debug logging for choose input device.
- Add the meeting and device error sections in the meeting-event guide.
- Add a `forceUpdate` parameter to use when listing devices. In some cases, builders need to delay the triggering of permission dialogs, _e.g._, when joining a meeting in view-only mode, and then later be able to trigger a permission prompt in order to show device labels. This parameter allows cached device labels to be forcibly discarded and recomputed after the device label trigger is run.

### Changed

- Log error instead of throwing error if the signaling client is not ready to send data message.
- Now when `setDeviceLabelTrigger` is called, if the `deviceInfoCache` contains a device with no label, `deviceInfoCache` will be cleared.

### Removed

- Remove deprecated unwired webrtc constraints from device controller and peer connection construction.
- Removed unnecessary restriction on VideoPriorityBasedPolicy to always subscribe to at least one stream.

### Fixed

- Fixed missing upstream video metrics for Firefox browsers.
- Fix build script to run on Windows by specifying ruby when running ruby scripts and rimraf to remove folder.

## [2.10.0] - 2021-05-19

### Added

- Add new message `MeetingSessionStatusCode` `AudioAttendeeRemoved` to handle the new audio server status code 411.
- Add support for `WKWebView` on iOS.
- Output a warning message when the volume adapter cleans up the self-attendee after reconnection.
- Add FAQ for more information on `AudioJoinFromAnotherDevice` meeting session status code.
- Add downstream audio webrtc metrics in `observableMetricSpec`.
- Add `getObservableVideoMetrics` and in `ClientMetricReport` to expose video stream metrics in webrtc.
- Update `SignalingProtocol` with optional video metric fields.

### Changed

- Update guide for priority based downlink policy.
- Bump version for lodash, y18n, and ssri dependencies.
- Mark `getObservableVideoMetrics` optional in ClientMetricReprt and `videoStreamIndex` and `selfAttendeeId` optional in `DefaultClientMetricReport`.

### Removed

### Fixed

- Do not start local video tile if there is no stream for content share.

- Media streams are no longer discarded during reconnects. This fixes an issue
  where initial signaling connection failures could cause a client to be unable
  to join a meeting with audio if Web Audio were enabled.

## [2.9.0] - 2021-05-10

### Added

- Add the Messaging section in FAQs to describe how to receive messages
  without using the Chime SDK for JavaScript.
- `DefaultAudioVideoFacade.start` now takes an options argument. You can use
  this to trigger a signaling socket connection prior to device selection: call
  `audioVideo.start({ signalingOnly: true })`, and then later call
  `audioVideo.start()` as usual.
- Added a 'abort-on-reconnect' query parameter to demo URL to trigger fatal
  on reconnection for use in integration tests (default false).

### Changed

- `startVideoPreviewForVideoInput` uses the active video input stream instead
  of calling `getUserMedia` again.
- Meeting connections now do more work in parallel, which will improve
  meeting join times.

### Removed

### Fixed

- Fix `npm run start:hot` in the browser demo.

## [2.8.0] - 2021-04-23

### Added

- Added new downlink policy `VideoPriorityBasedPolicy`, providing the ability
  to explicitly request remote video sources to receive and set their respective priorities. See
  [this guide](https://aws.github.io/amazon-chime-sdk-js/modules/prioritybased_downlink_policy.html)
  for more details and a code walkthrough of using the new policy.
  _(Note that the exact internal behavior of this policy may slightly change in future releases.)_
- Add optional header parameter to the `MeetingSessionPOSTLogger`.
- Add extra logging for synthesizing an audio stream.
- Add logging for `attendeePresenceReceived`.
- Add reconnection configuration in `MeetingSessionConfiguration`.
- Add NodeJS 16 to supported engines.

### Changed

- Disable audio properties on the peer connection if the join information
  does not include an audio host URL.
- `package-lock.json` files now use the v2 lockfile format.
- Configuration files now live in `/config`.

### Removed

### Fixed

- `DefaultDeviceController` recreates the `AudioContext` as needed when
  selecting non-transform devices, and does not do so when the `AudioContext`
  is suspended.
- Generated documentation no longer includes private members.
- Include the default error message in "meetingStartFailed" and "meetingFailed" events.
- Fix truncation in bps to kbps conversion that causes stream to stop under low bitrate.

## [2.7.0] - 2021-04-05

### Added

- [Demo] Add Tensorflow BodyPix segmentation demo for `VideoProcessor`.
- Added a workaround for a Chrome issue where Bluetooth audio would sound
  choppy for other participants when Web Audio was enabled. This workaround
  recreates the Web Audio context each time an input device is selected.

### Changed

- Update `SignalingProtocol` with optional video metric fields and optional join flags.
- `DefaultDeviceController` and `DefaultActiveSpeakerDetector` now conform to a
  new `Destroyable` interface, allowing resources to be explicitly discarded
  when a meeting is over.
- `MeetingSessionPOSTLogger` conforms to `Destroyable`. You should call
  `destroy` when you are done logging unless you plan to close the window.

### Removed

### Fixed

- Improve some unit tests.
- Fewer observers are now retained after meetings end. This should reduce
  leaks.
- Correctly close input streams when ending a call while using a video
  transform device.

## [2.6.2] - 2021-03-24

### Fixed

- Calling `realtimeSetLocalAudioInput` as part of `AudioVideoController.restartLocalAudio()` to
  fix local mute/unmute issue while switching audio devices.

## [2.6.1] - 2021-03-17

### Fixed

- Fix infinite loop when calling `chooseAudioInputDevice` with a
  `MediaDeviceInfo` instance.

## [2.6.0] - 2021-03-09

### Added

- Add `SingleNodeAudioTransformDevice` to make simple audio transforms easier to write.
- Reuse `VoiceFocusAudioNode` instances across transform device operations.
- Allow a complete configuration to be retrieved from and passed to a
  `VoiceFocusDeviceTransformer`, making it easier to instantiate a new
  transformer in a different scope with the same measured settings.
- Add End-to-end Integration test for Video Test App
- `MeetingSessionPOSTLogger` now matches the regular `Logger` API signature.

### Changed

- Allow device checker APIs to take devices as input, rather than only MediaDeviceInfo objects.
- Enable SIMD autodetection for Amazon Voice Focus in Chrome 90+.
- Clean up task cancel hooks after they cease to be relevant.
- Enable sender-side bandwidth estimation in Safari.
- Clean up usage of audioDeviceInformation in ReceiveAudioInputTask.

### Removed

- Removed audioDeviceInformation from AudioVideoControllerState.

### Fixed

- Upgrade ua-parser-js package version to latest.
- Don't automatically upgrade dev-dependencies to avoid a breaking typedoc upgrade.
- Safely handle calling logger `debug` methods with `undefined`.

## [2.5.0] - 2021-02-16

### Added

- Add GatheringICECandidate Finish Duration to Meeting Event and to demo app.
- Add `attendeePresenceReceived`, `audioInputSelected`, `videoInputSelected`,
  `audioInputUnselected`, and `videoInputUnselected` meeting events.
- Compute and add `meetingStartDurationMs` as part of the attributes of the
  `attendeePresenceReceived` meeting event.
- Add the file sharing workaround for Chrome 88 in FAQs.
- Add support for Chrome for iOS and Firefox for iOS.

### Changed

- [Demo] Set `attendeePresenceTimeoutMs` to use value passed as parameter in the URL.

### Removed

### Fixed

- `DefaultDeviceController` now attempts to resume a suspended `AudioContext`
  when choosing a transform device (#1062).
- `DefaultVideoStreamIndex` now ignores old group IDs from a given attendee ID (#1029).

## [2.4.1] - 2021-01-28

### Added

### Changed

### Removed

### Fixed

- Disable reconnecting in AudioVideoControllerFacade's `stop` method.
  Add documentation for the `stop` method.
- Fix dropped attendee presence during network reconnects.
- Add back `.play()` call explicitly for Safari browser to prevent video pause issue for local video.

## [2.4.0] - 2021-01-08

### Added

- Add support for Amazon Voice Focus support in Safari Technology Preview for macOS.
  Builders using an explicit revision or asset group must make sure to use a
  revision no earlier than this; an error will be thrown in Safari if older
  revisions are used.

### Changed

- Corrected `null` type on `DefaultVideoFrameProcessorPipeline` and `DefaultVideoTransformDevice`.
- Amazon Voice Focus now makes better use of available CPU resources,
  extending support to lower-end devices and improving quality on higher-end
  devices.

### Removed

### Fixed

- [Documentation] Corrected name for `voiceFocusInsufficientResources` in documentation.
- Allow for `realtimeUnsubscribeFromVolumeIndicator` to unsubscribe from specific callbacks.
- Correctly mute video elements when bound, preventing local echo when sharing tabs via content
  share.
- [Demo] Local content share (e.g., video files) now plays audio through the selected audio
  output device, rather than the default device, in browsers that support `setSinkId`.

## [2.3.0] - 2020-12-21

### Added

- Add Samsung Internet browser for Android as a supported browser.
- [Documentation] Add documentation for video processing APIs.
- Add `DefaultVideoTransformDevice` to implement `VideoTransformDevice`.
  `VideoFrameProcessor`, `VideoFrameProcessorPipeline` and `VideoFrameBuffer` interfaces
  are added to support `DefaultVideoTransformDevice` and allow processing steps to be applied to device.
  The method `chooseVideoInputDevice` in `DefaultDeviceController` can handle `VideoTransformDevice` now.

### Changed

### Removed

### Fixed

## [2.2.1] - 2020-12-11

### Added

### Changed

### Removed

### Fixed

- Binding audio elements will no longer throw an error unless calling code is
  trying to choose an output device in a browser that does not support
  `setSinkId`, and the demo will not log an error in these cases.
- [Demo] The meeting readiness checker no longer re-initializes the device output list
  after the user picks a device.
- [Test] Fix Amazon Voice Focus integration/canary test.
- [Demo] Additional best practices around choosing audio output devices.

## [2.2.0] - 2020-12-04

### Added

- [Documentation] What happens when participants try to `startLocalVideoTile` when local video tile limit reached

### Changed

- Log error if pass undefined device when calling choose input device
- Doing typecheck for MediaDeviceInfo
- Set automated integ test coverage on recent version of browsers

### Removed

### Fixed

- Allow Amazon Voice Focus code to load (but not function) in unsupported
  browsers that do not define `globalThis`.
- Fix uncaught promise exception for bindAudioOutput API
- [Demo] Fix meeting readiness checker speaker test failing in Safari
- [Demo] Validate metrics data while showing video WebRTC stats

## [2.1.0] - 2020-11-23

### Added

- [Documentation] Add demo video stats widget information to the quality and bandwidth guide
- [Documentation] Updated migration document to add more information about `bindAudioDevice()` API behavior
- Add APIs to create a messaging session with Amazon Chime SDK for Messaging

### Changed

### Removed

- [Test] Remove check for `/v2` in canary URL

### Fixed

- [Script] Update postpublish script to enable termination protection for prod canary stack.
- [Documentation] Update the Amazon Chime SDK Media Regions documentation link in the README
- Reimplement error handling in `DefaultRealtimeController` to generate less garbage.
- Add github actions fix to conditionally run integ tests
- [Documentation] Correct docstring for `VoiceFocusTransformDevice`.
- [Script] Add prepublish script to verify CDN configuration.

## [2.0.0] - 2020-11-18

### Added

- Add a constructor argument to `DefaultDeviceController` to specify whether Web Audio should be
  supported. Use this instead of `enableWebAudio`.
- Add an `AudioTransformDevice` type that can be supplied to `chooseAudioInputDevice`, allowing the
  injection of custom device constraints and Web Audio nodes as pseudo-devices.
- Add `VideoTransformDevice` interface placeholder. This interface mirrors `AudioTransformDevice`.
  Choosing `VideoTransformDevice`s in `DefaultDeviceController` will be implemented in a future release.
- Add Amazon Voice Focus, which allows you to create an audio input device that suppresses
  background noise.
- Add `AudioProfile` for configuring audio quality.
- Add `setAudioProfile` and `setContentAudioProfile` audio-video facade methods for setting audio quality.
- Added `GetUserMediaError` errors which are thrown for `chooseAudioInputDevice` and
  `chooseVideoInputDevice` API failures.
- [Demo] Show video WebRTC stats and attendeeId on video tile hover.
- [Demo] Add audio quality settings to meeting demo.

### Changed

- The project now produces ES2015 output, rather than ES5 output that refers to ES2015
  features. The SDK supports only modern browsers, and is increasingly dependent on ES2015
  features. This change leads to more compact bundles and aligns the supported JavaScript
  language variant with the supported runtime features.

  If you need your built application bundle to target browsers that do not
  support ES2015 syntax, including Internet Explorer, you will need to transpile the SDK code
  using a transpiler like Babel, or split your application bundle into multiple files that can
  be conditionally loaded. Note that transpiling some parts of the SDK might result in ES5 code
  that does not work when run.

- `DeviceController.createAnalyserNodeForAudioInput` now returns a `RemovableAnalyserNode` that
  knows how to unhook its own inputs. This allows you to correctly clean up, which avoids issues
  with Safari when used with Web Audio. The demo has been adjusted to do so.
- Modify `WebSocketAdapter.send` to accept string parameters.
- Changed `chooseAudioInputDevice` and `chooseVideoInputDevice` to return void and reject with a
  hierarchy of errors instead of either rejecting with an error and otherwise returning
  `DevicePermission`.

### Removed

- Remove `enableWebAudio` from `DeviceController` and related types. Use the constructor argument
  instead.
- Remove V1 meeting app. The V2 meeting app is now the only meeting app deployed. Do not supply /V2/
  paths when loading the app, if you deployed both.
- Remove legacy screen share.
- Remove `DevicePermission`.

### Fixed

- Fix Github Actions CI workflow to include all integ tests.
- Update the clicking sound answer in FAQs.
- [Test] Make sure to remove v2 from URL when trying to create meeting
- Correct import in `NoOpAudioVideoController`.

## [1.22.0] - 2020-11-10

### Added

- Add github actions continuous integration workflow and deploy workflow
- Add simulcast uplink policy layer change notification methods and observer
- Add `getRemoteVideoSources` method and `remoteVideoSourcesDidChange` observer
- [Documentation] Add question to FAQ about android chrome bluetooth audio devices

### Changed

- [Documentation] Updated HTTP to HTTPS in README URL links
- [Documentation] Improved documentation for running integration tests locally
- [Test] Updated browserstack URL formation to use HTTPS
- Upgraded eslint to understand modern TypeScript syntax, including `import type`
- [Demo] change optional feature selection to be list of input box to allow combination
- [Documentation] Update README to replace deprecated `AudioCallEnded` with `MeetingEnded`
- [Documentation] Update few `VideoTileController` and `VideoTile` APIs documentation
- [Documentation] Added deprecation message and log for `enableWebAudio` API in DeviceController
- Improve `DefaultEventController` to create less garbage

### Removed

### Fixed

- Make the event controller optional in the AudioVideoController interface
- Handle undefined attendeeId when calling `realtimeSetAttendeeIdPresence`
- Fix `DefaultModality` base check
- [Test] Fix a typo in integ tests
- [Demo] Fix serverless deploy script to not print out logs
- [Test] Make sure to error out if failed to grab Sauce Lab sessions
- Fixed deploy github action with correct keys
- Remote video may switch transceivers/videoTiles on simulcast change or camera toggle
- Fix github actions deploy workflow
- Fix issue with calling closeCurrentTest twice when timeout waiting for an attendee in integ test

## [1.21.0] - 2020-10-29

### Added

- [Demo] Add default SSE to meeting notifications queue in CF template
- Add meeting events

### Changed

### Removed

- Removed check for `iceGatheringState` to be complete for bypassing gathering ice candidate again

### Fixed

- Allow the build to complete in the absence of a Git checkout

## [1.20.2] - 2020-10-20

### Added

### Changed

- [Documentation] Update README to add information about `tileState.active`
- Update PR template to ask demo testing question

### Removed

### Fixed

- Reduced sessionId resolution to 32 bits and removed Long dependency
- Handle case where meeting or attendee response properties can accept null or undefined

## [1.20.0] - 2020-10-15

### Added

- Add a Travis check to make sure version update
- Add metrics for Selenium initialization metrics for integration tests
- Create log stream before logging begins
- Make AWS SDK for Java camelCased meeting-attendee response compatible with Chime SDK for JavaScript
- Mark InvalidSequenceTokenExceptions as warning
- Add an optional parameter to the serverless demo deployment script to specify Chime endpoint, and deploy to a new devo stage that talks to gamma Chime endpoint for canary
- Add extended debugging for saucelab sessions
- Add data message throttle limits to documentation
- Add `audioSessionId` to join frame to always drop when reconnecting
- Add audioSessionId to join frame to always drop when reconnecting

### Changed

- Update test results to Sauce Labs before emitting CloudWatch metrics for integration tests
- Mark `AudioInternalServerError` and `SignalingInternalServerError` as non-terminal errors
- Replace `awesome-typescript-loader` with `ts-loader`
- Alter the API signature for `Logger.debug` to accept strings, not just functions
- Update meeting readiness checker demo app with new regions CPT, MXP, BOM and ICN
- Update meeting readiness checker demo app to create meeting after the checker starts
- Alter the versioning script to require less ritual
- Correct TypeScript build to generate correct artifacts in `build/`
- Fall back to `null` device if there is any error while acquiring the audio device

### Removed

### Fixed

- Make sure integration test returns FAILED if there is error
- [Test] Make sure to reset ready status between retries
- No video after connection failure
- Fix video track sometimes being removed and added on simulcast receive stream switch
- Enabled termination protection for serverless demo CloudFormation stack
- Simulcast optimizations
- Correct TypeScript build to generate correct artifacts in `build/`
- Correct TypeScript configuration for demo app

## [1.19.0] - 2020-09-29

### Added

- Add MeetingReadinessCheckerConfiguration to allow custom configuration for meeting readiness checker

### Changed

- Update Travis config to improve PR build speed
- Disable configs in saucelab capabilities
- Use credentials sent via signaling connection JOIN_ACK to improve audio-video startup time.
- [Demo] Adjust demo css to prevent unecessary scrollbars on windows and stretching in video grid
- Update dependencies to TypeScript 4, `ts-loader`, and modern linting
- [Demo] Update dependencies, too.
- Remove unnecessary startAudioPreview in meeting demo
- Fix video tile with incorrect bound attendee ID and external User ID

### Removed

- Revert the "Create log stream before logging begins" commit
- Revert "Fix unbinding video tile bug" commit
- Revert "Fix issue with removeLocalVideoTile not removing video tile for remote attendees" commit
- Remove "./guides/docs.ts" and the composite setting from tsconfig.json
- Reverted " Add continuous integration workflow support for contributions from forked repos"

### Fixed

- Fix Maven installation script
- Fix SIP integration test
- Fixed v1 meeting bug related to bootstrap row class
- Fix meeting readiness checker integration test

## [1.18.0] - 2020-09-22

### Added

- Add meeting readiness checker integ tests to travis config
- Add optional parameter `sourceId` to checkContentShareConnectivity API
- Add getVideoInputQualitySettings to retrieve the current video settings
- Add documentation for DefaultActiveSpeakerPolicy constructor

### Changed

- Use pip to install aws sam cli for deployment script
- Added meetings tags to serverless demo
- Update PR template to add question about protocol and API change
- Add demos/browser package-lock to git, update webpack and jquery versions
- Update integration-watchlist to include demos/browser with no exception for package.json
- Change error to warn for logging Cloudwatch errors
- Update README with use case to handle `realtimeSubscribeToVolumeIndicator` updates efficiently
- Change error messaging for getUserMedia error
- Change demo video grid to CSS
- Update new known issues in FAQs and PTSN sample in README

### Removed

### Fixed

- Fixed bug related to unbinding a video element
- Fix tone does not stop when calling MeetingReadinessChecker.checkAudioOutput multiple times
- Fixed demo css format issue from updating to bootstrap 4.5.1
- Fix a minor syntax in DefaultSessionStateController

## [1.17.2] - 2020-09-08

### Added

### Changed

### Removed

### Fixed

- Change default encode resolution back to 960x540

## [1.17.0] - 2020-09-04

### Added

- Add npm login and logout as part of publish script
- Add Meeting Readiness Checker APIs

### Changed

- Change WebRTC semantics to Unified Plan by default for Chromium-based browsers
- Update video simulcast guide doc
- Update readme to include link to React components repo

### Removed

### Fixed

- Fixed removeLocalVideoTile so that the video tile is removed correctly for the user and attendees
- Handle timing issue of receiving index during resubscribe
- Mitigate Brew Sam installation issue
- Remove set command in travis awscli installation script
- Add `--no-fail-on-empty-changeset` flag in deploy script to not fail for empty changeset

## [1.16.0] - 2020-08-20

### Added

- Added auth-token based npm login and logout scripts for npm package publishing
- Update demo app with new regions CPT, MXP, BOM and ICN

### Changed

- Update the dependency version for the singlejs demo

### Removed

- Remove `device` demo from demos

### Fixed

- Fix and modify simulcast uplink policy to fix freezing and reduce switches
- Exclude self content share video stream index

## [1.15.0] - 2020-08-10

### Added

- Add comments for VideoTileState class and instructions in FAQ document
- Add reference to CreateMeetingWithAttendees in FAQ

### Changed

- Bump elliptic from 6.5.2 to 6.5.3 in /demos/device
- Log info when stop pinging due to Websocket closed
- Change the demo app to show content share video back to sharer
- Change bootstrap version for meeting demo to 4.5.0
- Change content share video check to use attendee name instead of video element index

### Removed

### Fixed

- Ensure all simulcast stream resolution are 16-aligned to avoid pixel3(XL) encoder issue
- Fix race condition in Chromium browsers when consecutive audio bind operations take place
- Fix invalid constraints and disable Unified Plan in safari 12.0
- Fix isSupported API in DefaultBrowserBehavior return true for Firefox on Android

## [1.14.0] - 2020-07-28

### Added

- Add content share video test integration test
- Add function to query outbound WebRTC video stats in browser demo
- Add error message for TaskFailed errors

### Changed

- Return the screen capture media stream for startContentShareFromScreenCapture

### Removed

### Fixed

- Fix exception thrown in Safari when multiple startVideoPreviewForVideoInput() are made

## [1.13.0] - 2020-07-21

### Added

### Changed

- Use POST instead of GET for TURN control endpoint

### Removed

### Fixed

- Fix demo app responsiveness issue
- Fix content share test video in Firefox
- Marking `TURNMeetingEnded` error as terminal to prevent session from reconnecting

## [1.12.0] - 2020-07-17

### Added

- Add device name for mobile integration tests
- Added new FAQs and updated Readme to include new demos for PSTN calling and live events
- Add test report URL for mobile integration tests
- Add Firefox to Travis integration tests
- Add README for integration tests
- Add log to list the set of constraints supported by the browser
- Add device change observer events when the current audio/video input stream ended

### Changed

- Fix title for FAQ guide
- Change DefaultDeviceController video MediaTrackConstraint parameters to be "ideal" explicitly
- Use a single instance of AudioContext
- Use the SDK default sample rate 48,000 Hz for an AudioBuffer object if the AudioContext sample rate doesn't work

### Removed

### Fixed

- Fix typo in VideoStreamDescription when stream is disabled by WebRTC
- Fix issue where audio input is not able to switch in Firefox
- Fix handling WebRTC Track event with no associated streams
- Increase log interval to avoid multiple Cloudwatch requests at once
- Fix incorrect log level for terminal error code
- Catch exceptions taking place when putLogEvents fails
- Fix content share test video in Firefox

## [1.11.0] - 2020-06-30

### Added

- Add meeting demo parameter for broadcasting user
- Add simulcast guide link in README and Quality Bandwidth Connectivity doc
- Add a MediaDevices proxy to support the devicechange event in some Android Chrome browsers

### Changed

### Removed

- Remove browser demo optional feature HTMLSelectElement multiple attribute

### Fixed

- Fix CloudWatch metrics for Linux and Android integration tests
- Fix create meeting request for audio and video e2e integration tests
- Fix multiple issues with integration tests
- Fix uuidv4 import
- Fix missing uuidv4 import in integration test
- Disable w3c check for Chrome Android webdriver integration tests
- Fix setSinkId() from throwing DOMException in Chromium browsers
- Fixing the ability to choose default input in browsers when default changes

## [1.10.0] - 2020-06-23

### Added

- Add position in frame to attendee updates
- Add stale-issue bot configuration
- Add simulcast support and provides new uplink downlink policies
- Add MultiLogger to support logging to multiple Logger instances
- Add resize listener on HTMLVideoElement in demo
- Add simulcast integration tests
- Add unit tests for source files previously excluded in test coverage

### Changed

- Use GET instead of POST to obtain TURN credentials
- Move integration tests to use meeting V2 demo
- Update to add ability to run integration tests in mobile devices

### Removed

### Fixed

- Update cloudwatch log stream ID to have attendee_id
- Fix Firefox 68 codec preference issues
- Fix uplink max bitrate value calculation

## [1.9.0] - 2020-06-12

### Added

### Changed

- Bump websocket-extensions from 0.1.3 to 0.1.4
- Update SignalingProtocol.proto and use SDK version in JoinFrame

### Removed

### Fixed

- Fix duplicate tiles and error logs due to external id race condition
- Suppress presence leave when attendee has already joined from another device (#427)

## [1.8.0] - 2020-06-05

### Added

- Add an integration tests to check remote video when reconnecting
- Add device controller tests
- Add option to run integration tests in Sauce Labs headless

### Changed

- Switch demo DDB table to on demand
- Restart the session if an attendee is not present during initial connection

### Removed

### Fixed

- Handle user revoking video input permission
- Fix FinishGatheringICECandidatesTask when there are no turn credentials
- Fix log line to print device constraints
- Fix build line to take out duplicate npm install
- Fix video audio preview for mobile devices
- Fix black remote video tiles on reconnect
- Fix LED light issue
- Fix typo in MeetingNotificaionsEvent present in template.yaml

## [1.7.0] - 2020-05-23

### Added

- Add connectionDidBecomeGood callback in AudioVideoObserver
- Add an integration test for Data Message
- Add the device selection to the "Starting a session" example
- Added Bandwidth and connectivity guide
- Add 'dropped' boolean attribute to realtime interface to indicate attendee drop

### Changed

- Support styling and Markdown for meeting demo chat
- Update signaling protocol

### Removed

### Fixed

- Fix Firefox version 76 missing/grey tiles
- Fix data message integration tests
- Fix several integration test name
- Mark 403 (Forbidden) for fetching turn credentials as terminal error and avoid retrying.
- Fix Android Pixel3 Chrome Video artifacts on far sites
- Don't throw the "cannot replace" message if the device controller is not bound to any audio-video controller

## [1.6.2] - 2020-05-18

### Fixed

- Disable audio capture for Electron Screen Capture

## [1.6.0] - 2020-05-15

### Added

- Allow option to skip device selection page in demo app.
- Add demo hook for debugging media connections
- Add github link to getNearestMediaRegion method in README.md
- Add data message APIs

### Changed

- Allow audio for screen capture in Chrome and Edge browsers
- Decouple the get call request from the UI
- Use getSettings if possible on MediaStream and move some info logs to debug level
- Use innerText instead of innerHTML

### Removed

### Fixed

- Fix minor coding styles for data message APIs

## [1.5.0] - 2020-05-07

### Added

- Add bandwidth policy to meeting session configuration to allow overriding default policies
- Add more content sharing integration tests
- Add gifs to read me file to show latest npm version and downloads
- Add method to get the nearest media region
- Display meeting and attendee IDs in the demo

### Changed

- Simplify meeting demos to leverage externalUserId in roster
- Update PR template to add testing information
- Support a mobile-friendly demo
- Increase the size of content share video tile for the demo app in small screen
- Update reconnection parameters in ConnectionHealthPolicyConfiguration

### Removed

- Remove unused VideoAdaptiveSubscribePolicy

### Fixed

- Fix serverless deploy script to work on Windows
- Clean up and fix serverless package bundling
- Do not mirror local video for rear-facing camera
- Fix sip url for meeting demo
- Fix local video freeze in Safari after toggling off and on
- Fix meeting demo content share turning off on attendee join
- Disable audio sample constraints when not using WebAudio
- Reset Sauce Lab session to make sure clean state
- Fix integration test emit metrics
- Fix the CloudWatch log handler

### Security

- Bump package-lock.json jquery to 3.5.0 and yargs-parser to 18.1.3

## [1.4.0] - 2020-04-24

### Added

- Expose an API for GetStats from RTCPeerConnection
- Add BrowserBehavior test for supported video codecs
- Expose ExternalUserID on videoTileDidUpdate

### Changed

- Use getByteTimeDomainData to support iOS Safari in meeting demo
- Update README to incorporate documentation feedback

### Removed

### Fixed

- Fix broken link in GitHub main page README

## [1.3.0] - 2020-04-17

### Added

- Enable the use of send-side bandwidth estimation
- Add guide for content sharing
- Display meeting id in the demo app
- Add additional callback in AudioVideoObserver to indicate video downlink pressure
- Add meeting demo parameter for recording user
- Add a script demo to bundle Chime SDK into a single JS file
- Add device demo
- Add base infrastructure for demo app in react
- Add pricing link in README
- Add an overview of API methods
- Add IoT integration to device demo
- Add option to run integration tests locally
- Add the use case guide
- Upgrade dependency aws-iot-device-sdk version
- Add externalUserId to the tile properties
- Add post publish script
- Add feature flag to enable WebRTC Unified Plan for Chromium-based browsers
- Add link to Amazon Chime SDK Security in README

### Changed

- Prevent prebuild from increase patch number when publishing to NPM
- Change the cloudwatch log message format
- Only run integration tests if files on watchlist were modified
- Temporarily only run test in Chrome for Travis integration tests
- Allow content share frame rate to be configurable
- Move demo guides to demo folders
- Fix the default video resolution comment in DeviceController

### Removed

- Remove unimplemented callbacks remoteDidMuteAudio and remoteDidUnmuteAudio on AudioVideoObserver
- Remove the minimal demo app
- Remove incomplete demo and component directories

### Fixed

- Fix retry logic for integration test
- Update typedocs to 0.16 and re-generate doc files
- Fix issue in Travis script that prevents integration tests from running
- Fix markdown formatting with backticks in API overview
- Fix an issue that a dev dependnecy @types/dom-mediacapture-record is not getting installed
- Fix typo in README.md file
- Ensure that attendee presence leave and join are ordered correctly
- Fix video element issue in Iphone
- Fix post publish script to also include meeting v1
- Use build:publish for publish script
- Fix Travis deploy failure

## [1.2.1] - 2020-03-20

### Added

- Add BITRATES in SdkSignalFrame Type and regenerate corresponding JS and TS protocol files.
- Add new ContentShareController APIs
- Add Getting Started guide
- Add doc guide generator
- Add basic component library setup
- Add injectable session URL rewrite function to support proxies
- Add POSTLogger for meeting sessions
- Integrate POSTLogger into the demo app
- Add content share integration test
- Enable POSTLogger for the serverless demo app
- Add max-content-share query parameter to allow 2 content share at the same time
- Add an integration test that checks only 2 content share are allowed

### Changed

- Add observer event for content sharing
- Stop content share if the media stream end
- Trap video sending SSRC change in two consecutive negotiation
- Do not bypass ice gathering based on sdp connection attributes for Safari on iOS
- Show SDK version in the demo meeting app
- Automatically patch a version for each commit
- Allow to specify manual version in publish script
- Automatically deploy meetingV2 to serverless demo
- Expose external user ID in places where attendee ID is present in RealtimeController
- Improve error output in the deploy script
- Do not reconnect if the session has not received monitoring data for a while
- Skip tests when merging to master
- Bump acorn dependency in package-lock.json to 6.4.1 to address CVE-2020-7598
- Use max-bundle RTCRtpPolicy for Firefox
- Throw error in Travis if integration test failed

### Fixed

- Remove line endings in the keyword when searching for connection attributes in SDP
- Fix pause and resume video functionality
- Fix DefaultTransceiverController async function signature
- Make DefaultBrowserBehavior implement BrowserBehavior interface
- Fix publish script to use npm version
- Add stage to saucelabs session name for integration tests
- Fix audio-video session stop to return Left status code
- Fix crash in demo app when click on screen share view
- Fix integration test completion time writer
- Fix the ping pong reconnection issue
- Fix example code in the getting started guide
- Fix browser versions for integration tests
- Fix present npm audit issues and automatically fix during build when possible

## [1.1.0] - 2020-02-04

### Added

- Add browser support for Safari and Opera
- Add CHANGELOG.md
- Allow for pausing screen sharing
- Add GitHub page with API documentation
- Add an alternative to WebAudio device controller and add a flag to disable the use of WebAudio
- Add option to confirm meeting end
- Implement keyframe request handling
- Add deploy step to deploy latest sdk changes
- Add a ConnectionHealthPolicyConfiguration property in the meeting session configuration
- Add support additional media regions
- Add video help desk tutorial
- Enable integration tests for travis builds
- Add ping/pong to screen sharing start code path to ensure socket is viable
- Enable integration tests for safari 12
- Write timestamp for latest canary completion time

### Changed

- Enforce SDP to have candidates for FinishGatheringICECandidateTask to resolve
- Add event listeners on peer connection to log state change
- Add client metrics for Safari
- Add SIP integration test
- Block screensharing start if the browser is Safari
- Expose extra bitrate estimation metrics
- Improve reconnect callback fidelity
- Update copyright and fix copyright check
- Improve logging for screen sharing
- Add source node to audio graph for silent devices
- Move screen view data connection open and close
- Improve handling of closed signaling connections
- Update README.md to clarify when to use npm install
- Add app quit and meeting leave integration tests and retry for all other tests
- Limit WebSocket reconnect attempts
- Refactor default screen sharing session start to fix state corruption bug
- Update Travis script to separate unit and integration tests into different jobs.
- Validate session Id and disable extendedDebugging flag for SauceLabs
- Fix infinite loop when retrying in audio and video integ tests
- Make sure both participants in audio and video tests reach finish state before retrying
- Trigger videoSendBandwidthDidChange and videoReceiveBandwidthDidChange for Safari
- Do not disconnect video element with different srcObj when destroying video tile
- Make meeting V2 the default demo meeting app

### Removed

- Remove SDP class withPlanBSimulcast method
- Remove noSignalStatusReceived from ReconnectionHealthPolicy and remove SignalStrengthBarsConnectionHealthPolicy.

### Fixed

- Add cleanup code for failed open screen sharing
- Handle error in screen viewing send echo response
- Fix several error handling issues
- Fix ReconnectingPromisedWebSocket timeout
- Ensure to null webSocket reference on abnormal close
- Use async scheduler for video tile disconnect
- Set device to null when active device unplugged
- Fix mobile safari detection
- Fix chooseVideoInputDevice with null
- Release chosen video stream on stopVideoPreview
- Fix Safari ICE failure issue by set bundle policy to max-bundle
- Fix to ignore error on screen viewing courtesy stop
- Fix meeting leave integration tests
- Reject an unresolved promise when canceling CreateSDPTask
- Fix Firefox keyframing
- Fix screen share integration test
- Fix null or empty device handling
- Fix demo screen share button states
- Fix bug that caused screenview to stay off when screenshare was toggled
- Only set attendee active only if still in roster
- Fix preview not switching issue and stop track during disconnect
- Reset connectionHealthData before (re)connection
- Fix a bug that prevented device change from triggering observers
- Fix serverless demo deployment scripts
- Fix integration test timeout and test sync between runs browsers
- Fix Safari crashes when remote video tiles are added or toggled
- Fix unhandled Promise rejection in DefaultScreenSharingSession#start
- Fix canary deployment script
- Fix SIP call integration test
- Fix Travis deployment script

## [1.0.0] - 2019-11-20

### Added

- Release first version of library<|MERGE_RESOLUTION|>--- conflicted
+++ resolved
@@ -27,12 +27,8 @@
 - Revert: Improve reconnection behavior on signaling disconnection mid call or during join/subscribe. This was leading to unexpected `AudioJoinedFromAnotherDevice` events in certain edge conditions. It will be re-released in a later version.
 
 ### Fixed
-<<<<<<< HEAD
-- Do not allow redundant audio worker to enqueue any audio payloads larger than 1000 bytes to avoid permanently stopping the audio flow
 - Prevent video processing with filters from being throttled when an attendees meeting tab moves into the background.
-=======
 - Do not allow redundant audio worker to enqueue any audio payloads larger than 1000 bytes to avoid permanently stopping the audio flow.
->>>>>>> 2d4215a2
 - Make uplink loss estimation more accurate so that redundant audio does not turn off prematurely
 
 ## [3.18.2] - 2023-10-09
