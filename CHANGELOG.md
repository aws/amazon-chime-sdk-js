# Changelog

All notable changes to this project will be documented in this file.

The format is based on [Keep a Changelog](https://keepachangelog.com/en/1.0.0/),
and this project adheres to [Semantic Versioning](https://semver.org/spec/v2.0.0.html).

## [Unreleased]
<<<<<<< HEAD

### Added

### Removed

### Fixed
- Fixed disabling of send streams when local video was not enabled by integrating empty encoder params into `VideoStreamIndex` when sending is disabled.
=======
### Added

- Add support for layers allocation negotiation in Chromium based browsers to avoid resubscribing to preemptively turn off simulcast streams or to switch layers. 

### Removed

### Fixed
>>>>>>> 61a0ec21

### Changed

## [2.20.0] - 2021-10-18

### Added

- Add background blur video frame processor to enable background blur on streaming video. See [guide](https://aws.github.io/amazon-chime-sdk-js/modules/backgroundfilter_video_processor.html)

### Removed

### Fixed

### Changed

## [2.19.0] - 2021-10-14

### Added

- Add API `isSimulcastSupported` so applications can check whether simulcast can be enabled and pass corresponding policy.
- Add `bindToTileController` optional method to `VideoDownlinkBandwidthPolicy`.
- Add [Content Security Policy](https://aws.github.io/amazon-chime-sdk-js/modules/contentsecurity_policy.html) setup guide for customers who want to secure their application and add CSP headers.
- Add `securitypolicyviolation` event listener to listen for CSP violations. If customers have set up CSP for their app, the event listener will detect violations and print warnings.
  
### Removed

- Remove Getting Started documentation guide and use [API overview](https://aws.github.io/amazon-chime-sdk-js/modules/apioverview.html) to cover the development in more details.
- Remove interface matching rule for all the components so that it is not required to have an interface of the same name for each component directory.

### Fixed

- Amazon Voice Focus now works in Chrome 95 or later: WebAssembly policy changes required a change in how modules were loaded. This requires additional Content Security Policy changes, which are documented in the [CSP guide](https://aws.github.io/amazon-chime-sdk-js/modules/contentsecurity_policy.html) and the [Amazon Voice Focus guide](https://aws.github.io/amazon-chime-sdk-js/modules/amazonvoice_focus.html).
- Add safeguard in `ReceivedVideoInputTask` to prevent crashing when video input stream does not contain any video track.
- Add missing `captureOutputPrefix` param for SDK demo app in release script.
- Add opt-in region `eu-south-1` to meetings demo in deploy-canary-demo script to support media capture canary.
- Fix bug: DOMException: The play() request was interrupted by a new load request. https://goo.gl/LdLk22.
- Fix `removeObserver` function in `DefaultVideoTransformDevice`.
- Fix handling pausing when using default preference for priority-based video bandwidth policy.
- Bind tile controller for any downlink policy that implements `bindToTileController` such as 
  `VideoAdaptiveProbePolicy`.
- Do not pause streams that do not exist in conference in `VideoPriorityBasedPolicy`.

### Changed

- Allow passing in custom video simulcast uplink policy that implements the `SimulcastUplinkPolicy` interface.
- Change the default video downlink policy to `VideoAdaptiveProbePolicy` to match with documentation.
- Move configuration default from meeting session configuration to audio video controller.
- Update the default priority-based video downlink policy to adjust target size based on number of videos in the meeting.
- Add a new section "Known Browser Issues" in FAQ.html.
- Refactor some types to avoid a circular dependency (#1565).
- Update package.json to include npm 8.
- Update mocha to version 9.
  
## [2.18.0] - 2021-09-22

### Added

- Add events `meetingReconnected`, `signalingDropped` and `receivingAudioDropped` to `eventDidReceive` by publishing them as stand alone events. Currently, these events were only included in the meeting history attribute when a meeting event is published. 
- Added support for skipping full SDP renegotiations when switching simulcast streams.  This will result in less freezing when switching between layers in response to a network event as done in `VideoPriorityBasedPolicy`.  This will have no impact if not using simulcast.
- Add link to SIP Media Application examples in README.

### Removed

### Fixed

- Add safeguard for Nscale policy in case we increase to more than 25 videos.

### Changed

- Move `toLowerCasePropertyNames` inside `Utils.ts` and add test coverage.
- Reduced uplink resubscription when only stream encoding is changed by adding bypassing path.
- The browser demo now offers a configuration menu on each video tile. This menu replaces the 'Pin' button, which previously set the priority of the corresponding remote video to 1, and then rest to 2. The new configuration menu allows the user to specify the desired video quality and priority, which will be respected by simulcast and priority downlink policies. This is useful for testing or to demonstrate the behavior of those policies.
- Switched to using Web Components for video tiles in the browser demo.
- Migrate SauceLabs mobile tests to new api.

## [2.17.0] - 2021-09-08

### Added

- Add `audioInputMuteStateChanged` to the `DeviceChangeObserver` interface. This is called whenever the device is changed or is muted or unmuted, allowing applications to adapt to OS-level mute state for input devices.
- Added Android WebView Sample UI test to workflow.
- Add a new optional API `getVideoTileForAttendeeId` in `VideoTileController` and raise the `tileWillBePausedByDownlinkPolicy` event for empty video tiles.
- Amazon Voice Focus will now trigger the `onCPUWarning` method on the `VoiceFocusTransformDeviceDelegate` when using the default inline execution mode. This will be called when the browser fails to schedule the worklet in a timely fashion (_e.g._, when the meeting code is running in an iframe /subframe) or when changes in the CPU environment (_e.g._, thermal throttling) cause the worklet to take too long for each audio render quantum.
- Amazon Voice Focus will now trigger the `voiceFocusInsufficientResources` method on the `VoiceFocusTransformDeviceDelegate` when using the default inline execution mode. This will be called when the browser fails to schedule the worklet in a timely fashion (_e.g._, when the meeting code is running in an iframe /subframe) or when changes in the CPU environment (_e.g._, thermal throttling) cause the worklet to take too long for each audio render quantum.
- Add retry logic in FAQs.
- The Amazon Voice Focus support check, `VoiceFocusDeviceTransformer.isSupported`, now warns to the logger when run in an iframe, and can be configured to fail in that case.
- Add documentation in Video Processing APIs on how to add filters in the preview window.

### Changed

- Clarify why not use default downlink policy with simulcast.
- Corrected argument `isUnifiedPlan` in `withBandwidthRestriction` to `isFirefox`. Also marked as deprecated since we no longer use it.
- Update data message limit in the API Overview guide.
- Do not trigger real time attendee presence event for local attendee if they are not appear in audio info frame 
  during reconnection.
- Update `startVideoPreviewForVideoInput` to support filters in the preview window.
- Update browser demo to showcase preview filter capability.

### Removed

### Fixed
- Fix priority-based downlink policy to not unpaused tiles that are not paused by the policy.
- Fix empty video tiles when using priority-based downlink policy.
- Fix simulcast guide that adaptive probe downlink policy is not enabled by default.
- Fix a link format in simulcast guide.
- No longer put useless 'pin' and 'pause' buttons on local tile in demo.
- Choose a null device or media stream without a deviceId without first listing devices no longer logs `Device cache 
  is not populated`.

## [2.16.1] - 2021-08-23

### Fixed
- Fix default priority downlink policy to update default preference correctly.

## [2.16.0] - 2021-08-17

### Added

- Add `RealtimeSubscribeToAttendeeIdPresenceCallback` type for `realtimeSubscribeToAttendeeIdPresence` callback to document the callback parameters.
- Added support for Android WebView
- Add a SignalClientEvent check in `SubscribeAndReceiveSubscribeAckTask` to immediately cancel the task when websocket connection is terminated.

### Changed
- Update the default behavior of NScale video uplink bandwidth policy to scale down resolution based on the number
of videos.

### Removed

### Fixed
- Fix race condition in Safari when disconnect and connect stream from video element.


## [2.15.0] - 2021-08-04

### Added 

- Supports integration with Amazon Transcribe and Amazon Transcribe Medical for live transcription. The Amazon Chime Service uses its active talker algorithm to select the top two active talkers, and sends their audio to Amazon Transcribe (or Amazon Transcribe Medical) in your AWS account. User-attributed transcriptions are then sent directly to every meeting attendee via data messages. Use transcriptions to overlay subtitles, build a transcript, or perform real-time content analysis. For more information, visit [the live transcription guide](https://docs.aws.amazon.com/chime/latest/dg/meeting-transcription.html).
- [Demo] Add live transcription functionality. You will need to have a serverless deployment to create new AWS Lambda endpoints for live transcription. Follow [the live transcription guide](https://docs.aws.amazon.com/chime/latest/dg/meeting-transcription.html) to create necessary service-linked role so that the demo app can call Amazon Transcribe and Amazon Transcribe Medical on your behalf.
- Exposed Amazon Voice Focus model complexity as a type in order to support
  showcasing complexity limitation in the meeting demo.
- Packet-per-second (PPS) logging is now enabled in the meeting demo by
  default. If the browser sends an incorrect packet rate, this will be logged
  as an error in the console.
- Add a warning log in `InMemoryJSONEventBuffer`'s `send` function when retrying starts.

### Changed
- Update `InMemoryJSONEventBuffer` to retry with backoff.

### Removed

### Fixed
- Stop `activeDevice` video track before selecting a new device to prevent `NotReadableError` when calling `getUserMedia` for a new video input device.
- Fix priority-based downlink policy default behavior.
- Fix client event ingestion guide rendering in typedoc.

## [2.14.0] - 2021-07-23

### Added
- Added `VideoPriorityBasedPolicyConfig` to control video downlink policy with network event response and recovery delays. Check [User Guide for Priority-based Downlink Policy](https://aws.github.io/amazon-chime-sdk-js/modules/prioritybased_downlink_policy.html#user-guide-for-priority-based-downlink-policy) for more information.
- Amazon Chime SDK Project Board Overview and Guide.
- Added 25 video tile support for demo app.

### Changed

- [Documentation] Update priority based downlink policy guide.
- Lookup `groupId` from device cache instead of directly from media stream when selecting input device.
- [Documentation] Update documentation for 25 video tiles.

### Removed

### Fixed

- Improve the meeting event guide.
- Fixed Project Board guide with correct community template link.
- Updated Amazon Voice Focus integration guide to reflect recent Safari versions.
- Import current Amazon Voice Focus code, which ensures that stereo inputs are downmixed to mono.

## [2.13.0] - 2021-06-29

### Added

### Changed

### Removed

### Fixed
- Improve the meeting event guide

## [2.13.0] - 2021-06-29

### Added

- Add events ingestion to report meeting events to Amazon Chime backend.
  Check [Client Event Ingestion guide](https://aws.github.io/amazon-chime-sdk-js/modules/clientevent_ingestion.html) for more information.
- Add `videoUpstreamPacketLossPercent` and `videoDownstreamPacketsReceived` metrics for video streams
- [Documentation] Add documentation for view-only mode.
- Use SESSION_ESTABLISH event to indicate success of Chime SDK for Messaging successful websocket connection

### Changed

### Removed

### Fixed

## [2.12.0] - 2021-06-23

### Added

- [Documentation] Add documentation for `getObservableVideoMetrics`.
- [Documentation] Update FAQ and public documentation to add more information on SignalingBadRequest related error codes.
- [Documentation] Rephrase the terms in the status code documentations.

### Changed

- Bump maxVideos limit to 25

### Removed

### Fixed

- Pre-started signaling connections no longer cause a delay in joining if the
  user takes more than a minute to join the meeting.
- Fix choosing input device API when passing in a media stream.

## [2.11.0] - 2021-06-04

### Added

- Bind tileController during the initialization of DefaultAudioVideoController for VideoPriorityBasedPolicy.
- Add more debug logging for choose input device. 
- Add the meeting and device error sections in the meeting-event guide.
- Add a `forceUpdate` parameter to use when listing devices. In some cases, builders
  need to delay the triggering of permission dialogs, _e.g._, when joining a
  meeting in view-only mode, and then later be able to trigger a permission
  prompt in order to show device labels. This parameter allows cached device
  labels to be forcibly discarded and recomputed after the device label trigger
  is run.

### Changed

- Log error instead of throwing error if the signaling client is not ready to send data message.
- Now when `setDeviceLabelTrigger` is called, if the `deviceInfoCache` contains a device with no label, `deviceInfoCache` will be cleared.

### Removed

- Remove deprecated unwired webrtc constraints from device controller and peer connection construction.
- Removed unnecessary restriction on VideoPriorityBasedPolicy to always subscribe to at least one stream.

### Fixed

- Fixed missing upstream video metrics for Firefox browsers.
- Fix build script to run on Windows by specifying ruby when running ruby scripts and rimraf to remove folder.

## [2.10.0] - 2021-05-19

### Added

- Add new message `MeetingSessionStatusCode` `AudioAttendeeRemoved` to handle the new audio server status code 411.
- Add support for `WKWebView` on iOS.
- Output a warning message when the volume adapter cleans up the self-attendee after reconnection.
- Add FAQ for more information on `AudioJoinFromAnotherDevice` meeting session status code.
- Add downstream audio webrtc metrics in `observableMetricSpec`.
- Add `getObservableVideoMetrics` and in `ClientMetricReport` to expose video stream metrics in webrtc.
- Update `SignalingProtocol` with optional video metric fields.

### Changed

- Update guide for priority based downlink policy.
- Bump version for lodash, y18n, and ssri dependencies.
- Mark `getObservableVideoMetrics` optional in ClientMetricReprt and `videoStreamIndex` and `selfAttendeeId` optional in `DefaultClientMetricReport`.

### Removed

### Fixed

- Do not start local video tile if there is no stream for content share.

- Media streams are no longer discarded during reconnects. This fixes an issue
  where initial signaling connection failures could cause a client to be unable
  to join a meeting with audio if Web Audio were enabled.

## [2.9.0] - 2021-05-10

### Added

- Add the Messaging section in FAQs to describe how to receive messages
  without using the Chime SDK for JavaScript.
- `DefaultAudioVideoFacade.start` now takes an options argument. You can use
  this to trigger a signaling socket connection prior to device selection: call
  `audioVideo.start({ signalingOnly: true })`, and then later call
  `audioVideo.start()` as usual.
- Added a 'abort-on-reconnect' query parameter to demo URL to trigger fatal
  on reconnection for use in integration tests (default false).

### Changed

- `startVideoPreviewForVideoInput` uses the active video input stream instead
  of calling `getUserMedia` again.
- Meeting connections now do more work in parallel, which will improve
  meeting join times.

### Removed

### Fixed

- Fix `npm run start:hot` in the browser demo.

## [2.8.0] - 2021-04-23

### Added

- Added new downlink policy `VideoPriorityBasedPolicy`, providing the ability
  to explicitly request remote video sources to receive and set their respective priorities.  See
  [this guide](https://aws.github.io/amazon-chime-sdk-js/modules/prioritybased_downlink_policy.html)
  for more details and a code walkthrough of using the new policy.
  *(Note that the exact internal behavior of this policy may slightly change in future releases.)*
- Add optional header parameter to the `MeetingSessionPOSTLogger`.
- Add extra logging for synthesizing an audio stream.
- Add logging for `attendeePresenceReceived`.
- Add reconnection configuration in `MeetingSessionConfiguration`.
- Add NodeJS 16 to supported engines.

### Changed

- Disable audio properties on the peer connection if the join information
  does not include an audio host URL.
- `package-lock.json` files now use the v2 lockfile format.
- Configuration files now live in `/config`.

### Removed

### Fixed

- `DefaultDeviceController` recreates the `AudioContext` as needed when
  selecting non-transform devices, and does not do so when the `AudioContext`
  is suspended.
- Generated documentation no longer includes private members.
- Include the default error message in "meetingStartFailed" and "meetingFailed" events.
- Fix truncation in bps to kbps conversion that causes stream to stop under low bitrate.

## [2.7.0] - 2021-04-05

### Added

- [Demo] Add Tensorflow BodyPix segmentation demo for `VideoProcessor`.
- Added a workaround for a Chrome issue where Bluetooth audio would sound
  choppy for other participants when Web Audio was enabled. This workaround
  recreates the Web Audio context each time an input device is selected.

### Changed

- Update `SignalingProtocol` with optional video metric fields and optional join flags.
- `DefaultDeviceController` and `DefaultActiveSpeakerDetector` now conform to a
  new `Destroyable` interface, allowing resources to be explicitly discarded
  when a meeting is over.
- `MeetingSessionPOSTLogger` conforms to `Destroyable`. You should call
  `destroy` when you are done logging unless you plan to close the window.

### Removed

### Fixed

- Improve some unit tests.
- Fewer observers are now retained after meetings end. This should reduce
  leaks.
- Correctly close input streams when ending a call while using a video
  transform device.

## [2.6.2] - 2021-03-24

### Fixed
- Calling `realtimeSetLocalAudioInput` as part of `AudioVideoController.restartLocalAudio()` to
  fix local mute/unmute issue while switching audio devices.

## [2.6.1] - 2021-03-17

### Fixed
- Fix infinite loop when calling `chooseAudioInputDevice` with a
  `MediaDeviceInfo` instance.

## [2.6.0] - 2021-03-09

### Added

- Add `SingleNodeAudioTransformDevice` to make simple audio transforms easier to write.
- Reuse `VoiceFocusAudioNode` instances across transform device operations.
- Allow a complete configuration to be retrieved from and passed to a
  `VoiceFocusDeviceTransformer`, making it easier to instantiate a new
  transformer in a different scope with the same measured settings.
- Add End-to-end Integration test for Video Test App
- `MeetingSessionPOSTLogger` now matches the regular `Logger` API signature.

### Changed

- Allow device checker APIs to take devices as input, rather than only MediaDeviceInfo objects.
- Enable SIMD autodetection for Amazon Voice Focus in Chrome 90+.
- Clean up task cancel hooks after they cease to be relevant.
- Enable sender-side bandwidth estimation in Safari.
- Clean up usage of audioDeviceInformation in ReceiveAudioInputTask.

### Removed

- Removed audioDeviceInformation from AudioVideoControllerState.

### Fixed

- Upgrade ua-parser-js package version to latest.
- Don't automatically upgrade dev-dependencies to avoid a breaking typedoc upgrade.
- Safely handle calling logger `debug` methods with `undefined`.


## [2.5.0] - 2021-02-16

### Added
- Add GatheringICECandidate Finish Duration to Meeting Event and to demo app.
- Add `attendeePresenceReceived`, `audioInputSelected`, `videoInputSelected`,
  `audioInputUnselected`, and `videoInputUnselected` meeting events.
- Compute and add `meetingStartDurationMs` as part of the attributes of the
  `attendeePresenceReceived` meeting event.
- Add the file sharing workaround for Chrome 88 in FAQs.
- Add support for Chrome for iOS and Firefox for iOS.

### Changed
- [Demo] Set `attendeePresenceTimeoutMs` to use value passed as parameter in the URL.

### Removed

### Fixed
- `DefaultDeviceController` now attempts to resume a suspended `AudioContext`
  when choosing a transform device (#1062).
- `DefaultVideoStreamIndex` now ignores old group IDs from a given attendee ID (#1029).

## [2.4.1] - 2021-01-28

### Added

### Changed

### Removed

### Fixed
- Disable reconnecting in AudioVideoControllerFacade's `stop` method.
  Add documentation for the `stop` method.
- Fix dropped attendee presence during network reconnects.
- Add back `.play()` call explicitly for Safari browser to prevent video pause issue for local video.

## [2.4.0] - 2021-01-08

### Added
- Add support for Amazon Voice Focus support in Safari Technology Preview for macOS.
  Builders using an explicit revision or asset group must make sure to use a
  revision no earlier than this; an error will be thrown in Safari if older
  revisions are used.

### Changed

- Corrected `null` type on `DefaultVideoFrameProcessorPipeline` and `DefaultVideoTransformDevice`.
- Amazon Voice Focus now makes better use of available CPU resources,
  extending support to lower-end devices and improving quality on higher-end
  devices.

### Removed

### Fixed

- [Documentation] Corrected name for `voiceFocusInsufficientResources` in documentation.
- Allow for `realtimeUnsubscribeFromVolumeIndicator` to unsubscribe from specific callbacks.
- Correctly mute video elements when bound, preventing local echo when sharing tabs via content
  share.
- [Demo] Local content share (e.g., video files) now plays audio through the selected audio
  output device, rather than the default device, in browsers that support `setSinkId`.

## [2.3.0] - 2020-12-21

### Added

- Add Samsung Internet browser for Android as a supported browser.
- [Documentation] Add documentation for video processing APIs.
- Add `DefaultVideoTransformDevice` to implement `VideoTransformDevice`.
  `VideoFrameProcessor`, `VideoFrameProcessorPipeline` and `VideoFrameBuffer` interfaces
  are added to support `DefaultVideoTransformDevice` and allow processing steps to be applied to device.
  The method `chooseVideoInputDevice` in `DefaultDeviceController` can handle `VideoTransformDevice` now.

### Changed

### Removed

### Fixed

## [2.2.1] - 2020-12-11

### Added

### Changed

### Removed

### Fixed

- Binding audio elements will no longer throw an error unless calling code is
  trying to choose an output device in a browser that does not support
  `setSinkId`, and the demo will not log an error in these cases.
- [Demo] The meeting readiness checker no longer re-initializes the device output list
  after the user picks a device.
- [Test] Fix Amazon Voice Focus integration/canary test.
- [Demo] Additional best practices around choosing audio output devices.

## [2.2.0] - 2020-12-04

### Added

- [Documentation] What happens when participants try to `startLocalVideoTile` when local video tile limit reached

### Changed

- Log error if pass undefined device when calling choose input device
- Doing typecheck for MediaDeviceInfo
- Set automated integ test coverage on recent version of browsers

### Removed

### Fixed

- Allow Amazon Voice Focus code to load (but not function) in unsupported
  browsers that do not define `globalThis`.
- Fix uncaught promise exception for bindAudioOutput API
- [Demo] Fix meeting readiness checker speaker test failing in Safari
- [Demo] Validate metrics data while showing video WebRTC stats

## [2.1.0] - 2020-11-23

### Added

- [Documentation] Add demo video stats widget information to the quality and bandwidth guide
- [Documentation] Updated migration document to add more information about `bindAudioDevice()` API behavior
- Add APIs to create a messaging session with Amazon Chime SDK for Messaging

### Changed

### Removed

- [Test] Remove check for `/v2` in canary URL

### Fixed

- [Script] Update postpublish script to enable termination protection for prod canary stack.
- [Documentation] Update the Amazon Chime SDK Media Regions documentation link in the README
- Reimplement error handling in `DefaultRealtimeController` to generate less garbage.
- Add github actions fix to conditionally run integ tests
- [Documentation] Correct docstring for `VoiceFocusTransformDevice`.
- [Script] Add prepublish script to verify CDN configuration.

## [2.0.0] - 2020-11-18

### Added

- Add a constructor argument to `DefaultDeviceController` to specify whether Web Audio should be
  supported. Use this instead of `enableWebAudio`.
- Add an `AudioTransformDevice` type that can be supplied to `chooseAudioInputDevice`, allowing the
  injection of custom device constraints and Web Audio nodes as pseudo-devices.
- Add `VideoTransformDevice` interface placeholder. This interface mirrors `AudioTransformDevice`.
  Choosing `VideoTransformDevice`s in `DefaultDeviceController` will be implemented in a future release.
- Add Amazon Voice Focus, which allows you to create an audio input device that suppresses
  background noise.
- Add `AudioProfile` for configuring audio quality.
- Add `setAudioProfile` and `setContentAudioProfile` audio-video facade methods for setting audio quality.
- Added `GetUserMediaError` errors which are thrown for `chooseAudioInputDevice` and
  `chooseVideoInputDevice` API failures.
- [Demo] Show video WebRTC stats and attendeeId on video tile hover.
- [Demo] Add audio quality settings to meeting demo.

### Changed

- The project now produces ES2015 output, rather than ES5 output that refers to ES2015
  features. The SDK supports only modern browsers, and is increasingly dependent on ES2015
  features. This change leads to more compact bundles and aligns the supported JavaScript
  language variant with the supported runtime features.

  If you need your built application bundle to target browsers that do not
  support ES2015 syntax, including Internet Explorer, you will need to transpile the SDK code
  using a transpiler like Babel, or split your application bundle into multiple files that can
  be conditionally loaded. Note that transpiling some parts of the SDK might result in ES5 code
  that does not work when run.

- `DeviceController.createAnalyserNodeForAudioInput` now returns a `RemovableAnalyserNode` that
  knows how to unhook its own inputs. This allows you to correctly clean up, which avoids issues
  with Safari when used with Web Audio. The demo has been adjusted to do so.
- Modify `WebSocketAdapter.send` to accept string parameters.
- Changed `chooseAudioInputDevice` and `chooseVideoInputDevice` to return void and reject with a
  hierarchy of errors instead of either rejecting with an error and otherwise returning
  `DevicePermission`.

### Removed

- Remove `enableWebAudio` from `DeviceController` and related types. Use the constructor argument
  instead.
- Remove V1 meeting app. The V2 meeting app is now the only meeting app deployed. Do not supply /V2/
  paths when loading the app, if you deployed both.
- Remove legacy screen share.
- Remove `DevicePermission`.

### Fixed

- Fix Github Actions CI workflow to include all integ tests.
- Update the clicking sound answer in FAQs.
- [Test] Make sure to remove v2 from URL when trying to create meeting
- Correct import in `NoOpAudioVideoController`.

## [1.22.0] - 2020-11-10

### Added

- Add github actions continuous integration workflow and deploy workflow
- Add simulcast uplink policy layer change notification methods and observer
- Add `getRemoteVideoSources` method and `remoteVideoSourcesDidChange` observer
- [Documentation] Add question to FAQ about android chrome bluetooth audio devices

### Changed

- [Documentation] Updated HTTP to HTTPS in README URL links
- [Documentation] Improved documentation for running integration tests locally
- [Test] Updated browserstack URL formation to use HTTPS
- Upgraded eslint to understand modern TypeScript syntax, including `import type`
- [Demo] change optional feature selection to be list of input box to allow combination
- [Documentation] Update README to replace deprecated `AudioCallEnded` with `MeetingEnded`
- [Documentation] Update few `VideoTileController` and `VideoTile` APIs documentation
- [Documentation] Added deprecation message and log for `enableWebAudio` API in DeviceController
- Improve `DefaultEventController` to create less garbage

### Removed

### Fixed

- Make the event controller optional in the AudioVideoController interface
- Handle undefined attendeeId when calling `realtimeSetAttendeeIdPresence`
- Fix `DefaultModality` base check
- [Test] Fix a typo in integ tests
- [Demo] Fix serverless deploy script to not print out logs
- [Test] Make sure to error out if failed to grab Sauce Lab sessions
- Fixed deploy github action with correct keys
- Remote video may switch transceivers/videoTiles on simulcast change or camera toggle
- Fix github actions deploy workflow
- Fix issue with calling closeCurrentTest twice when timeout waiting for an attendee in integ test

## [1.21.0] - 2020-10-29

### Added

- [Demo] Add default SSE to meeting notifications queue in CF template
- Add meeting events

### Changed

### Removed

- Removed check for `iceGatheringState` to be complete for bypassing gathering ice candidate again

### Fixed

- Allow the build to complete in the absence of a Git checkout

## [1.20.2] - 2020-10-20

### Added

### Changed

- [Documentation] Update README to add information about `tileState.active`
- Update PR template to ask demo testing question

### Removed

### Fixed

- Reduced sessionId resolution to 32 bits and removed Long dependency
- Handle case where meeting or attendee response properties can accept null or undefined

## [1.20.0] - 2020-10-15

### Added

- Add a Travis check to make sure version update
- Add metrics for Selenium initialization metrics for integration tests
- Create log stream before logging begins
- Make AWS SDK for Java camelCased meeting-attendee response compatible with Chime SDK for JavaScript
- Mark InvalidSequenceTokenExceptions as warning
- Add an optional parameter to the serverless demo deployment script to specify Chime endpoint, and deploy to a new devo stage that talks to gamma Chime endpoint for canary
- Add extended debugging for saucelab sessions
- Add data message throttle limits to documentation
- Add `audioSessionId` to join frame to always drop when reconnecting
- Add audioSessionId to join frame to always drop when reconnecting

### Changed

- Update test results to Sauce Labs before emitting CloudWatch metrics for integration tests
- Mark `AudioInternalServerError` and `SignalingInternalServerError` as non-terminal errors
- Replace `awesome-typescript-loader` with `ts-loader`
- Alter the API signature for `Logger.debug` to accept strings, not just functions
- Update meeting readiness checker demo app with new regions CPT, MXP, BOM and ICN
- Update meeting readiness checker demo app to create meeting after the checker starts
- Alter the versioning script to require less ritual
- Correct TypeScript build to generate correct artifacts in `build/`
- Fall back to `null` device if there is any error while acquiring the audio device

### Removed

### Fixed

- Make sure integration test returns FAILED if there is error
- [Test] Make sure to reset ready status between retries
- No video after connection failure
- Fix video track sometimes being removed and added on simulcast receive stream switch
- Enabled termination protection for serverless demo CloudFormation stack
- Simulcast optimizations
- Correct TypeScript build to generate correct artifacts in `build/`
- Correct TypeScript configuration for demo app

## [1.19.0] - 2020-09-29

### Added

- Add MeetingReadinessCheckerConfiguration to allow custom configuration for meeting readiness checker

### Changed

- Update Travis config to improve PR build speed
- Disable configs in saucelab capabilities
- Use credentials sent via signaling connection JOIN_ACK to improve audio-video startup time.
- [Demo] Adjust demo css to prevent unecessary scrollbars on windows and stretching in video grid
- Update dependencies to TypeScript 4, `ts-loader`, and modern linting
- [Demo] Update dependencies, too.
- Remove unnecessary startAudioPreview in meeting demo
- Fix video tile with incorrect bound attendee ID and external User ID

### Removed

- Revert the "Create log stream before logging begins" commit
- Revert "Fix unbinding video tile bug" commit
- Revert "Fix issue with removeLocalVideoTile not removing video tile for remote attendees" commit
- Remove "./guides/docs.ts" and the composite setting from tsconfig.json
- Reverted " Add continuous integration workflow support for contributions from forked repos"

### Fixed

- Fix Maven installation script
- Fix SIP integration test
- Fixed v1 meeting bug related to bootstrap row class
- Fix meeting readiness checker integration test

## [1.18.0] - 2020-09-22

### Added

- Add meeting readiness checker integ tests to travis config
- Add optional parameter `sourceId` to checkContentShareConnectivity API
- Add getVideoInputQualitySettings to retrieve the current video settings
- Add documentation for DefaultActiveSpeakerPolicy constructor

### Changed

- Use pip to install aws sam cli for deployment script
- Added meetings tags to serverless demo
- Update PR template to add question about protocol and API change
- Add demos/browser package-lock to git, update webpack and jquery versions
- Update integration-watchlist to include demos/browser with no exception for package.json
- Change error to warn for logging Cloudwatch errors
- Update README with use case to handle `realtimeSubscribeToVolumeIndicator` updates efficiently
- Change error messaging for getUserMedia error
- Change demo video grid to CSS
- Update new known issues in FAQs and PTSN sample in README

### Removed

### Fixed

- Fixed bug related to unbinding a video element
- Fix tone does not stop when calling MeetingReadinessChecker.checkAudioOutput multiple times
- Fixed demo css format issue from updating to bootstrap 4.5.1
- Fix a minor syntax in DefaultSessionStateController

## [1.17.2] - 2020-09-08

### Added

### Changed

### Removed

### Fixed

- Change default encode resolution back to 960x540

## [1.17.0] - 2020-09-04

### Added

- Add npm login and logout as part of publish script
- Add Meeting Readiness Checker APIs

### Changed

- Change WebRTC semantics to Unified Plan by default for Chromium-based browsers
- Update video simulcast guide doc
- Update readme to include link to React components repo

### Removed

### Fixed

- Fixed removeLocalVideoTile so that the video tile is removed correctly for the user and attendees
- Handle timing issue of receiving index during resubscribe
- Mitigate Brew Sam installation issue
- Remove set command in travis awscli installation script
- Add `--no-fail-on-empty-changeset` flag in deploy script to not fail for empty changeset

## [1.16.0] - 2020-08-20

### Added

- Added auth-token based npm login and logout scripts for npm package publishing
- Update demo app with new regions CPT, MXP, BOM and ICN

### Changed

- Update the dependency version for the singlejs demo

### Removed

- Remove `device` demo from demos

### Fixed

- Fix and modify simulcast uplink policy to fix freezing and reduce switches
- Exclude self content share video stream index

## [1.15.0] - 2020-08-10

### Added

- Add comments for VideoTileState class and instructions in FAQ document
- Add reference to CreateMeetingWithAttendees in FAQ

### Changed

- Bump elliptic from 6.5.2 to 6.5.3 in /demos/device
- Log info when stop pinging due to Websocket closed
- Change the demo app to show content share video back to sharer
- Change bootstrap version for meeting demo to 4.5.0
- Change content share video check to use attendee name instead of video element index

### Removed

### Fixed

- Ensure all simulcast stream resolution are 16-aligned to avoid pixel3(XL) encoder issue
- Fix race condition in Chromium browsers when consecutive audio bind operations take place
- Fix invalid constraints and disable Unified Plan in safari 12.0
- Fix isSupported API in DefaultBrowserBehavior return true for Firefox on Android

## [1.14.0] - 2020-07-28

### Added

- Add content share video test integration test
- Add function to query outbound WebRTC video stats in browser demo
- Add error message for TaskFailed errors

### Changed

- Return the screen capture media stream for startContentShareFromScreenCapture

### Removed

### Fixed

- Fix exception thrown in Safari when multiple startVideoPreviewForVideoInput() are made

## [1.13.0] - 2020-07-21

### Added

### Changed

- Use POST instead of GET for TURN control endpoint

### Removed

### Fixed

- Fix demo app responsiveness issue
- Fix content share test video in Firefox
- Marking `TURNMeetingEnded` error as terminal to prevent session from reconnecting

## [1.12.0] - 2020-07-17

### Added

- Add device name for mobile integration tests
- Added new FAQs and updated Readme to include new demos for PSTN calling and live events
- Add test report URL for mobile integration tests
- Add Firefox to Travis integration tests
- Add README for integration tests
- Add log to list the set of constraints supported by the browser
- Add device change observer events when the current audio/video input stream ended

### Changed

- Fix title for FAQ guide
- Change DefaultDeviceController video MediaTrackConstraint parameters to be "ideal" explicitly
- Use a single instance of AudioContext
- Use the SDK default sample rate 48,000 Hz for an AudioBuffer object if the AudioContext sample rate doesn't work

### Removed

### Fixed

- Fix typo in VideoStreamDescription when stream is disabled by WebRTC
- Fix issue where audio input is not able to switch in Firefox
- Fix handling WebRTC Track event with no associated streams
- Increase log interval to avoid multiple Cloudwatch requests at once
- Fix incorrect log level for terminal error code
- Catch exceptions taking place when putLogEvents fails
- Fix content share test video in Firefox

## [1.11.0] - 2020-06-30

### Added

- Add meeting demo parameter for broadcasting user
- Add simulcast guide link in README and Quality Bandwidth Connectivity doc
- Add a MediaDevices proxy to support the devicechange event in some Android Chrome browsers

### Changed

### Removed

- Remove browser demo optional feature HTMLSelectElement multiple attribute

### Fixed

- Fix CloudWatch metrics for Linux and Android integration tests
- Fix create meeting request for audio and video e2e integration tests
- Fix multiple issues with integration tests
- Fix uuidv4 import
- Fix missing uuidv4 import in integration test
- Disable w3c check for Chrome Android webdriver integration tests
- Fix setSinkId() from throwing DOMException in Chromium browsers
- Fixing the ability to choose default input in browsers when default changes

## [1.10.0] - 2020-06-23

### Added

- Add position in frame to attendee updates
- Add stale-issue bot configuration
- Add simulcast support and provides new uplink downlink policies
- Add MultiLogger to support logging to multiple Logger instances
- Add resize listener on HTMLVideoElement in demo
- Add simulcast integration tests
- Add unit tests for source files previously excluded in test coverage

### Changed

- Use GET instead of POST to obtain TURN credentials
- Move integration tests to use meeting V2 demo
- Update to add ability to run integration tests in mobile devices

### Removed

### Fixed

- Update cloudwatch log stream ID to have attendee_id
- Fix Firefox 68 codec preference issues
- Fix uplink max bitrate value calculation

## [1.9.0] - 2020-06-12

### Added

### Changed

- Bump websocket-extensions from 0.1.3 to 0.1.4
- Update SignalingProtocol.proto and use SDK version in JoinFrame

### Removed

### Fixed

- Fix duplicate tiles and error logs due to external id race condition
- Suppress presence leave when attendee has already joined from another device (#427)

## [1.8.0] - 2020-06-05

### Added

- Add an integration tests to check remote video when reconnecting
- Add device controller tests
- Add option to run integration tests in Sauce Labs headless

### Changed

- Switch demo DDB table to on demand
- Restart the session if an attendee is not present during initial connection

### Removed

### Fixed

- Handle user revoking video input permission
- Fix FinishGatheringICECandidatesTask when there are no turn credentials
- Fix log line to print device constraints
- Fix build line to take out duplicate npm install
- Fix video audio preview for mobile devices
- Fix black remote video tiles on reconnect
- Fix LED light issue
- Fix typo in MeetingNotificaionsEvent present in template.yaml

## [1.7.0] - 2020-05-23

### Added

- Add connectionDidBecomeGood callback in AudioVideoObserver
- Add an integration test for Data Message
- Add the device selection to the "Starting a session" example
- Added Bandwidth and connectivity guide
- Add 'dropped' boolean attribute to realtime interface to indicate attendee drop

### Changed

- Support styling and Markdown for meeting demo chat
- Update signaling protocol

### Removed

### Fixed

- Fix Firefox version 76 missing/grey tiles
- Fix data message integration tests
- Fix several integration test name
- Mark 403 (Forbidden) for fetching turn credentials as terminal error and avoid retrying.
- Fix Android Pixel3 Chrome Video artifacts on far sites
- Don't throw the "cannot replace" message if the device controller is not bound to any audio-video controller

## [1.6.2] - 2020-05-18

### Fixed

- Disable audio capture for Electron Screen Capture

## [1.6.0] - 2020-05-15

### Added

- Allow option to skip device selection page in demo app.
- Add demo hook for debugging media connections
- Add github link to getNearestMediaRegion method in README.md
- Add data message APIs

### Changed

- Allow audio for screen capture in Chrome and Edge browsers
- Decouple the get call request from the UI
- Use getSettings if possible on MediaStream and move some info logs to debug level
- Use innerText instead of innerHTML

### Removed

### Fixed

- Fix minor coding styles for data message APIs

## [1.5.0] - 2020-05-07

### Added

- Add bandwidth policy to meeting session configuration to allow overriding default policies
- Add more content sharing integration tests
- Add gifs to read me file to show latest npm version and downloads
- Add method to get the nearest media region
- Display meeting and attendee IDs in the demo

### Changed

- Simplify meeting demos to leverage externalUserId in roster
- Update PR template to add testing information
- Support a mobile-friendly demo
- Increase the size of content share video tile for the demo app in small screen
- Update reconnection parameters in ConnectionHealthPolicyConfiguration

### Removed

- Remove unused VideoAdaptiveSubscribePolicy

### Fixed

- Fix serverless deploy script to work on Windows
- Clean up and fix serverless package bundling
- Do not mirror local video for rear-facing camera
- Fix sip url for meeting demo
- Fix local video freeze in Safari after toggling off and on
- Fix meeting demo content share turning off on attendee join
- Disable audio sample constraints when not using WebAudio
- Reset Sauce Lab session to make sure clean state
- Fix integration test emit metrics
- Fix the CloudWatch log handler

### Security

- Bump package-lock.json jquery to 3.5.0 and yargs-parser to 18.1.3

## [1.4.0] - 2020-04-24

### Added

- Expose an API for GetStats from RTCPeerConnection
- Add BrowserBehavior test for supported video codecs
- Expose ExternalUserID on videoTileDidUpdate

### Changed

- Use getByteTimeDomainData to support iOS Safari in meeting demo
- Update README to incorporate documentation feedback

### Removed

### Fixed

- Fix broken link in GitHub main page README

## [1.3.0] - 2020-04-17

### Added

- Enable the use of send-side bandwidth estimation
- Add guide for content sharing
- Display meeting id in the demo app
- Add additional callback in AudioVideoObserver to indicate video downlink pressure
- Add meeting demo parameter for recording user
- Add a script demo to bundle Chime SDK into a single JS file
- Add device demo
- Add base infrastucture for demo app in react
- Add pricing link in README
- Add an overview of API methods
- Add IoT integration to device demo
- Add option to run integration tests locally
- Add the use case guide
- Upgrade dependency aws-iot-device-sdk version
- Add externalUserId to the tile properties
- Add post publish script
- Add feature flag to enable WebRTC Unified Plan for Chromium-based browsers
- Add link to Amazon Chime SDK Security in README

### Changed

- Prevent prebuild from increase patch number when publishing to NPM
- Change the cloudwatch log message format
- Only run integration tests if files on watchlist were modified
- Temporarily only run test in Chrome for Travis integration tests
- Allow content share frame rate to be configurable
- Move demo guides to demo folders
- Fix the default video resolution comment in DeviceController

### Removed

- Remove unimplemented callbacks remoteDidMuteAudio and remoteDidUnmuteAudio on AudioVideoObserver
- Remove the minimal demo app
- Remove incomplete demo and component directories

### Fixed

- Fix retry logic for integration test
- Update typedocs to 0.16 and re-generate doc files
- Fix issue in Travis script that prevents integration tests from running
- Fix markdown formatting with backticks in API overview
- Fix an issue that a dev dependnecy @types/dom-mediacapture-record is not getting installed
- Fix typo in README.md file
- Ensure that attendee presence leave and join are ordered correctly
- Fix video element issue in Iphone
- Fix post publish script to also include meeting v1
- Use build:publish for publish script
- Fix Travis deploy failure

## [1.2.1] - 2020-03-20

### Added

- Add BITRATES in SdkSignalFrame Type and regenerate corresponding JS and TS protocol files.
- Add new ContentShareController APIs
- Add Getting Started guide
- Add doc guide generator
- Add basic component library setup
- Add injectable session URL rewrite function to support proxies
- Add POSTLogger for meeting sessions
- Integrate POSTLogger into the demo app
- Add content share integration test
- Enable POSTLogger for the serverless demo app
- Add max-content-share query parameter to allow 2 content share at the same time
- Add an integration test that checks only 2 content share are allowed

### Changed

- Add observer event for content sharing
- Stop content share if the media stream end
- Trap video sending SSRC change in two consecutive negotiation
- Do not bypass ice gathering based on sdp connection attributes for Safari on iOS
- Show SDK version in the demo meeting app
- Automatically patch a version for each commit
- Allow to specify manual version in publish script
- Automatically deploy meetingV2 to serverless demo
- Expose external user ID in places where attendee ID is present in RealtimeController
- Improve error output in the deploy script
- Do not reconnect if the session has not received monitoring data for a while
- Skip tests when merging to master
- Bump acorn dependency in package-lock.json to 6.4.1 to address CVE-2020-7598
- Use max-bundle RTCRtpPolicy for Firefox
- Throw error in Travis if integration test failed

### Fixed

- Remove line endings in the keyword when searching for connection attributes in SDP
- Fix pause and resume video functionality
- Fix DefaultTransceiverController async function signature
- Make DefaultBrowserBehavior implement BrowserBehavior interface
- Fix publish script to use npm version
- Add stage to saucelabs session name for integration tests
- Fix audio-video session stop to return Left status code
- Fix crash in demo app when click on screen share view
- Fix integration test completion time writer
- Fix the ping pong reconnection issue
- Fix example code in the getting started guide
- Fix browser versions for integration tests
- Fix present npm audit issues and automatically fix during build when possible

## [1.1.0] - 2020-02-04

### Added

- Add browser support for Safari and Opera
- Add CHANGELOG.md
- Allow for pausing screen sharing
- Add GitHub page with API documentation
- Add an alternative to WebAudio device controller and add a flag to disable the use of WebAudio
- Add option to confirm meeting end
- Implement keyframe request handling
- Add deploy step to deploy latest sdk changes
- Add a ConnectionHealthPolicyConfiguration property in the meeting session configuration
- Add support additional media regions
- Add video help desk tutorial
- Enable integration tests for travis builds
- Add ping/pong to screen sharing start code path to ensure socket is viable
- Enable integration tests for safari 12
- Write timestamp for latest canary completion time

### Changed

- Enforce SDP to have candidates for FinishGatheringICECandidateTask to resolve
- Add event listeners on peer connection to log state change
- Add client metrics for Safari
- Add SIP integration test
- Block screensharing start if the browser is Safari
- Expose extra bitrate estimation metrics
- Improve reconnect callback fidelity
- Update copyright and fix copyright check
- Improve logging for screen sharing
- Add source node to audio graph for silent devices
- Move screen view data connection open and close
- Improve handling of closed signaling connections
- Update README.md to clarify when to use npm install
- Add app quit and meeting leave integration tests and retry for all other tests
- Limit WebSocket reconnect attempts
- Refactor default screen sharing session start to fix state corruption bug
- Update Travis script to separate unit and integration tests into different jobs.
- Validate session Id and disable extendedDebugging flag for SauceLabs
- Fix infinite loop when retrying in audio and video integ tests
- Make sure both participants in audio and video tests reach finish state before retrying
- Trigger videoSendBandwidthDidChange and videoReceiveBandwidthDidChange for Safari
- Do not disconnect video element with different srcObj when destroying video tile
- Make meeting V2 the default demo meeting app

### Removed

- Remove SDP class withPlanBSimulcast method
- Remove noSignalStatusReceived from ReconnectionHealthPolicy and remove SignalStrengthBarsConnectionHealthPolicy.

### Fixed

- Add cleanup code for failed open screen sharing
- Handle error in screen viewing send echo response
- Fix several error handling issues
- Fix ReconnectingPromisedWebSocket timeout
- Ensure to null webSocket reference on abnormal close
- Use async scheduler for video tile disconnect
- Set device to null when active device unplugged
- Fix mobile safari detection
- Fix chooseVideoInputDevice with null
- Release chosen video stream on stopVideoPreview
- Fix Safari ICE failure issue by set bundle policy to max-bundle
- Fix to ignore error on screen viewing courtesy stop
- Fix meeting leave integration tests
- Reject an unresolved promise when canceling CreateSDPTask
- Fix Firefox keyframing
- Fix screen share integration test
- Fix null or empty device handling
- Fix demo screen share button states
- Fix bug that caused screenview to stay off when screenshare was toggled
- Only set attendee active only if still in roster
- Fix preview not switching issue and stop track during disconnect
- Reset connectionHealthData before (re)connection
- Fix a bug that prevented device change from triggering observers
- Fix serverless demo deployment scripts
- Fix integration test timeout and test sync between runs browsers
- Fix Safari crashes when remote video tiles are added or toggled
- Fix unhandled Promise rejection in DefaultScreenSharingSession#start
- Fix canary deployment script
- Fix SIP call integration test
- Fix Travis deployment script

## [1.0.0] - 2019-11-20

### Added

- Release first version of library<|MERGE_RESOLUTION|>--- conflicted
+++ resolved
@@ -6,23 +6,16 @@
 and this project adheres to [Semantic Versioning](https://semver.org/spec/v2.0.0.html).
 
 ## [Unreleased]
-<<<<<<< HEAD
-
-### Added
-
-### Removed
-
-### Fixed
+
+### Added
+
+- Add support for layers allocation negotiation in Chromium based browsers to avoid resubscribing to preemptively turn off simulcast streams or to switch layers. 
+
+### Removed
+
+### Fixed
+
 - Fixed disabling of send streams when local video was not enabled by integrating empty encoder params into `VideoStreamIndex` when sending is disabled.
-=======
-### Added
-
-- Add support for layers allocation negotiation in Chromium based browsers to avoid resubscribing to preemptively turn off simulcast streams or to switch layers. 
-
-### Removed
-
-### Fixed
->>>>>>> 61a0ec21
 
 ### Changed
 
