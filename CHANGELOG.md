--- conflicted
+++ resolved
@@ -5,25 +5,23 @@
 The format is based on [Keep a Changelog](https://keepachangelog.com/en/1.0.0/),
 and this project adheres to [Semantic Versioning](https://semver.org/spec/v2.0.0.html).
 
-<<<<<<< HEAD
 ## [Unreleased]
-
-=======
+    
+### Added
+    
+### Removed
+
+### Fixed
+- Added additional pausing of `MonitorTask` and `ReceiveVideoStreamIndexTask` to avoid modifying mutable state mid-subscribe
+
+### Changed
+
 ## [2.26.0] - 2022-01-14
     
->>>>>>> 3a4bb978
 ### Added
     
 ### Removed
-<<<<<<< HEAD
-
-### Fixed
-- Added additional pausing of `MonitorTask` and `ReceiveVideoStreamIndexTask` to avoid modifying mutable state mid-subscribe
-- Fixed delays in advertising simulcast stream switches due to asynchronous and out of order checks
-
-=======
     
->>>>>>> 3a4bb978
 ### Changed
 - Made `SimulcastUplinkObserver.encodingSimulcastLayersDidChange` (*not* `AudioVideoObserver.encodingSimulcastLayersDidChange`) synchronous.
     
