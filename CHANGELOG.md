# Changelog

All notable changes to this project will be documented in this file.

The format is based on [Keep a Changelog](https://keepachangelog.com/en/1.0.0/),
and this project adheres to [Semantic Versioning](https://semver.org/spec/v2.0.0.html).

## [Unreleased]

### Added
- Add events `meetingReconnected`, `signalingDropped` and `receivingAudioDropped` to `eventDidReceive` by publishing them as stand alone events. Currently, these events were only included in the meeting history attribute when a meeting event is published. 
<<<<<<< HEAD
- Added support for skipping full SDP renegotiations when switching simulcast streams.  This will result in less freezing when switching between layers in response to a network event as done in `VideoPriorityBasedPolicy`.  This will have no impact if not using simulcast.

=======
- Add link to SIP Media Application examples in README.
>>>>>>> 253adf43
### Removed

### Fixed
- Add safeguard for Nscale policy in case we increase to more than 25 videos.

### Changed
- Move `toLowerCasePropertyNames` inside `Utils.ts` and add test coverage.
- Modified browser demo to make video preferences easier to test by adding explicit configuration replacing non-functional pin button

## [2.17.0] - 2021-09-08

### Added

- Add `audioInputMuteStateChanged` to the `DeviceChangeObserver` interface. This is called whenever the device is changed or is muted or unmuted, allowing applications to adapt to OS-level mute state for input devices.
- Added Android WebView Sample UI test to workflow.
- Add a new optional API `getVideoTileForAttendeeId` in `VideoTileController` and raise the `tileWillBePausedByDownlinkPolicy` event for empty video tiles.
- Amazon Voice Focus will now trigger the `onCPUWarning` method on the `VoiceFocusTransformDeviceDelegate` when using the default inline execution mode. This will be called when the browser fails to schedule the worklet in a timely fashion (_e.g._, when the meeting code is running in an iframe /subframe) or when changes in the CPU environment (_e.g._, thermal throttling) cause the worklet to take too long for each audio render quantum.
- Amazon Voice Focus will now trigger the `voiceFocusInsufficientResources` method on the `VoiceFocusTransformDeviceDelegate` when using the default inline execution mode. This will be called when the browser fails to schedule the worklet in a timely fashion (_e.g._, when the meeting code is running in an iframe /subframe) or when changes in the CPU environment (_e.g._, thermal throttling) cause the worklet to take too long for each audio render quantum.
- Add retry logic in FAQs.
- The Amazon Voice Focus support check, `VoiceFocusDeviceTransformer.isSupported`, now warns to the logger when run in an iframe, and can be configured to fail in that case.
- Add documentation in Video Processing APIs on how to add filters in the preview window.

### Changed

- Clarify why not use default downlink policy with simulcast.
- Corrected argument `isUnifiedPlan` in `withBandwidthRestriction` to `isFirefox`. Also marked as deprecated since we no longer use it.
- Update data message limit in the API Overview guide.
- Do not trigger real time attendee presence event for local attendee if they are not appear in audio info frame 
  during reconnection.
- Update `startVideoPreviewForVideoInput` to support filters in the preview window.
- Update browser demo to showcase preview filter capability.
- Migrate SauceLabs mobile tests to new api. 

### Removed

### Fixed
- Fix priority-based downlink policy to not unpaused tiles that are not paused by the policy.
- Fix empty video tiles when using priority-based downlink policy.
- Fix simulcast guide that adaptive probe downlink policy is not enabled by default.
- Fix a link format in simulcast guide.
- No longer put useless 'pin' and 'pause' buttons on local tile in demo.
- Choose a null device or media stream without a deviceId without first listing devices no longer logs `Device cache 
  is not populated`.

## [2.16.1] - 2021-08-23

### Fixed
- Fix default priority downlink policy to update default preference correctly.

## [2.16.0] - 2021-08-17

### Added

- Add `RealtimeSubscribeToAttendeeIdPresenceCallback` type for `realtimeSubscribeToAttendeeIdPresence` callback to document the callback parameters.
- Added support for Android WebView
- Add a SignalClientEvent check in `SubscribeAndReceiveSubscribeAckTask` to immediately cancel the task when websocket connection is terminated.

### Changed
- Update the default behavior of NScale video uplink bandwidth policy to scale down resolution based on the number
of videos.

### Removed

### Fixed
- Fix race condition in Safari when disconnect and connect stream from video element.


## [2.15.0] - 2021-08-04

### Added 

- Supports integration with Amazon Transcribe and Amazon Transcribe Medical for live transcription. The Amazon Chime Service uses its active talker algorithm to select the top two active talkers, and sends their audio to Amazon Transcribe (or Amazon Transcribe Medical) in your AWS account. User-attributed transcriptions are then sent directly to every meeting attendee via data messages. Use transcriptions to overlay subtitles, build a transcript, or perform real-time content analysis. For more information, visit [the live transcription guide](https://docs.aws.amazon.com/chime/latest/dg/meeting-transcription.html).
- [Demo] Add live transcription functionality. You will need to have a serverless deployment to create new AWS Lambda endpoints for live transcription. Follow [the live transcription guide](https://docs.aws.amazon.com/chime/latest/dg/meeting-transcription.html) to create necessary service-linked role so that the demo app can call Amazon Transcribe and Amazon Transcribe Medical on your behalf.
- Exposed Amazon Voice Focus model complexity as a type in order to support
  showcasing complexity limitation in the meeting demo.
- Packet-per-second (PPS) logging is now enabled in the meeting demo by
  default. If the browser sends an incorrect packet rate, this will be logged
  as an error in the console.
- Add a warning log in `InMemoryJSONEventBuffer`'s `send` function when retrying starts.

### Changed
- Update `InMemoryJSONEventBuffer` to retry with backoff.

### Removed

### Fixed
- Stop `activeDevice` video track before selecting a new device to prevent `NotReadableError` when calling `getUserMedia` for a new video input device.
- Fix priority-based downlink policy default behavior.
- Fix client event ingestion guide rendering in typedoc.

## [2.14.0] - 2021-07-23

### Added
- Added `VideoPriorityBasedPolicyConfig` to control video downlink policy with network event response and recovery delays. Check [User Guide for Priority-based Downlink Policy](https://aws.github.io/amazon-chime-sdk-js/modules/prioritybased_downlink_policy.html#user-guide-for-priority-based-downlink-policy) for more information.
- Amazon Chime SDK Project Board Overview and Guide.
- Added 25 video tile support for demo app.

### Changed

- [Documentation] Update priority based downlink policy guide.
- Lookup `groupId` from device cache instead of directly from media stream when selecting input device.
- [Documentation] Update documentation for 25 video tiles.

### Removed

### Fixed

- Improve the meeting event guide.
- Fixed Project Board guide with correct community template link.
- Updated Amazon Voice Focus integration guide to reflect recent Safari versions.
- Import current Amazon Voice Focus code, which ensures that stereo inputs are downmixed to mono.

## [2.13.0] - 2021-06-29

### Added

### Changed

### Removed

### Fixed
- Improve the meeting event guide

## [2.13.0] - 2021-06-29

### Added

- Add events ingestion to report meeting events to Amazon Chime backend.
  Check [Client Event Ingestion guide](https://aws.github.io/amazon-chime-sdk-js/modules/clientevent_ingestion.html) for more information.
- Add `videoUpstreamPacketLossPercent` and `videoDownstreamPacketsReceived` metrics for video streams
- [Documentation] Add documentation for view-only mode.
- Use SESSION_ESTABLISH event to indicate success of Chime SDK for Messaging successful websocket connection

### Changed

### Removed

### Fixed

## [2.12.0] - 2021-06-23

### Added

- [Documentation] Add documentation for `getObservableVideoMetrics`.
- [Documentation] Update FAQ and public documentation to add more information on SignalingBadRequest related error codes.
- [Documentation] Rephrase the terms in the status code documentations.

### Changed

- Bump maxVideos limit to 25

### Removed

### Fixed

- Pre-started signaling connections no longer cause a delay in joining if the
  user takes more than a minute to join the meeting.
- Fix choosing input device API when passing in a media stream.

## [2.11.0] - 2021-06-04

### Added

- Bind tileController during the initialization of DefaultAudioVideoController for VideoPriorityBasedPolicy.
- Add more debug logging for choose input device. 
- Add the meeting and device error sections in the meeting-event guide.
- Add a `forceUpdate` parameter to use when listing devices. In some cases, builders
  need to delay the triggering of permission dialogs, _e.g._, when joining a
  meeting in view-only mode, and then later be able to trigger a permission
  prompt in order to show device labels. This parameter allows cached device
  labels to be forcibly discarded and recomputed after the device label trigger
  is run.

### Changed

- Log error instead of throwing error if the signaling client is not ready to send data message.
- Now when `setDeviceLabelTrigger` is called, if the `deviceInfoCache` contains a device with no label, `deviceInfoCache` will be cleared.

### Removed

- Remove deprecated unwired webrtc constraints from device controller and peer connection construction.
- Removed unnecessary restriction on VideoPriorityBasedPolicy to always subscribe to at least one stream.

### Fixed

- Fixed missing upstream video metrics for Firefox browsers.
- Fix build script to run on Windows by specifying ruby when running ruby scripts and rimraf to remove folder.

## [2.10.0] - 2021-05-19

### Added

- Add new message `MeetingSessionStatusCode` `AudioAttendeeRemoved` to handle the new audio server status code 411.
- Add support for `WKWebView` on iOS.
- Output a warning message when the volume adapter cleans up the self-attendee after reconnection.
- Add FAQ for more information on `AudioJoinFromAnotherDevice` meeting session status code.
- Add downstream audio webrtc metrics in `observableMetricSpec`.
- Add `getObservableVideoMetrics` and in `ClientMetricReport` to expose video stream metrics in webrtc.
- Update `SignalingProtocol` with optional video metric fields.

### Changed

- Update guide for priority based downlink policy.
- Bump version for lodash, y18n, and ssri dependencies.
- Mark `getObservableVideoMetrics` optional in ClientMetricReprt and `videoStreamIndex` and `selfAttendeeId` optional in `DefaultClientMetricReport`.

### Removed

### Fixed

- Do not start local video tile if there is no stream for content share.

- Media streams are no longer discarded during reconnects. This fixes an issue
  where initial signaling connection failures could cause a client to be unable
  to join a meeting with audio if Web Audio were enabled.

## [2.9.0] - 2021-05-10

### Added

- Add the Messaging section in FAQs to describe how to receive messages
  without using the Chime SDK for JavaScript.
- `DefaultAudioVideoFacade.start` now takes an options argument. You can use
  this to trigger a signaling socket connection prior to device selection: call
  `audioVideo.start({ signalingOnly: true })`, and then later call
  `audioVideo.start()` as usual.
- Added a 'abort-on-reconnect' query parameter to demo URL to trigger fatal
  on reconnection for use in integration tests (default false).

### Changed

- `startVideoPreviewForVideoInput` uses the active video input stream instead
  of calling `getUserMedia` again.
- Meeting connections now do more work in parallel, which will improve
  meeting join times.

### Removed

### Fixed

- Fix `npm run start:hot` in the browser demo.

## [2.8.0] - 2021-04-23

### Added

- Added new downlink policy `VideoPriorityBasedPolicy`, providing the ability
  to explicitly request remote video sources to receive and set their respective priorities.  See
  [this guide](https://aws.github.io/amazon-chime-sdk-js/modules/prioritybased_downlink_policy.html)
  for more details and a code walkthrough of using the new policy.
  *(Note that the exact internal behavior of this policy may slightly change in future releases.)*
- Add optional header parameter to the `MeetingSessionPOSTLogger`.
- Add extra logging for synthesizing an audio stream.
- Add logging for `attendeePresenceReceived`.
- Add reconnection configuration in `MeetingSessionConfiguration`.
- Add NodeJS 16 to supported engines.

### Changed

- Disable audio properties on the peer connection if the join information
  does not include an audio host URL.
- `package-lock.json` files now use the v2 lockfile format.
- Configuration files now live in `/config`.

### Removed

### Fixed

- `DefaultDeviceController` recreates the `AudioContext` as needed when
  selecting non-transform devices, and does not do so when the `AudioContext`
  is suspended.
- Generated documentation no longer includes private members.
- Include the default error message in "meetingStartFailed" and "meetingFailed" events.
- Fix truncation in bps to kbps conversion that causes stream to stop under low bitrate.

## [2.7.0] - 2021-04-05

### Added

- [Demo] Add Tensorflow BodyPix segmentation demo for `VideoProcessor`.
- Added a workaround for a Chrome issue where Bluetooth audio would sound
  choppy for other participants when Web Audio was enabled. This workaround
  recreates the Web Audio context each time an input device is selected.

### Changed

- Update `SignalingProtocol` with optional video metric fields and optional join flags.
- `DefaultDeviceController` and `DefaultActiveSpeakerDetector` now conform to a
  new `Destroyable` interface, allowing resources to be explicitly discarded
  when a meeting is over.
- `MeetingSessionPOSTLogger` conforms to `Destroyable`. You should call
  `destroy` when you are done logging unless you plan to close the window.

### Removed

### Fixed

- Improve some unit tests.
- Fewer observers are now retained after meetings end. This should reduce
  leaks.
- Correctly close input streams when ending a call while using a video
  transform device.

## [2.6.2] - 2021-03-24

### Fixed
- Calling `realtimeSetLocalAudioInput` as part of `AudioVideoController.restartLocalAudio()` to
  fix local mute/unmute issue while switching audio devices.

## [2.6.1] - 2021-03-17

### Fixed
- Fix infinite loop when calling `chooseAudioInputDevice` with a
  `MediaDeviceInfo` instance.

## [2.6.0] - 2021-03-09

### Added

- Add `SingleNodeAudioTransformDevice` to make simple audio transforms easier to write.
- Reuse `VoiceFocusAudioNode` instances across transform device operations.
- Allow a complete configuration to be retrieved from and passed to a
  `VoiceFocusDeviceTransformer`, making it easier to instantiate a new
  transformer in a different scope with the same measured settings.
- Add End-to-end Integration test for Video Test App
- `MeetingSessionPOSTLogger` now matches the regular `Logger` API signature.

### Changed

- Allow device checker APIs to take devices as input, rather than only MediaDeviceInfo objects.
- Enable SIMD autodetection for Amazon Voice Focus in Chrome 90+.
- Clean up task cancel hooks after they cease to be relevant.
- Enable sender-side bandwidth estimation in Safari.
- Clean up usage of audioDeviceInformation in ReceiveAudioInputTask.

### Removed

- Removed audioDeviceInformation from AudioVideoControllerState.

### Fixed

- Upgrade ua-parser-js package version to latest.
- Don't automatically upgrade dev-dependencies to avoid a breaking typedoc upgrade.
- Safely handle calling logger `debug` methods with `undefined`.


## [2.5.0] - 2021-02-16

### Added
- Add GatheringICECandidate Finish Duration to Meeting Event and to demo app.
- Add `attendeePresenceReceived`, `audioInputSelected`, `videoInputSelected`,
  `audioInputUnselected`, and `videoInputUnselected` meeting events.
- Compute and add `meetingStartDurationMs` as part of the attributes of the
  `attendeePresenceReceived` meeting event.
- Add the file sharing workaround for Chrome 88 in FAQs.
- Add support for Chrome for iOS and Firefox for iOS.

### Changed
- [Demo] Set `attendeePresenceTimeoutMs` to use value passed as parameter in the URL.

### Removed

### Fixed
- `DefaultDeviceController` now attempts to resume a suspended `AudioContext`
  when choosing a transform device (#1062).
- `DefaultVideoStreamIndex` now ignores old group IDs from a given attendee ID (#1029).

## [2.4.1] - 2021-01-28

### Added

### Changed

### Removed

### Fixed
- Disable reconnecting in AudioVideoControllerFacade's `stop` method.
  Add documentation for the `stop` method.
- Fix dropped attendee presence during network reconnects.
- Add back `.play()` call explicitly for Safari browser to prevent video pause issue for local video.

## [2.4.0] - 2021-01-08

### Added
- Add support for Amazon Voice Focus support in Safari Technology Preview for macOS.
  Builders using an explicit revision or asset group must make sure to use a
  revision no earlier than this; an error will be thrown in Safari if older
  revisions are used.

### Changed

- Corrected `null` type on `DefaultVideoFrameProcessorPipeline` and `DefaultVideoTransformDevice`.
- Amazon Voice Focus now makes better use of available CPU resources,
  extending support to lower-end devices and improving quality on higher-end
  devices.

### Removed

### Fixed

- [Documentation] Corrected name for `voiceFocusInsufficientResources` in documentation.
- Allow for `realtimeUnsubscribeFromVolumeIndicator` to unsubscribe from specific callbacks.
- Correctly mute video elements when bound, preventing local echo when sharing tabs via content
  share.
- [Demo] Local content share (e.g., video files) now plays audio through the selected audio
  output device, rather than the default device, in browsers that support `setSinkId`.

## [2.3.0] - 2020-12-21

### Added

- Add Samsung Internet browser for Android as a supported browser.
- [Documentation] Add documentation for video processing APIs.
- Add `DefaultVideoTransformDevice` to implement `VideoTransformDevice`.
  `VideoFrameProcessor`, `VideoFrameProcessorPipeline` and `VideoFrameBuffer` interfaces
  are added to support `DefaultVideoTransformDevice` and allow processing steps to be applied to device.
  The method `chooseVideoInputDevice` in `DefaultDeviceController` can handle `VideoTransformDevice` now.

### Changed

### Removed

### Fixed

## [2.2.1] - 2020-12-11

### Added

### Changed

### Removed

### Fixed

- Binding audio elements will no longer throw an error unless calling code is
  trying to choose an output device in a browser that does not support
  `setSinkId`, and the demo will not log an error in these cases.
- [Demo] The meeting readiness checker no longer re-initializes the device output list
  after the user picks a device.
- [Test] Fix Amazon Voice Focus integration/canary test.
- [Demo] Additional best practices around choosing audio output devices.

## [2.2.0] - 2020-12-04

### Added

- [Documentation] What happens when participants try to `startLocalVideoTile` when local video tile limit reached

### Changed

- Log error if pass undefined device when calling choose input device
- Doing typecheck for MediaDeviceInfo
- Set automated integ test coverage on recent version of browsers

### Removed

### Fixed

- Allow Amazon Voice Focus code to load (but not function) in unsupported
  browsers that do not define `globalThis`.
- Fix uncaught promise exception for bindAudioOutput API
- [Demo] Fix meeting readiness checker speaker test failing in Safari
- [Demo] Validate metrics data while showing video WebRTC stats

## [2.1.0] - 2020-11-23

### Added

- [Documentation] Add demo video stats widget information to the quality and bandwidth guide
- [Documentation] Updated migration document to add more information about `bindAudioDevice()` API behavior
- Add APIs to create a messaging session with Amazon Chime SDK for Messaging

### Changed

### Removed

- [Test] Remove check for `/v2` in canary URL

### Fixed

- [Script] Update postpublish script to enable termination protection for prod canary stack.
- [Documentation] Update the Amazon Chime SDK Media Regions documentation link in the README
- Reimplement error handling in `DefaultRealtimeController` to generate less garbage.
- Add github actions fix to conditionally run integ tests
- [Documentation] Correct docstring for `VoiceFocusTransformDevice`.
- [Script] Add prepublish script to verify CDN configuration.

## [2.0.0] - 2020-11-18

### Added

- Add a constructor argument to `DefaultDeviceController` to specify whether Web Audio should be
  supported. Use this instead of `enableWebAudio`.
- Add an `AudioTransformDevice` type that can be supplied to `chooseAudioInputDevice`, allowing the
  injection of custom device constraints and Web Audio nodes as pseudo-devices.
- Add `VideoTransformDevice` interface placeholder. This interface mirrors `AudioTransformDevice`.
  Choosing `VideoTransformDevice`s in `DefaultDeviceController` will be implemented in a future release.
- Add Amazon Voice Focus, which allows you to create an audio input device that suppresses
  background noise.
- Add `AudioProfile` for configuring audio quality.
- Add `setAudioProfile` and `setContentAudioProfile` audio-video facade methods for setting audio quality.
- Added `GetUserMediaError` errors which are thrown for `chooseAudioInputDevice` and
  `chooseVideoInputDevice` API failures.
- [Demo] Show video WebRTC stats and attendeeId on video tile hover.
- [Demo] Add audio quality settings to meeting demo.

### Changed

- The project now produces ES2015 output, rather than ES5 output that refers to ES2015
  features. The SDK supports only modern browsers, and is increasingly dependent on ES2015
  features. This change leads to more compact bundles and aligns the supported JavaScript
  language variant with the supported runtime features.

  If you need your built application bundle to target browsers that do not
  support ES2015 syntax, including Internet Explorer, you will need to transpile the SDK code
  using a transpiler like Babel, or split your application bundle into multiple files that can
  be conditionally loaded. Note that transpiling some parts of the SDK might result in ES5 code
  that does not work when run.

- `DeviceController.createAnalyserNodeForAudioInput` now returns a `RemovableAnalyserNode` that
  knows how to unhook its own inputs. This allows you to correctly clean up, which avoids issues
  with Safari when used with Web Audio. The demo has been adjusted to do so.
- Modify `WebSocketAdapter.send` to accept string parameters.
- Changed `chooseAudioInputDevice` and `chooseVideoInputDevice` to return void and reject with a
  hierarchy of errors instead of either rejecting with an error and otherwise returning
  `DevicePermission`.

### Removed

- Remove `enableWebAudio` from `DeviceController` and related types. Use the constructor argument
  instead.
- Remove V1 meeting app. The V2 meeting app is now the only meeting app deployed. Do not supply /V2/
  paths when loading the app, if you deployed both.
- Remove legacy screen share.
- Remove `DevicePermission`.

### Fixed

- Fix Github Actions CI workflow to include all integ tests.
- Update the clicking sound answer in FAQs.
- [Test] Make sure to remove v2 from URL when trying to create meeting
- Correct import in `NoOpAudioVideoController`.

## [1.22.0] - 2020-11-10

### Added

- Add github actions continuous integration workflow and deploy workflow
- Add simulcast uplink policy layer change notification methods and observer
- Add `getRemoteVideoSources` method and `remoteVideoSourcesDidChange` observer
- [Documentation] Add question to FAQ about android chrome bluetooth audio devices

### Changed

- [Documentation] Updated HTTP to HTTPS in README URL links
- [Documentation] Improved documentation for running integration tests locally
- [Test] Updated browserstack URL formation to use HTTPS
- Upgraded eslint to understand modern TypeScript syntax, including `import type`
- [Demo] change optional feature selection to be list of input box to allow combination
- [Documentation] Update README to replace deprecated `AudioCallEnded` with `MeetingEnded`
- [Documentation] Update few `VideoTileController` and `VideoTile` APIs documentation
- [Documentation] Added deprecation message and log for `enableWebAudio` API in DeviceController
- Improve `DefaultEventController` to create less garbage

### Removed

### Fixed

- Make the event controller optional in the AudioVideoController interface
- Handle undefined attendeeId when calling `realtimeSetAttendeeIdPresence`
- Fix `DefaultModality` base check
- [Test] Fix a typo in integ tests
- [Demo] Fix serverless deploy script to not print out logs
- [Test] Make sure to error out if failed to grab Sauce Lab sessions
- Fixed deploy github action with correct keys
- Remote video may switch transceivers/videoTiles on simulcast change or camera toggle
- Fix github actions deploy workflow
- Fix issue with calling closeCurrentTest twice when timeout waiting for an attendee in integ test

## [1.21.0] - 2020-10-29

### Added

- [Demo] Add default SSE to meeting notifications queue in CF template
- Add meeting events

### Changed

### Removed

- Removed check for `iceGatheringState` to be complete for bypassing gathering ice candidate again

### Fixed

- Allow the build to complete in the absence of a Git checkout

## [1.20.2] - 2020-10-20

### Added

### Changed

- [Documentation] Update README to add information about `tileState.active`
- Update PR template to ask demo testing question

### Removed

### Fixed

- Reduced sessionId resolution to 32 bits and removed Long dependency
- Handle case where meeting or attendee response properties can accept null or undefined

## [1.20.0] - 2020-10-15

### Added

- Add a Travis check to make sure version update
- Add metrics for Selenium initialization metrics for integration tests
- Create log stream before logging begins
- Make AWS SDK for Java camelCased meeting-attendee response compatible with Chime SDK for JavaScript
- Mark InvalidSequenceTokenExceptions as warning
- Add an optional parameter to the serverless demo deployment script to specify Chime endpoint, and deploy to a new devo stage that talks to gamma Chime endpoint for canary
- Add extended debugging for saucelab sessions
- Add data message throttle limits to documentation
- Add `audioSessionId` to join frame to always drop when reconnecting
- Add audioSessionId to join frame to always drop when reconnecting

### Changed

- Update test results to Sauce Labs before emitting CloudWatch metrics for integration tests
- Mark `AudioInternalServerError` and `SignalingInternalServerError` as non-terminal errors
- Replace `awesome-typescript-loader` with `ts-loader`
- Alter the API signature for `Logger.debug` to accept strings, not just functions
- Update meeting readiness checker demo app with new regions CPT, MXP, BOM and ICN
- Update meeting readiness checker demo app to create meeting after the checker starts
- Alter the versioning script to require less ritual
- Correct TypeScript build to generate correct artifacts in `build/`
- Fall back to `null` device if there is any error while acquiring the audio device

### Removed

### Fixed

- Make sure integration test returns FAILED if there is error
- [Test] Make sure to reset ready status between retries
- No video after connection failure
- Fix video track sometimes being removed and added on simulcast receive stream switch
- Enabled termination protection for serverless demo CloudFormation stack
- Simulcast optimizations
- Correct TypeScript build to generate correct artifacts in `build/`
- Correct TypeScript configuration for demo app

## [1.19.0] - 2020-09-29

### Added

- Add MeetingReadinessCheckerConfiguration to allow custom configuration for meeting readiness checker

### Changed

- Update Travis config to improve PR build speed
- Disable configs in saucelab capabilities
- Use credentials sent via signaling connection JOIN_ACK to improve audio-video startup time.
- [Demo] Adjust demo css to prevent unecessary scrollbars on windows and stretching in video grid
- Update dependencies to TypeScript 4, `ts-loader`, and modern linting
- [Demo] Update dependencies, too.
- Remove unnecessary startAudioPreview in meeting demo
- Fix video tile with incorrect bound attendee ID and external User ID

### Removed

- Revert the "Create log stream before logging begins" commit
- Revert "Fix unbinding video tile bug" commit
- Revert "Fix issue with removeLocalVideoTile not removing video tile for remote attendees" commit
- Remove "./guides/docs.ts" and the composite setting from tsconfig.json
- Reverted " Add continuous integration workflow support for contributions from forked repos"

### Fixed

- Fix Maven installation script
- Fix SIP integration test
- Fixed v1 meeting bug related to bootstrap row class
- Fix meeting readiness checker integration test

## [1.18.0] - 2020-09-22

### Added

- Add meeting readiness checker integ tests to travis config
- Add optional parameter `sourceId` to checkContentShareConnectivity API
- Add getVideoInputQualitySettings to retrieve the current video settings
- Add documentation for DefaultActiveSpeakerPolicy constructor

### Changed

- Use pip to install aws sam cli for deployment script
- Added meetings tags to serverless demo
- Update PR template to add question about protocol and API change
- Add demos/browser package-lock to git, update webpack and jquery versions
- Update integration-watchlist to include demos/browser with no exception for package.json
- Change error to warn for logging Cloudwatch errors
- Update README with use case to handle `realtimeSubscribeToVolumeIndicator` updates efficiently
- Change error messaging for getUserMedia error
- Change demo video grid to CSS
- Update new known issues in FAQs and PTSN sample in README

### Removed

### Fixed

- Fixed bug related to unbinding a video element
- Fix tone does not stop when calling MeetingReadinessChecker.checkAudioOutput multiple times
- Fixed demo css format issue from updating to bootstrap 4.5.1
- Fix a minor syntax in DefaultSessionStateController

## [1.17.2] - 2020-09-08

### Added

### Changed

### Removed

### Fixed

- Change default encode resolution back to 960x540

## [1.17.0] - 2020-09-04

### Added

- Add npm login and logout as part of publish script
- Add Meeting Readiness Checker APIs

### Changed

- Change WebRTC semantics to Unified Plan by default for Chromium-based browsers
- Update video simulcast guide doc
- Update readme to include link to React components repo

### Removed

### Fixed

- Fixed removeLocalVideoTile so that the video tile is removed correctly for the user and attendees
- Handle timing issue of receiving index during resubscribe
- Mitigate Brew Sam installation issue
- Remove set command in travis awscli installation script
- Add `--no-fail-on-empty-changeset` flag in deploy script to not fail for empty changeset

## [1.16.0] - 2020-08-20

### Added

- Added auth-token based npm login and logout scripts for npm package publishing
- Update demo app with new regions CPT, MXP, BOM and ICN

### Changed

- Update the dependency version for the singlejs demo

### Removed

- Remove `device` demo from demos

### Fixed

- Fix and modify simulcast uplink policy to fix freezing and reduce switches
- Exclude self content share video stream index

## [1.15.0] - 2020-08-10

### Added

- Add comments for VideoTileState class and instructions in FAQ document
- Add reference to CreateMeetingWithAttendees in FAQ

### Changed

- Bump elliptic from 6.5.2 to 6.5.3 in /demos/device
- Log info when stop pinging due to Websocket closed
- Change the demo app to show content share video back to sharer
- Change bootstrap version for meeting demo to 4.5.0
- Change content share video check to use attendee name instead of video element index

### Removed

### Fixed

- Ensure all simulcast stream resolution are 16-aligned to avoid pixel3(XL) encoder issue
- Fix race condition in Chromium browsers when consecutive audio bind operations take place
- Fix invalid constraints and disable Unified Plan in safari 12.0
- Fix isSupported API in DefaultBrowserBehavior return true for Firefox on Android

## [1.14.0] - 2020-07-28

### Added

- Add content share video test integration test
- Add function to query outbound WebRTC video stats in browser demo
- Add error message for TaskFailed errors

### Changed

- Return the screen capture media stream for startContentShareFromScreenCapture

### Removed

### Fixed

- Fix exception thrown in Safari when multiple startVideoPreviewForVideoInput() are made

## [1.13.0] - 2020-07-21

### Added

### Changed

- Use POST instead of GET for TURN control endpoint

### Removed

### Fixed

- Fix demo app responsiveness issue
- Fix content share test video in Firefox
- Marking `TURNMeetingEnded` error as terminal to prevent session from reconnecting

## [1.12.0] - 2020-07-17

### Added

- Add device name for mobile integration tests
- Added new FAQs and updated Readme to include new demos for PSTN calling and live events
- Add test report URL for mobile integration tests
- Add Firefox to Travis integration tests
- Add README for integration tests
- Add log to list the set of constraints supported by the browser
- Add device change observer events when the current audio/video input stream ended

### Changed

- Fix title for FAQ guide
- Change DefaultDeviceController video MediaTrackConstraint parameters to be "ideal" explicitly
- Use a single instance of AudioContext
- Use the SDK default sample rate 48,000 Hz for an AudioBuffer object if the AudioContext sample rate doesn't work

### Removed

### Fixed

- Fix typo in VideoStreamDescription when stream is disabled by WebRTC
- Fix issue where audio input is not able to switch in Firefox
- Fix handling WebRTC Track event with no associated streams
- Increase log interval to avoid multiple Cloudwatch requests at once
- Fix incorrect log level for terminal error code
- Catch exceptions taking place when putLogEvents fails
- Fix content share test video in Firefox

## [1.11.0] - 2020-06-30

### Added

- Add meeting demo parameter for broadcasting user
- Add simulcast guide link in README and Quality Bandwidth Connectivity doc
- Add a MediaDevices proxy to support the devicechange event in some Android Chrome browsers

### Changed

### Removed

- Remove browser demo optional feature HTMLSelectElement multiple attribute

### Fixed

- Fix CloudWatch metrics for Linux and Android integration tests
- Fix create meeting request for audio and video e2e integration tests
- Fix multiple issues with integration tests
- Fix uuidv4 import
- Fix missing uuidv4 import in integration test
- Disable w3c check for Chrome Android webdriver integration tests
- Fix setSinkId() from throwing DOMException in Chromium browsers
- Fixing the ability to choose default input in browsers when default changes

## [1.10.0] - 2020-06-23

### Added

- Add position in frame to attendee updates
- Add stale-issue bot configuration
- Add simulcast support and provides new uplink downlink policies
- Add MultiLogger to support logging to multiple Logger instances
- Add resize listener on HTMLVideoElement in demo
- Add simulcast integration tests
- Add unit tests for source files previously excluded in test coverage

### Changed

- Use GET instead of POST to obtain TURN credentials
- Move integration tests to use meeting V2 demo
- Update to add ability to run integration tests in mobile devices

### Removed

### Fixed

- Update cloudwatch log stream ID to have attendee_id
- Fix Firefox 68 codec preference issues
- Fix uplink max bitrate value calculation

## [1.9.0] - 2020-06-12

### Added

### Changed

- Bump websocket-extensions from 0.1.3 to 0.1.4
- Update SignalingProtocol.proto and use SDK version in JoinFrame

### Removed

### Fixed

- Fix duplicate tiles and error logs due to external id race condition
- Suppress presence leave when attendee has already joined from another device (#427)

## [1.8.0] - 2020-06-05

### Added

- Add an integration tests to check remote video when reconnecting
- Add device controller tests
- Add option to run integration tests in Sauce Labs headless

### Changed

- Switch demo DDB table to on demand
- Restart the session if an attendee is not present during initial connection

### Removed

### Fixed

- Handle user revoking video input permission
- Fix FinishGatheringICECandidatesTask when there are no turn credentials
- Fix log line to print device constraints
- Fix build line to take out duplicate npm install
- Fix video audio preview for mobile devices
- Fix black remote video tiles on reconnect
- Fix LED light issue
- Fix typo in MeetingNotificaionsEvent present in template.yaml

## [1.7.0] - 2020-05-23

### Added

- Add connectionDidBecomeGood callback in AudioVideoObserver
- Add an integration test for Data Message
- Add the device selection to the "Starting a session" example
- Added Bandwidth and connectivity guide
- Add 'dropped' boolean attribute to realtime interface to indicate attendee drop

### Changed

- Support styling and Markdown for meeting demo chat
- Update signaling protocol

### Removed

### Fixed

- Fix Firefox version 76 missing/grey tiles
- Fix data message integration tests
- Fix several integration test name
- Mark 403 (Forbidden) for fetching turn credentials as terminal error and avoid retrying.
- Fix Android Pixel3 Chrome Video artifacts on far sites
- Don't throw the "cannot replace" message if the device controller is not bound to any audio-video controller

## [1.6.2] - 2020-05-18

### Fixed

- Disable audio capture for Electron Screen Capture

## [1.6.0] - 2020-05-15

### Added

- Allow option to skip device selection page in demo app.
- Add demo hook for debugging media connections
- Add github link to getNearestMediaRegion method in README.md
- Add data message APIs

### Changed

- Allow audio for screen capture in Chrome and Edge browsers
- Decouple the get call request from the UI
- Use getSettings if possible on MediaStream and move some info logs to debug level
- Use innerText instead of innerHTML

### Removed

### Fixed

- Fix minor coding styles for data message APIs

## [1.5.0] - 2020-05-07

### Added

- Add bandwidth policy to meeting session configuration to allow overriding default policies
- Add more content sharing integration tests
- Add gifs to read me file to show latest npm version and downloads
- Add method to get the nearest media region
- Display meeting and attendee IDs in the demo

### Changed

- Simplify meeting demos to leverage externalUserId in roster
- Update PR template to add testing information
- Support a mobile-friendly demo
- Increase the size of content share video tile for the demo app in small screen
- Update reconnection parameters in ConnectionHealthPolicyConfiguration

### Removed

- Remove unused VideoAdaptiveSubscribePolicy

### Fixed

- Fix serverless deploy script to work on Windows
- Clean up and fix serverless package bundling
- Do not mirror local video for rear-facing camera
- Fix sip url for meeting demo
- Fix local video freeze in Safari after toggling off and on
- Fix meeting demo content share turning off on attendee join
- Disable audio sample constraints when not using WebAudio
- Reset Sauce Lab session to make sure clean state
- Fix integration test emit metrics
- Fix the CloudWatch log handler

### Security

- Bump package-lock.json jquery to 3.5.0 and yargs-parser to 18.1.3

## [1.4.0] - 2020-04-24

### Added

- Expose an API for GetStats from RTCPeerConnection
- Add BrowserBehavior test for supported video codecs
- Expose ExternalUserID on videoTileDidUpdate

### Changed

- Use getByteTimeDomainData to support iOS Safari in meeting demo
- Update README to incorporate documentation feedback

### Removed

### Fixed

- Fix broken link in GitHub main page README

## [1.3.0] - 2020-04-17

### Added

- Enable the use of send-side bandwidth estimation
- Add guide for content sharing
- Display meeting id in the demo app
- Add additional callback in AudioVideoObserver to indicate video downlink pressure
- Add meeting demo parameter for recording user
- Add a script demo to bundle Chime SDK into a single JS file
- Add device demo
- Add base infrastucture for demo app in react
- Add pricing link in README
- Add an overview of API methods
- Add IoT integration to device demo
- Add option to run integration tests locally
- Add the use case guide
- Upgrade dependency aws-iot-device-sdk version
- Add externalUserId to the tile properties
- Add post publish script
- Add feature flag to enable WebRTC Unified Plan for Chromium-based browsers
- Add link to Amazon Chime SDK Security in README

### Changed

- Prevent prebuild from increase patch number when publishing to NPM
- Change the cloudwatch log message format
- Only run integration tests if files on watchlist were modified
- Temporarily only run test in Chrome for Travis integration tests
- Allow content share frame rate to be configurable
- Move demo guides to demo folders
- Fix the default video resolution comment in DeviceController

### Removed

- Remove unimplemented callbacks remoteDidMuteAudio and remoteDidUnmuteAudio on AudioVideoObserver
- Remove the minimal demo app
- Remove incomplete demo and component directories

### Fixed

- Fix retry logic for integration test
- Update typedocs to 0.16 and re-generate doc files
- Fix issue in Travis script that prevents integration tests from running
- Fix markdown formatting with backticks in API overview
- Fix an issue that a dev dependnecy @types/dom-mediacapture-record is not getting installed
- Fix typo in README.md file
- Ensure that attendee presence leave and join are ordered correctly
- Fix video element issue in Iphone
- Fix post publish script to also include meeting v1
- Use build:publish for publish script
- Fix Travis deploy failure

## [1.2.1] - 2020-03-20

### Added

- Add BITRATES in SdkSignalFrame Type and regenerate corresponding JS and TS protocol files.
- Add new ContentShareController APIs
- Add Getting Started guide
- Add doc guide generator
- Add basic component library setup
- Add injectable session URL rewrite function to support proxies
- Add POSTLogger for meeting sessions
- Integrate POSTLogger into the demo app
- Add content share integration test
- Enable POSTLogger for the serverless demo app
- Add max-content-share query parameter to allow 2 content share at the same time
- Add an integration test that checks only 2 content share are allowed

### Changed

- Add observer event for content sharing
- Stop content share if the media stream end
- Trap video sending SSRC change in two consecutive negotiation
- Do not bypass ice gathering based on sdp connection attributes for Safari on iOS
- Show SDK version in the demo meeting app
- Automatically patch a version for each commit
- Allow to specify manual version in publish script
- Automatically deploy meetingV2 to serverless demo
- Expose external user ID in places where attendee ID is present in RealtimeController
- Improve error output in the deploy script
- Do not reconnect if the session has not received monitoring data for a while
- Skip tests when merging to master
- Bump acorn dependency in package-lock.json to 6.4.1 to address CVE-2020-7598
- Use max-bundle RTCRtpPolicy for Firefox
- Throw error in Travis if integration test failed

### Fixed

- Remove line endings in the keyword when searching for connection attributes in SDP
- Fix pause and resume video functionality
- Fix DefaultTransceiverController async function signature
- Make DefaultBrowserBehavior implement BrowserBehavior interface
- Fix publish script to use npm version
- Add stage to saucelabs session name for integration tests
- Fix audio-video session stop to return Left status code
- Fix crash in demo app when click on screen share view
- Fix integration test completion time writer
- Fix the ping pong reconnection issue
- Fix example code in the getting started guide
- Fix browser versions for integration tests
- Fix present npm audit issues and automatically fix during build when possible

## [1.1.0] - 2020-02-04

### Added

- Add browser support for Safari and Opera
- Add CHANGELOG.md
- Allow for pausing screen sharing
- Add GitHub page with API documentation
- Add an alternative to WebAudio device controller and add a flag to disable the use of WebAudio
- Add option to confirm meeting end
- Implement keyframe request handling
- Add deploy step to deploy latest sdk changes
- Add a ConnectionHealthPolicyConfiguration property in the meeting session configuration
- Add support additional media regions
- Add video help desk tutorial
- Enable integration tests for travis builds
- Add ping/pong to screen sharing start code path to ensure socket is viable
- Enable integration tests for safari 12
- Write timestamp for latest canary completion time

### Changed

- Enforce SDP to have candidates for FinishGatheringICECandidateTask to resolve
- Add event listeners on peer connection to log state change
- Add client metrics for Safari
- Add SIP integration test
- Block screensharing start if the browser is Safari
- Expose extra bitrate estimation metrics
- Improve reconnect callback fidelity
- Update copyright and fix copyright check
- Improve logging for screen sharing
- Add source node to audio graph for silent devices
- Move screen view data connection open and close
- Improve handling of closed signaling connections
- Update README.md to clarify when to use npm install
- Add app quit and meeting leave integration tests and retry for all other tests
- Limit WebSocket reconnect attempts
- Refactor default screen sharing session start to fix state corruption bug
- Update Travis script to separate unit and integration tests into different jobs.
- Validate session Id and disable extendedDebugging flag for SauceLabs
- Fix infinite loop when retrying in audio and video integ tests
- Make sure both participants in audio and video tests reach finish state before retrying
- Trigger videoSendBandwidthDidChange and videoReceiveBandwidthDidChange for Safari
- Do not disconnect video element with different srcObj when destroying video tile
- Make meeting V2 the default demo meeting app

### Removed

- Remove SDP class withPlanBSimulcast method
- Remove noSignalStatusReceived from ReconnectionHealthPolicy and remove SignalStrengthBarsConnectionHealthPolicy.

### Fixed

- Add cleanup code for failed open screen sharing
- Handle error in screen viewing send echo response
- Fix several error handling issues
- Fix ReconnectingPromisedWebSocket timeout
- Ensure to null webSocket reference on abnormal close
- Use async scheduler for video tile disconnect
- Set device to null when active device unplugged
- Fix mobile safari detection
- Fix chooseVideoInputDevice with null
- Release chosen video stream on stopVideoPreview
- Fix Safari ICE failure issue by set bundle policy to max-bundle
- Fix to ignore error on screen viewing courtesy stop
- Fix meeting leave integration tests
- Reject an unresolved promise when canceling CreateSDPTask
- Fix Firefox keyframing
- Fix screen share integration test
- Fix null or empty device handling
- Fix demo screen share button states
- Fix bug that caused screenview to stay off when screenshare was toggled
- Only set attendee active only if still in roster
- Fix preview not switching issue and stop track during disconnect
- Reset connectionHealthData before (re)connection
- Fix a bug that prevented device change from triggering observers
- Fix serverless demo deployment scripts
- Fix integration test timeout and test sync between runs browsers
- Fix Safari crashes when remote video tiles are added or toggled
- Fix unhandled Promise rejection in DefaultScreenSharingSession#start
- Fix canary deployment script
- Fix SIP call integration test
- Fix Travis deployment script

## [1.0.0] - 2019-11-20

### Added

- Release first version of library<|MERGE_RESOLUTION|>--- conflicted
+++ resolved
@@ -9,12 +9,9 @@
 
 ### Added
 - Add events `meetingReconnected`, `signalingDropped` and `receivingAudioDropped` to `eventDidReceive` by publishing them as stand alone events. Currently, these events were only included in the meeting history attribute when a meeting event is published. 
-<<<<<<< HEAD
 - Added support for skipping full SDP renegotiations when switching simulcast streams.  This will result in less freezing when switching between layers in response to a network event as done in `VideoPriorityBasedPolicy`.  This will have no impact if not using simulcast.
-
-=======
 - Add link to SIP Media Application examples in README.
->>>>>>> 253adf43
+
 ### Removed
 
 ### Fixed
