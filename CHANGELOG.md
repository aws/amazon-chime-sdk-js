# Changelog

All notable changes to this project will be documented in this file.

The format is based on [Keep a Changelog](https://keepachangelog.com/en/1.0.0/),
and this project adheres to [Semantic Versioning](https://semver.org/spec/v2.0.0.html).

<<<<<<< HEAD
## [Unreleased]
=======
## [2.27.0] - 2022-01-27
>>>>>>> 619a38a5
    
### Added
    
### Removed
<<<<<<< HEAD

### Changed
- Changed `VideoPriorityBasedPolicyConfig` to be dependent on bandwidth fluctuation so that `VideoPriorityBasedPolicy` will not drop/resume video instantly when network bandwidth changes.

### Fixed

=======
    
### Changed
    
### Fixed
    
>>>>>>> 619a38a5
## [2.26.0] - 2022-01-14
    
### Added
    
### Removed

### Changed
- Made `SimulcastUplinkObserver.encodingSimulcastLayersDidChange` (*not* `AudioVideoObserver.encodingSimulcastLayersDidChange`) synchronous.

### Fixed
- Fixed delays in advertising simulcast stream switches due to asynchronous and out of order checks
- Fix the bug that the max bandwidth set by the chooseVideoInputQuality API is ignored when the Chime SDK retries the connection.
- Added additional pausing of `MonitorTask` and `ReceiveVideoStreamIndexTask` to avoid modifying mutable state mid-subscribe
- Fix the bug that the max bandwidth is ignored if the chooseVideoInputQuality API is called before starting a meeting.
- Use optional chaining to prevent an error from undefined transceiverEncoding in FF.

## [2.25.0] - 2022-01-11
### Added
- Ability to choose remote video sources in `AllHighestVideoBandwidthPolicy`. see [guide](https://aws.github.io/amazon-chime-sdk-js/modules/videolayout.html#downlink-policy)
- Add `BackgroundReplacementVideoFrameProcessor` that will create a `VideoFrameProcessor` to apply a background image to an outgoing video stream.

### Removed

### Fixed
- Correct the minimum supported Firefox version to `75` to match the official [documentation](https://docs.aws.amazon.com/chime/latest/dg/meetings-sdk.html#mtg-browsers).

### Changed
- Enforced a video receive limit incase the number of videos shared in the meeting are greater than the limit. The current limit is 25, which can change in future.
- Clarified a comment in `DefaultSimulcastUplinkPolicy`.

## [2.24.0] - 2021-12-17
### Added
- Add `supportDownlinkBandwidthEstimation` API to check whether browsers support downlink bandwidth estimation 
  which requires for priority based downlink policy to work.
- Add `keepLastFrameWhenPaused` in `DefaultVideoTile` as an option to keep last frame when pausing a video tile.
- Add error name for custom device controller error.
- Added pagination option to meeting demo when priority downlink policy is used.
- Add `ApplicationMetadata` to enable builders to send their application name or version to the Amazon Chime backend. This is an opt-in addition.
- Add a new `AudioProfile` called `fullbandMusicStereo` which can be passed into `setAudioProfile` to support sending and recieving stereo audio through main audio input and output. This can also be passed into `setContentAudioProfile` to support sending stereo audio as content
- [Demo] Add new checbox on join screen to select new `fullbandMusicStereo` audio profile
- [Demo] Add new dropdown items in microphone dropdown menu to test sending stereo audio as main audio input
- [Demo] Add new dropdown items in content share dropdown menu to test sending stereo audio as content

### Removed

### Fixed
- Fixed updates to mutable state during subscribe leading to non-existant/frozen video streams.
- Fixed inconsistent default maxBitrate values in the NScaleVideoUplinkBandwithPolicy constructor leading to the default ideal max bitrate not being honored.

### Changed
- Clarified comment in `DefaultSimulcastUplinkPolicy`.

## [2.23.1] - 2021-12-17

### Fixed
- Temporararily removed munging of layers allocation extension to mitigate Chrome M97 change which led to `setLocalDescription` failures. This was not yet being negotiated by the remote end, so this will not have any impact on media quality.

## [2.23.0] - 2021-11-22
### Added
- Add support for Echo Reduction when using Voice Focus.

### Removed

### Fixed

- Switched `DefaultSimulcastUplinkPolicy` non-simulcast mode's enabled stream to mitigate Chromium not reconfiguring encoder on reconnect when using the top stream. This impacts only the non-simulcast mode of the simulcast policy when is when there are 2 or less participants (not 2 or less senders).

### Changed

## [2.22.0] - 2021-11-18
### Added
- Add documentation in video processor on how to add a customized professor with new image loading.
- Adds support to live transcription for new features including PII content identification and redaction, partial results stabilization, and custom language models for Amazon Transcribe and PHI content identification for Amazon Transcribe Medical.

### Removed

### Fixed

- Fix priority downlink policy bandwidth estimation metrics to work with Safari.
- Add a workaround to switch to VP8 for iOS 15.1 due to [Safari bug](https://bugs.webkit.org/show_bug.cgi?id=232416) that causes crash with H.264 encoding.
- Add a workaround to switch to VP8 for iOS 15.1 due to [Safari bug](https://bugs.webkit.org/show_bug.cgi?id=232416) 
  for iOS WebView that causes crash with H.264 encoding.  
- Make `tileWillBePausedByDownlinkPolicy` observer update synchronous without `setTimeout`.

### Changed

## [2.21.1] - 2021-11-09

### Added

- Add documentation on how to update a deployment of the serverless demo.
- Update background blur options to allow for skipping frames to improve CPU utilization.

### Removed

### Fixed

- Take into account portrait video dimension when calculating resolution scaling for NScale video bandwidth uplink policy.

### Changed

- Change the serverless demo's `deploy.js` script to rebuild the demo on each run. This should remove a manual step of rebuilding the demo.
- Disable NScale resolution scaling for Android device due to Android H.264 encoding.
- Minor clean up of code in `BackgroundBlurProcessorProvided` class.
- Refactored some video demo components into classes and seperate files.

## [2.21.0] - 2021-11-01

### Added

- Add support for layers allocation negotiation in Chromium based browsers to avoid resubscribing to preemptively turn off simulcast streams or to switch layers.
- Update browser compatibility doc for background blur
- Add a doc to guide builders on managing video quality for different video layouts. See [guide](https://aws.github.io/amazon-chime-sdk-js/modules/videolayout.html).

### Removed

### Fixed

- Fix disabling of send streams when local video was not enabled by integrating empty encoder params into `VideoStreamIndex` when sending is disabled.
- Fix `visibilitychange` typo in `InMemoryJSONEventBuffer`.

### Changed

- Ignore `enableUnifiedPlanForChromiumBasedBrowsers` value (i.e. treat as always equaling the current default value of `true`) in `MeetingSesstionConfiguration`.  Chrome is [in the processing](https://groups.google.com/g/discuss-webrtc/c/UBtZfawdIAA/m/m-4wnVHXBgAJ) of deprecating and removing Plan-B which would cause breakage in applications still trying to use it.  This will have no effect on SDK behavior` and has been the default since 1.17.0.
- Change `appVersionName` and `appVersionCode` fields to `appName` and `appVersion` respectively.
- Update similar log messages in `DefaultMessagingSession` and `DefaultSignalingClient`.

## [2.20.1] - 2021-10-27

### Fixed

- Prevent error `'scaleResolutionDownBy' member of RTCRtpEncodingParameters is not a finite floating-point value` 
  thrown by NScale video uplink bandwidth policy when there is no height information from the sending video stream.

## [2.20.0] - 2021-10-18

### Added

- Add background blur video frame processor to enable background blur on streaming video. See [guide](https://aws.github.io/amazon-chime-sdk-js/modules/backgroundfilter_video_processor.html)

### Removed

### Fixed

### Changed

## [2.19.0] - 2021-10-14

### Added

- Add API `isSimulcastSupported` so applications can check whether simulcast can be enabled and pass corresponding policy.
- Add `bindToTileController` optional method to `VideoDownlinkBandwidthPolicy`.
- Add [Content Security Policy](https://aws.github.io/amazon-chime-sdk-js/modules/contentsecurity_policy.html) setup guide for customers who want to secure their application and add CSP headers.
- Add `securitypolicyviolation` event listener to listen for CSP violations. If customers have set up CSP for their app, the event listener will detect violations and print warnings.
  
### Removed

- Remove Getting Started documentation guide and use [API overview](https://aws.github.io/amazon-chime-sdk-js/modules/apioverview.html) to cover the development in more details.
- Remove interface matching rule for all the components so that it is not required to have an interface of the same name for each component directory.

### Fixed

- Amazon Voice Focus now works in Chrome 95 or later: WebAssembly policy changes required a change in how modules were loaded. This requires additional Content Security Policy changes, which are documented in the [CSP guide](https://aws.github.io/amazon-chime-sdk-js/modules/contentsecurity_policy.html) and the [Amazon Voice Focus guide](https://aws.github.io/amazon-chime-sdk-js/modules/amazonvoice_focus.html).
- Add safeguard in `ReceivedVideoInputTask` to prevent crashing when video input stream does not contain any video track.
- Add missing `captureOutputPrefix` param for SDK demo app in release script.
- Add opt-in region `eu-south-1` to meetings demo in deploy-canary-demo script to support media capture canary.
- Fix bug: DOMException: The play() request was interrupted by a new load request. https://goo.gl/LdLk22.
- Fix `removeObserver` function in `DefaultVideoTransformDevice`.
- Fix handling pausing when using default preference for priority-based video bandwidth policy.
- Bind tile controller for any downlink policy that implements `bindToTileController` such as 
  `VideoAdaptiveProbePolicy`.
- Do not pause streams that do not exist in conference in `VideoPriorityBasedPolicy`.

### Changed

- Allow passing in custom video simulcast uplink policy that implements the `SimulcastUplinkPolicy` interface.
- Change the default video downlink policy to `VideoAdaptiveProbePolicy` to match with documentation.
- Move configuration default from meeting session configuration to audio video controller.
- Update the default priority-based video downlink policy to adjust target size based on number of videos in the meeting.
- Add a new section "Known Browser Issues" in FAQ.html.
- Refactor some types to avoid a circular dependency (#1565).
- Update package.json to include npm 8.
- Update mocha to version 9.
  
## [2.18.0] - 2021-09-22

### Added

- Add events `meetingReconnected`, `signalingDropped` and `receivingAudioDropped` to `eventDidReceive` by publishing them as stand alone events. Currently, these events were only included in the meeting history attribute when a meeting event is published. 
- Added support for skipping full SDP renegotiations when switching simulcast streams.  This will result in less freezing when switching between layers in response to a network event as done in `VideoPriorityBasedPolicy`.  This will have no impact if not using simulcast.
- Add link to SIP Media Application examples in README.

### Removed

### Fixed

- Add safeguard for Nscale policy in case we increase to more than 25 videos.

### Changed

- Move `toLowerCasePropertyNames` inside `Utils.ts` and add test coverage.
- Reduced uplink resubscription when only stream encoding is changed by adding bypassing path.
- The browser demo now offers a configuration menu on each video tile. This menu replaces the 'Pin' button, which previously set the priority of the corresponding remote video to 1, and then rest to 2. The new configuration menu allows the user to specify the desired video quality and priority, which will be respected by simulcast and priority downlink policies. This is useful for testing or to demonstrate the behavior of those policies.
- Switched to using Web Components for video tiles in the browser demo.
- Migrate SauceLabs mobile tests to new api.

## [2.17.0] - 2021-09-08

### Added

- Add `audioInputMuteStateChanged` to the `DeviceChangeObserver` interface. This is called whenever the device is changed or is muted or unmuted, allowing applications to adapt to OS-level mute state for input devices.
- Added Android WebView Sample UI test to workflow.
- Add a new optional API `getVideoTileForAttendeeId` in `VideoTileController` and raise the `tileWillBePausedByDownlinkPolicy` event for empty video tiles.
- Amazon Voice Focus will now trigger the `onCPUWarning` method on the `VoiceFocusTransformDeviceDelegate` when using the default inline execution mode. This will be called when the browser fails to schedule the worklet in a timely fashion (_e.g._, when the meeting code is running in an iframe /subframe) or when changes in the CPU environment (_e.g._, thermal throttling) cause the worklet to take too long for each audio render quantum.
- Amazon Voice Focus will now trigger the `voiceFocusInsufficientResources` method on the `VoiceFocusTransformDeviceDelegate` when using the default inline execution mode. This will be called when the browser fails to schedule the worklet in a timely fashion (_e.g._, when the meeting code is running in an iframe /subframe) or when changes in the CPU environment (_e.g._, thermal throttling) cause the worklet to take too long for each audio render quantum.
- Add retry logic in FAQs.
- The Amazon Voice Focus support check, `VoiceFocusDeviceTransformer.isSupported`, now warns to the logger when run in an iframe, and can be configured to fail in that case.
- Add documentation in Video Processing APIs on how to add filters in the preview window.

### Changed

- Clarify why not use default downlink policy with simulcast.
- Corrected argument `isUnifiedPlan` in `withBandwidthRestriction` to `isFirefox`. Also marked as deprecated since we no longer use it.
- Update data message limit in the API Overview guide.
- Do not trigger real time attendee presence event for local attendee if they are not appear in audio info frame 
  during reconnection.
- Update `startVideoPreviewForVideoInput` to support filters in the preview window.
- Update browser demo to showcase preview filter capability.

### Removed

### Fixed
- Fix priority-based downlink policy to not unpaused tiles that are not paused by the policy.
- Fix empty video tiles when using priority-based downlink policy.
- Fix simulcast guide that adaptive probe downlink policy is not enabled by default.
- Fix a link format in simulcast guide.
- No longer put useless 'pin' and 'pause' buttons on local tile in demo.
- Choose a null device or media stream without a deviceId without first listing devices no longer logs `Device cache 
  is not populated`.

## [2.16.1] - 2021-08-23

### Fixed
- Fix default priority downlink policy to update default preference correctly.

## [2.16.0] - 2021-08-17

### Added

- Add `RealtimeSubscribeToAttendeeIdPresenceCallback` type for `realtimeSubscribeToAttendeeIdPresence` callback to document the callback parameters.
- Added support for Android WebView
- Add a SignalClientEvent check in `SubscribeAndReceiveSubscribeAckTask` to immediately cancel the task when websocket connection is terminated.

### Changed
- Update the default behavior of NScale video uplink bandwidth policy to scale down resolution based on the number
of videos.

### Removed

### Fixed
- Fix race condition in Safari when disconnect and connect stream from video element.


## [2.15.0] - 2021-08-04

### Added 

- Supports integration with Amazon Transcribe and Amazon Transcribe Medical for live transcription. The Amazon Chime Service uses its active talker algorithm to select the top two active talkers, and sends their audio to Amazon Transcribe (or Amazon Transcribe Medical) in your AWS account. User-attributed transcriptions are then sent directly to every meeting attendee via data messages. Use transcriptions to overlay subtitles, build a transcript, or perform real-time content analysis. For more information, visit [the live transcription guide](https://docs.aws.amazon.com/chime/latest/dg/meeting-transcription.html).
- [Demo] Add live transcription functionality. You will need to have a serverless deployment to create new AWS Lambda endpoints for live transcription. Follow [the live transcription guide](https://docs.aws.amazon.com/chime/latest/dg/meeting-transcription.html) to create necessary service-linked role so that the demo app can call Amazon Transcribe and Amazon Transcribe Medical on your behalf.
- Exposed Amazon Voice Focus model complexity as a type in order to support
  showcasing complexity limitation in the meeting demo.
- Packet-per-second (PPS) logging is now enabled in the meeting demo by
  default. If the browser sends an incorrect packet rate, this will be logged
  as an error in the console.
- Add a warning log in `InMemoryJSONEventBuffer`'s `send` function when retrying starts.

### Changed
- Update `InMemoryJSONEventBuffer` to retry with backoff.

### Removed

### Fixed
- Stop `activeDevice` video track before selecting a new device to prevent `NotReadableError` when calling `getUserMedia` for a new video input device.
- Fix priority-based downlink policy default behavior.
- Fix client event ingestion guide rendering in typedoc.

## [2.14.0] - 2021-07-23

### Added
- Added `VideoPriorityBasedPolicyConfig` to control video downlink policy with network event response and recovery delays. Check [User Guide for Priority-based Downlink Policy](https://aws.github.io/amazon-chime-sdk-js/modules/prioritybased_downlink_policy.html#user-guide-for-priority-based-downlink-policy) for more information.
- Amazon Chime SDK Project Board Overview and Guide.
- Added 25 video tile support for demo app.

### Changed

- [Documentation] Update priority based downlink policy guide.
- Lookup `groupId` from device cache instead of directly from media stream when selecting input device.
- [Documentation] Update documentation for 25 video tiles.

### Removed

### Fixed

- Improve the meeting event guide.
- Fixed Project Board guide with correct community template link.
- Updated Amazon Voice Focus integration guide to reflect recent Safari versions.
- Import current Amazon Voice Focus code, which ensures that stereo inputs are downmixed to mono.

## [2.13.0] - 2021-06-29

### Added

### Changed

### Removed

### Fixed
- Improve the meeting event guide

## [2.13.0] - 2021-06-29

### Added

- Add events ingestion to report meeting events to Amazon Chime backend.
  Check [Client Event Ingestion guide](https://aws.github.io/amazon-chime-sdk-js/modules/clientevent_ingestion.html) for more information.
- Add `videoUpstreamPacketLossPercent` and `videoDownstreamPacketsReceived` metrics for video streams
- [Documentation] Add documentation for view-only mode.
- Use SESSION_ESTABLISH event to indicate success of Chime SDK for Messaging successful websocket connection

### Changed

### Removed

### Fixed

## [2.12.0] - 2021-06-23

### Added

- [Documentation] Add documentation for `getObservableVideoMetrics`.
- [Documentation] Update FAQ and public documentation to add more information on SignalingBadRequest related error codes.
- [Documentation] Rephrase the terms in the status code documentations.

### Changed

- Bump maxVideos limit to 25

### Removed

### Fixed

- Pre-started signaling connections no longer cause a delay in joining if the
  user takes more than a minute to join the meeting.
- Fix choosing input device API when passing in a media stream.

## [2.11.0] - 2021-06-04

### Added

- Bind tileController during the initialization of DefaultAudioVideoController for VideoPriorityBasedPolicy.
- Add more debug logging for choose input device. 
- Add the meeting and device error sections in the meeting-event guide.
- Add a `forceUpdate` parameter to use when listing devices. In some cases, builders
  need to delay the triggering of permission dialogs, _e.g._, when joining a
  meeting in view-only mode, and then later be able to trigger a permission
  prompt in order to show device labels. This parameter allows cached device
  labels to be forcibly discarded and recomputed after the device label trigger
  is run.

### Changed

- Log error instead of throwing error if the signaling client is not ready to send data message.
- Now when `setDeviceLabelTrigger` is called, if the `deviceInfoCache` contains a device with no label, `deviceInfoCache` will be cleared.

### Removed

- Remove deprecated unwired webrtc constraints from device controller and peer connection construction.
- Removed unnecessary restriction on VideoPriorityBasedPolicy to always subscribe to at least one stream.

### Fixed

- Fixed missing upstream video metrics for Firefox browsers.
- Fix build script to run on Windows by specifying ruby when running ruby scripts and rimraf to remove folder.

## [2.10.0] - 2021-05-19

### Added

- Add new message `MeetingSessionStatusCode` `AudioAttendeeRemoved` to handle the new audio server status code 411.
- Add support for `WKWebView` on iOS.
- Output a warning message when the volume adapter cleans up the self-attendee after reconnection.
- Add FAQ for more information on `AudioJoinFromAnotherDevice` meeting session status code.
- Add downstream audio webrtc metrics in `observableMetricSpec`.
- Add `getObservableVideoMetrics` and in `ClientMetricReport` to expose video stream metrics in webrtc.
- Update `SignalingProtocol` with optional video metric fields.

### Changed

- Update guide for priority based downlink policy.
- Bump version for lodash, y18n, and ssri dependencies.
- Mark `getObservableVideoMetrics` optional in ClientMetricReprt and `videoStreamIndex` and `selfAttendeeId` optional in `DefaultClientMetricReport`.

### Removed

### Fixed

- Do not start local video tile if there is no stream for content share.

- Media streams are no longer discarded during reconnects. This fixes an issue
  where initial signaling connection failures could cause a client to be unable
  to join a meeting with audio if Web Audio were enabled.

## [2.9.0] - 2021-05-10

### Added

- Add the Messaging section in FAQs to describe how to receive messages
  without using the Chime SDK for JavaScript.
- `DefaultAudioVideoFacade.start` now takes an options argument. You can use
  this to trigger a signaling socket connection prior to device selection: call
  `audioVideo.start({ signalingOnly: true })`, and then later call
  `audioVideo.start()` as usual.
- Added a 'abort-on-reconnect' query parameter to demo URL to trigger fatal
  on reconnection for use in integration tests (default false).

### Changed

- `startVideoPreviewForVideoInput` uses the active video input stream instead
  of calling `getUserMedia` again.
- Meeting connections now do more work in parallel, which will improve
  meeting join times.

### Removed

### Fixed

- Fix `npm run start:hot` in the browser demo.

## [2.8.0] - 2021-04-23

### Added

- Added new downlink policy `VideoPriorityBasedPolicy`, providing the ability
  to explicitly request remote video sources to receive and set their respective priorities.  See
  [this guide](https://aws.github.io/amazon-chime-sdk-js/modules/prioritybased_downlink_policy.html)
  for more details and a code walkthrough of using the new policy.
  *(Note that the exact internal behavior of this policy may slightly change in future releases.)*
- Add optional header parameter to the `MeetingSessionPOSTLogger`.
- Add extra logging for synthesizing an audio stream.
- Add logging for `attendeePresenceReceived`.
- Add reconnection configuration in `MeetingSessionConfiguration`.
- Add NodeJS 16 to supported engines.

### Changed

- Disable audio properties on the peer connection if the join information
  does not include an audio host URL.
- `package-lock.json` files now use the v2 lockfile format.
- Configuration files now live in `/config`.

### Removed

### Fixed

- `DefaultDeviceController` recreates the `AudioContext` as needed when
  selecting non-transform devices, and does not do so when the `AudioContext`
  is suspended.
- Generated documentation no longer includes private members.
- Include the default error message in "meetingStartFailed" and "meetingFailed" events.
- Fix truncation in bps to kbps conversion that causes stream to stop under low bitrate.

## [2.7.0] - 2021-04-05

### Added

- [Demo] Add Tensorflow BodyPix segmentation demo for `VideoProcessor`.
- Added a workaround for a Chrome issue where Bluetooth audio would sound
  choppy for other participants when Web Audio was enabled. This workaround
  recreates the Web Audio context each time an input device is selected.

### Changed

- Update `SignalingProtocol` with optional video metric fields and optional join flags.
- `DefaultDeviceController` and `DefaultActiveSpeakerDetector` now conform to a
  new `Destroyable` interface, allowing resources to be explicitly discarded
  when a meeting is over.
- `MeetingSessionPOSTLogger` conforms to `Destroyable`. You should call
  `destroy` when you are done logging unless you plan to close the window.

### Removed

### Fixed

- Improve some unit tests.
- Fewer observers are now retained after meetings end. This should reduce
  leaks.
- Correctly close input streams when ending a call while using a video
  transform device.

## [2.6.2] - 2021-03-24

### Fixed
- Calling `realtimeSetLocalAudioInput` as part of `AudioVideoController.restartLocalAudio()` to
  fix local mute/unmute issue while switching audio devices.

## [2.6.1] - 2021-03-17

### Fixed
- Fix infinite loop when calling `chooseAudioInputDevice` with a
  `MediaDeviceInfo` instance.

## [2.6.0] - 2021-03-09

### Added

- Add `SingleNodeAudioTransformDevice` to make simple audio transforms easier to write.
- Reuse `VoiceFocusAudioNode` instances across transform device operations.
- Allow a complete configuration to be retrieved from and passed to a
  `VoiceFocusDeviceTransformer`, making it easier to instantiate a new
  transformer in a different scope with the same measured settings.
- Add End-to-end Integration test for Video Test App
- `MeetingSessionPOSTLogger` now matches the regular `Logger` API signature.

### Changed

- Allow device checker APIs to take devices as input, rather than only MediaDeviceInfo objects.
- Enable SIMD autodetection for Amazon Voice Focus in Chrome 90+.
- Clean up task cancel hooks after they cease to be relevant.
- Enable sender-side bandwidth estimation in Safari.
- Clean up usage of audioDeviceInformation in ReceiveAudioInputTask.

### Removed

- Removed audioDeviceInformation from AudioVideoControllerState.

### Fixed

- Upgrade ua-parser-js package version to latest.
- Don't automatically upgrade dev-dependencies to avoid a breaking typedoc upgrade.
- Safely handle calling logger `debug` methods with `undefined`.


## [2.5.0] - 2021-02-16

### Added
- Add GatheringICECandidate Finish Duration to Meeting Event and to demo app.
- Add `attendeePresenceReceived`, `audioInputSelected`, `videoInputSelected`,
  `audioInputUnselected`, and `videoInputUnselected` meeting events.
- Compute and add `meetingStartDurationMs` as part of the attributes of the
  `attendeePresenceReceived` meeting event.
- Add the file sharing workaround for Chrome 88 in FAQs.
- Add support for Chrome for iOS and Firefox for iOS.

### Changed
- [Demo] Set `attendeePresenceTimeoutMs` to use value passed as parameter in the URL.

### Removed

### Fixed
- `DefaultDeviceController` now attempts to resume a suspended `AudioContext`
  when choosing a transform device (#1062).
- `DefaultVideoStreamIndex` now ignores old group IDs from a given attendee ID (#1029).

## [2.4.1] - 2021-01-28

### Added

### Changed

### Removed

### Fixed
- Disable reconnecting in AudioVideoControllerFacade's `stop` method.
  Add documentation for the `stop` method.
- Fix dropped attendee presence during network reconnects.
- Add back `.play()` call explicitly for Safari browser to prevent video pause issue for local video.

## [2.4.0] - 2021-01-08

### Added
- Add support for Amazon Voice Focus support in Safari Technology Preview for macOS.
  Builders using an explicit revision or asset group must make sure to use a
  revision no earlier than this; an error will be thrown in Safari if older
  revisions are used.

### Changed

- Corrected `null` type on `DefaultVideoFrameProcessorPipeline` and `DefaultVideoTransformDevice`.
- Amazon Voice Focus now makes better use of available CPU resources,
  extending support to lower-end devices and improving quality on higher-end
  devices.

### Removed

### Fixed

- [Documentation] Corrected name for `voiceFocusInsufficientResources` in documentation.
- Allow for `realtimeUnsubscribeFromVolumeIndicator` to unsubscribe from specific callbacks.
- Correctly mute video elements when bound, preventing local echo when sharing tabs via content
  share.
- [Demo] Local content share (e.g., video files) now plays audio through the selected audio
  output device, rather than the default device, in browsers that support `setSinkId`.

## [2.3.0] - 2020-12-21

### Added

- Add Samsung Internet browser for Android as a supported browser.
- [Documentation] Add documentation for video processing APIs.
- Add `DefaultVideoTransformDevice` to implement `VideoTransformDevice`.
  `VideoFrameProcessor`, `VideoFrameProcessorPipeline` and `VideoFrameBuffer` interfaces
  are added to support `DefaultVideoTransformDevice` and allow processing steps to be applied to device.
  The method `chooseVideoInputDevice` in `DefaultDeviceController` can handle `VideoTransformDevice` now.

### Changed

### Removed

### Fixed

## [2.2.1] - 2020-12-11

### Added

### Changed

### Removed

### Fixed

- Binding audio elements will no longer throw an error unless calling code is
  trying to choose an output device in a browser that does not support
  `setSinkId`, and the demo will not log an error in these cases.
- [Demo] The meeting readiness checker no longer re-initializes the device output list
  after the user picks a device.
- [Test] Fix Amazon Voice Focus integration/canary test.
- [Demo] Additional best practices around choosing audio output devices.

## [2.2.0] - 2020-12-04

### Added

- [Documentation] What happens when participants try to `startLocalVideoTile` when local video tile limit reached

### Changed

- Log error if pass undefined device when calling choose input device
- Doing typecheck for MediaDeviceInfo
- Set automated integ test coverage on recent version of browsers

### Removed

### Fixed

- Allow Amazon Voice Focus code to load (but not function) in unsupported
  browsers that do not define `globalThis`.
- Fix uncaught promise exception for bindAudioOutput API
- [Demo] Fix meeting readiness checker speaker test failing in Safari
- [Demo] Validate metrics data while showing video WebRTC stats

## [2.1.0] - 2020-11-23

### Added

- [Documentation] Add demo video stats widget information to the quality and bandwidth guide
- [Documentation] Updated migration document to add more information about `bindAudioDevice()` API behavior
- Add APIs to create a messaging session with Amazon Chime SDK for Messaging

### Changed

### Removed

- [Test] Remove check for `/v2` in canary URL

### Fixed

- [Script] Update postpublish script to enable termination protection for prod canary stack.
- [Documentation] Update the Amazon Chime SDK Media Regions documentation link in the README
- Reimplement error handling in `DefaultRealtimeController` to generate less garbage.
- Add github actions fix to conditionally run integ tests
- [Documentation] Correct docstring for `VoiceFocusTransformDevice`.
- [Script] Add prepublish script to verify CDN configuration.

## [2.0.0] - 2020-11-18

### Added

- Add a constructor argument to `DefaultDeviceController` to specify whether Web Audio should be
  supported. Use this instead of `enableWebAudio`.
- Add an `AudioTransformDevice` type that can be supplied to `chooseAudioInputDevice`, allowing the
  injection of custom device constraints and Web Audio nodes as pseudo-devices.
- Add `VideoTransformDevice` interface placeholder. This interface mirrors `AudioTransformDevice`.
  Choosing `VideoTransformDevice`s in `DefaultDeviceController` will be implemented in a future release.
- Add Amazon Voice Focus, which allows you to create an audio input device that suppresses
  background noise.
- Add `AudioProfile` for configuring audio quality.
- Add `setAudioProfile` and `setContentAudioProfile` audio-video facade methods for setting audio quality.
- Added `GetUserMediaError` errors which are thrown for `chooseAudioInputDevice` and
  `chooseVideoInputDevice` API failures.
- [Demo] Show video WebRTC stats and attendeeId on video tile hover.
- [Demo] Add audio quality settings to meeting demo.

### Changed

- The project now produces ES2015 output, rather than ES5 output that refers to ES2015
  features. The SDK supports only modern browsers, and is increasingly dependent on ES2015
  features. This change leads to more compact bundles and aligns the supported JavaScript
  language variant with the supported runtime features.

  If you need your built application bundle to target browsers that do not
  support ES2015 syntax, including Internet Explorer, you will need to transpile the SDK code
  using a transpiler like Babel, or split your application bundle into multiple files that can
  be conditionally loaded. Note that transpiling some parts of the SDK might result in ES5 code
  that does not work when run.

- `DeviceController.createAnalyserNodeForAudioInput` now returns a `RemovableAnalyserNode` that
  knows how to unhook its own inputs. This allows you to correctly clean up, which avoids issues
  with Safari when used with Web Audio. The demo has been adjusted to do so.
- Modify `WebSocketAdapter.send` to accept string parameters.
- Changed `chooseAudioInputDevice` and `chooseVideoInputDevice` to return void and reject with a
  hierarchy of errors instead of either rejecting with an error and otherwise returning
  `DevicePermission`.

### Removed

- Remove `enableWebAudio` from `DeviceController` and related types. Use the constructor argument
  instead.
- Remove V1 meeting app. The V2 meeting app is now the only meeting app deployed. Do not supply /V2/
  paths when loading the app, if you deployed both.
- Remove legacy screen share.
- Remove `DevicePermission`.

### Fixed

- Fix Github Actions CI workflow to include all integ tests.
- Update the clicking sound answer in FAQs.
- [Test] Make sure to remove v2 from URL when trying to create meeting
- Correct import in `NoOpAudioVideoController`.

## [1.22.0] - 2020-11-10

### Added

- Add github actions continuous integration workflow and deploy workflow
- Add simulcast uplink policy layer change notification methods and observer
- Add `getRemoteVideoSources` method and `remoteVideoSourcesDidChange` observer
- [Documentation] Add question to FAQ about android chrome bluetooth audio devices

### Changed

- [Documentation] Updated HTTP to HTTPS in README URL links
- [Documentation] Improved documentation for running integration tests locally
- [Test] Updated browserstack URL formation to use HTTPS
- Upgraded eslint to understand modern TypeScript syntax, including `import type`
- [Demo] change optional feature selection to be list of input box to allow combination
- [Documentation] Update README to replace deprecated `AudioCallEnded` with `MeetingEnded`
- [Documentation] Update few `VideoTileController` and `VideoTile` APIs documentation
- [Documentation] Added deprecation message and log for `enableWebAudio` API in DeviceController
- Improve `DefaultEventController` to create less garbage

### Removed

### Fixed

- Make the event controller optional in the AudioVideoController interface
- Handle undefined attendeeId when calling `realtimeSetAttendeeIdPresence`
- Fix `DefaultModality` base check
- [Test] Fix a typo in integ tests
- [Demo] Fix serverless deploy script to not print out logs
- [Test] Make sure to error out if failed to grab Sauce Lab sessions
- Fixed deploy github action with correct keys
- Remote video may switch transceivers/videoTiles on simulcast change or camera toggle
- Fix github actions deploy workflow
- Fix issue with calling closeCurrentTest twice when timeout waiting for an attendee in integ test

## [1.21.0] - 2020-10-29

### Added

- [Demo] Add default SSE to meeting notifications queue in CF template
- Add meeting events

### Changed

### Removed

- Removed check for `iceGatheringState` to be complete for bypassing gathering ice candidate again

### Fixed

- Allow the build to complete in the absence of a Git checkout

## [1.20.2] - 2020-10-20

### Added

### Changed

- [Documentation] Update README to add information about `tileState.active`
- Update PR template to ask demo testing question

### Removed

### Fixed

- Reduced sessionId resolution to 32 bits and removed Long dependency
- Handle case where meeting or attendee response properties can accept null or undefined

## [1.20.0] - 2020-10-15

### Added

- Add a Travis check to make sure version update
- Add metrics for Selenium initialization metrics for integration tests
- Create log stream before logging begins
- Make AWS SDK for Java camelCased meeting-attendee response compatible with Chime SDK for JavaScript
- Mark InvalidSequenceTokenExceptions as warning
- Add an optional parameter to the serverless demo deployment script to specify Chime endpoint, and deploy to a new devo stage that talks to gamma Chime endpoint for canary
- Add extended debugging for saucelab sessions
- Add data message throttle limits to documentation
- Add `audioSessionId` to join frame to always drop when reconnecting
- Add audioSessionId to join frame to always drop when reconnecting

### Changed

- Update test results to Sauce Labs before emitting CloudWatch metrics for integration tests
- Mark `AudioInternalServerError` and `SignalingInternalServerError` as non-terminal errors
- Replace `awesome-typescript-loader` with `ts-loader`
- Alter the API signature for `Logger.debug` to accept strings, not just functions
- Update meeting readiness checker demo app with new regions CPT, MXP, BOM and ICN
- Update meeting readiness checker demo app to create meeting after the checker starts
- Alter the versioning script to require less ritual
- Correct TypeScript build to generate correct artifacts in `build/`
- Fall back to `null` device if there is any error while acquiring the audio device

### Removed

### Fixed

- Make sure integration test returns FAILED if there is error
- [Test] Make sure to reset ready status between retries
- No video after connection failure
- Fix video track sometimes being removed and added on simulcast receive stream switch
- Enabled termination protection for serverless demo CloudFormation stack
- Simulcast optimizations
- Correct TypeScript build to generate correct artifacts in `build/`
- Correct TypeScript configuration for demo app

## [1.19.0] - 2020-09-29

### Added

- Add MeetingReadinessCheckerConfiguration to allow custom configuration for meeting readiness checker

### Changed

- Update Travis config to improve PR build speed
- Disable configs in saucelab capabilities
- Use credentials sent via signaling connection JOIN_ACK to improve audio-video startup time.
- [Demo] Adjust demo css to prevent unecessary scrollbars on windows and stretching in video grid
- Update dependencies to TypeScript 4, `ts-loader`, and modern linting
- [Demo] Update dependencies, too.
- Remove unnecessary startAudioPreview in meeting demo
- Fix video tile with incorrect bound attendee ID and external User ID

### Removed

- Revert the "Create log stream before logging begins" commit
- Revert "Fix unbinding video tile bug" commit
- Revert "Fix issue with removeLocalVideoTile not removing video tile for remote attendees" commit
- Remove "./guides/docs.ts" and the composite setting from tsconfig.json
- Reverted " Add continuous integration workflow support for contributions from forked repos"

### Fixed

- Fix Maven installation script
- Fix SIP integration test
- Fixed v1 meeting bug related to bootstrap row class
- Fix meeting readiness checker integration test

## [1.18.0] - 2020-09-22

### Added

- Add meeting readiness checker integ tests to travis config
- Add optional parameter `sourceId` to checkContentShareConnectivity API
- Add getVideoInputQualitySettings to retrieve the current video settings
- Add documentation for DefaultActiveSpeakerPolicy constructor

### Changed

- Use pip to install aws sam cli for deployment script
- Added meetings tags to serverless demo
- Update PR template to add question about protocol and API change
- Add demos/browser package-lock to git, update webpack and jquery versions
- Update integration-watchlist to include demos/browser with no exception for package.json
- Change error to warn for logging Cloudwatch errors
- Update README with use case to handle `realtimeSubscribeToVolumeIndicator` updates efficiently
- Change error messaging for getUserMedia error
- Change demo video grid to CSS
- Update new known issues in FAQs and PTSN sample in README

### Removed

### Fixed

- Fixed bug related to unbinding a video element
- Fix tone does not stop when calling MeetingReadinessChecker.checkAudioOutput multiple times
- Fixed demo css format issue from updating to bootstrap 4.5.1
- Fix a minor syntax in DefaultSessionStateController

## [1.17.2] - 2020-09-08

### Added

### Changed

### Removed

### Fixed

- Change default encode resolution back to 960x540

## [1.17.0] - 2020-09-04

### Added

- Add npm login and logout as part of publish script
- Add Meeting Readiness Checker APIs

### Changed

- Change WebRTC semantics to Unified Plan by default for Chromium-based browsers
- Update video simulcast guide doc
- Update readme to include link to React components repo

### Removed

### Fixed

- Fixed removeLocalVideoTile so that the video tile is removed correctly for the user and attendees
- Handle timing issue of receiving index during resubscribe
- Mitigate Brew Sam installation issue
- Remove set command in travis awscli installation script
- Add `--no-fail-on-empty-changeset` flag in deploy script to not fail for empty changeset

## [1.16.0] - 2020-08-20

### Added

- Added auth-token based npm login and logout scripts for npm package publishing
- Update demo app with new regions CPT, MXP, BOM and ICN

### Changed

- Update the dependency version for the singlejs demo

### Removed

- Remove `device` demo from demos

### Fixed

- Fix and modify simulcast uplink policy to fix freezing and reduce switches
- Exclude self content share video stream index

## [1.15.0] - 2020-08-10

### Added

- Add comments for VideoTileState class and instructions in FAQ document
- Add reference to CreateMeetingWithAttendees in FAQ

### Changed

- Bump elliptic from 6.5.2 to 6.5.3 in /demos/device
- Log info when stop pinging due to Websocket closed
- Change the demo app to show content share video back to sharer
- Change bootstrap version for meeting demo to 4.5.0
- Change content share video check to use attendee name instead of video element index

### Removed

### Fixed

- Ensure all simulcast stream resolution are 16-aligned to avoid pixel3(XL) encoder issue
- Fix race condition in Chromium browsers when consecutive audio bind operations take place
- Fix invalid constraints and disable Unified Plan in safari 12.0
- Fix isSupported API in DefaultBrowserBehavior return true for Firefox on Android

## [1.14.0] - 2020-07-28

### Added

- Add content share video test integration test
- Add function to query outbound WebRTC video stats in browser demo
- Add error message for TaskFailed errors

### Changed

- Return the screen capture media stream for startContentShareFromScreenCapture

### Removed

### Fixed

- Fix exception thrown in Safari when multiple startVideoPreviewForVideoInput() are made

## [1.13.0] - 2020-07-21

### Added

### Changed

- Use POST instead of GET for TURN control endpoint

### Removed

### Fixed

- Fix demo app responsiveness issue
- Fix content share test video in Firefox
- Marking `TURNMeetingEnded` error as terminal to prevent session from reconnecting

## [1.12.0] - 2020-07-17

### Added

- Add device name for mobile integration tests
- Added new FAQs and updated Readme to include new demos for PSTN calling and live events
- Add test report URL for mobile integration tests
- Add Firefox to Travis integration tests
- Add README for integration tests
- Add log to list the set of constraints supported by the browser
- Add device change observer events when the current audio/video input stream ended

### Changed

- Fix title for FAQ guide
- Change DefaultDeviceController video MediaTrackConstraint parameters to be "ideal" explicitly
- Use a single instance of AudioContext
- Use the SDK default sample rate 48,000 Hz for an AudioBuffer object if the AudioContext sample rate doesn't work

### Removed

### Fixed

- Fix typo in VideoStreamDescription when stream is disabled by WebRTC
- Fix issue where audio input is not able to switch in Firefox
- Fix handling WebRTC Track event with no associated streams
- Increase log interval to avoid multiple Cloudwatch requests at once
- Fix incorrect log level for terminal error code
- Catch exceptions taking place when putLogEvents fails
- Fix content share test video in Firefox

## [1.11.0] - 2020-06-30

### Added

- Add meeting demo parameter for broadcasting user
- Add simulcast guide link in README and Quality Bandwidth Connectivity doc
- Add a MediaDevices proxy to support the devicechange event in some Android Chrome browsers

### Changed

### Removed

- Remove browser demo optional feature HTMLSelectElement multiple attribute

### Fixed

- Fix CloudWatch metrics for Linux and Android integration tests
- Fix create meeting request for audio and video e2e integration tests
- Fix multiple issues with integration tests
- Fix uuidv4 import
- Fix missing uuidv4 import in integration test
- Disable w3c check for Chrome Android webdriver integration tests
- Fix setSinkId() from throwing DOMException in Chromium browsers
- Fixing the ability to choose default input in browsers when default changes

## [1.10.0] - 2020-06-23

### Added

- Add position in frame to attendee updates
- Add stale-issue bot configuration
- Add simulcast support and provides new uplink downlink policies
- Add MultiLogger to support logging to multiple Logger instances
- Add resize listener on HTMLVideoElement in demo
- Add simulcast integration tests
- Add unit tests for source files previously excluded in test coverage

### Changed

- Use GET instead of POST to obtain TURN credentials
- Move integration tests to use meeting V2 demo
- Update to add ability to run integration tests in mobile devices

### Removed

### Fixed

- Update cloudwatch log stream ID to have attendee_id
- Fix Firefox 68 codec preference issues
- Fix uplink max bitrate value calculation

## [1.9.0] - 2020-06-12

### Added

### Changed

- Bump websocket-extensions from 0.1.3 to 0.1.4
- Update SignalingProtocol.proto and use SDK version in JoinFrame

### Removed

### Fixed

- Fix duplicate tiles and error logs due to external id race condition
- Suppress presence leave when attendee has already joined from another device (#427)

## [1.8.0] - 2020-06-05

### Added

- Add an integration tests to check remote video when reconnecting
- Add device controller tests
- Add option to run integration tests in Sauce Labs headless

### Changed

- Switch demo DDB table to on demand
- Restart the session if an attendee is not present during initial connection

### Removed

### Fixed

- Handle user revoking video input permission
- Fix FinishGatheringICECandidatesTask when there are no turn credentials
- Fix log line to print device constraints
- Fix build line to take out duplicate npm install
- Fix video audio preview for mobile devices
- Fix black remote video tiles on reconnect
- Fix LED light issue
- Fix typo in MeetingNotificaionsEvent present in template.yaml

## [1.7.0] - 2020-05-23

### Added

- Add connectionDidBecomeGood callback in AudioVideoObserver
- Add an integration test for Data Message
- Add the device selection to the "Starting a session" example
- Added Bandwidth and connectivity guide
- Add 'dropped' boolean attribute to realtime interface to indicate attendee drop

### Changed

- Support styling and Markdown for meeting demo chat
- Update signaling protocol

### Removed

### Fixed

- Fix Firefox version 76 missing/grey tiles
- Fix data message integration tests
- Fix several integration test name
- Mark 403 (Forbidden) for fetching turn credentials as terminal error and avoid retrying.
- Fix Android Pixel3 Chrome Video artifacts on far sites
- Don't throw the "cannot replace" message if the device controller is not bound to any audio-video controller

## [1.6.2] - 2020-05-18

### Fixed

- Disable audio capture for Electron Screen Capture

## [1.6.0] - 2020-05-15

### Added

- Allow option to skip device selection page in demo app.
- Add demo hook for debugging media connections
- Add github link to getNearestMediaRegion method in README.md
- Add data message APIs

### Changed

- Allow audio for screen capture in Chrome and Edge browsers
- Decouple the get call request from the UI
- Use getSettings if possible on MediaStream and move some info logs to debug level
- Use innerText instead of innerHTML

### Removed

### Fixed

- Fix minor coding styles for data message APIs

## [1.5.0] - 2020-05-07

### Added

- Add bandwidth policy to meeting session configuration to allow overriding default policies
- Add more content sharing integration tests
- Add gifs to read me file to show latest npm version and downloads
- Add method to get the nearest media region
- Display meeting and attendee IDs in the demo

### Changed

- Simplify meeting demos to leverage externalUserId in roster
- Update PR template to add testing information
- Support a mobile-friendly demo
- Increase the size of content share video tile for the demo app in small screen
- Update reconnection parameters in ConnectionHealthPolicyConfiguration

### Removed

- Remove unused VideoAdaptiveSubscribePolicy

### Fixed

- Fix serverless deploy script to work on Windows
- Clean up and fix serverless package bundling
- Do not mirror local video for rear-facing camera
- Fix sip url for meeting demo
- Fix local video freeze in Safari after toggling off and on
- Fix meeting demo content share turning off on attendee join
- Disable audio sample constraints when not using WebAudio
- Reset Sauce Lab session to make sure clean state
- Fix integration test emit metrics
- Fix the CloudWatch log handler

### Security

- Bump package-lock.json jquery to 3.5.0 and yargs-parser to 18.1.3

## [1.4.0] - 2020-04-24

### Added

- Expose an API for GetStats from RTCPeerConnection
- Add BrowserBehavior test for supported video codecs
- Expose ExternalUserID on videoTileDidUpdate

### Changed

- Use getByteTimeDomainData to support iOS Safari in meeting demo
- Update README to incorporate documentation feedback

### Removed

### Fixed

- Fix broken link in GitHub main page README

## [1.3.0] - 2020-04-17

### Added

- Enable the use of send-side bandwidth estimation
- Add guide for content sharing
- Display meeting id in the demo app
- Add additional callback in AudioVideoObserver to indicate video downlink pressure
- Add meeting demo parameter for recording user
- Add a script demo to bundle Chime SDK into a single JS file
- Add device demo
- Add base infrastucture for demo app in react
- Add pricing link in README
- Add an overview of API methods
- Add IoT integration to device demo
- Add option to run integration tests locally
- Add the use case guide
- Upgrade dependency aws-iot-device-sdk version
- Add externalUserId to the tile properties
- Add post publish script
- Add feature flag to enable WebRTC Unified Plan for Chromium-based browsers
- Add link to Amazon Chime SDK Security in README

### Changed

- Prevent prebuild from increase patch number when publishing to NPM
- Change the cloudwatch log message format
- Only run integration tests if files on watchlist were modified
- Temporarily only run test in Chrome for Travis integration tests
- Allow content share frame rate to be configurable
- Move demo guides to demo folders
- Fix the default video resolution comment in DeviceController

### Removed

- Remove unimplemented callbacks remoteDidMuteAudio and remoteDidUnmuteAudio on AudioVideoObserver
- Remove the minimal demo app
- Remove incomplete demo and component directories

### Fixed

- Fix retry logic for integration test
- Update typedocs to 0.16 and re-generate doc files
- Fix issue in Travis script that prevents integration tests from running
- Fix markdown formatting with backticks in API overview
- Fix an issue that a dev dependnecy @types/dom-mediacapture-record is not getting installed
- Fix typo in README.md file
- Ensure that attendee presence leave and join are ordered correctly
- Fix video element issue in Iphone
- Fix post publish script to also include meeting v1
- Use build:publish for publish script
- Fix Travis deploy failure

## [1.2.1] - 2020-03-20

### Added

- Add BITRATES in SdkSignalFrame Type and regenerate corresponding JS and TS protocol files.
- Add new ContentShareController APIs
- Add Getting Started guide
- Add doc guide generator
- Add basic component library setup
- Add injectable session URL rewrite function to support proxies
- Add POSTLogger for meeting sessions
- Integrate POSTLogger into the demo app
- Add content share integration test
- Enable POSTLogger for the serverless demo app
- Add max-content-share query parameter to allow 2 content share at the same time
- Add an integration test that checks only 2 content share are allowed

### Changed

- Add observer event for content sharing
- Stop content share if the media stream end
- Trap video sending SSRC change in two consecutive negotiation
- Do not bypass ice gathering based on sdp connection attributes for Safari on iOS
- Show SDK version in the demo meeting app
- Automatically patch a version for each commit
- Allow to specify manual version in publish script
- Automatically deploy meetingV2 to serverless demo
- Expose external user ID in places where attendee ID is present in RealtimeController
- Improve error output in the deploy script
- Do not reconnect if the session has not received monitoring data for a while
- Skip tests when merging to master
- Bump acorn dependency in package-lock.json to 6.4.1 to address CVE-2020-7598
- Use max-bundle RTCRtpPolicy for Firefox
- Throw error in Travis if integration test failed

### Fixed

- Remove line endings in the keyword when searching for connection attributes in SDP
- Fix pause and resume video functionality
- Fix DefaultTransceiverController async function signature
- Make DefaultBrowserBehavior implement BrowserBehavior interface
- Fix publish script to use npm version
- Add stage to saucelabs session name for integration tests
- Fix audio-video session stop to return Left status code
- Fix crash in demo app when click on screen share view
- Fix integration test completion time writer
- Fix the ping pong reconnection issue
- Fix example code in the getting started guide
- Fix browser versions for integration tests
- Fix present npm audit issues and automatically fix during build when possible

## [1.1.0] - 2020-02-04

### Added

- Add browser support for Safari and Opera
- Add CHANGELOG.md
- Allow for pausing screen sharing
- Add GitHub page with API documentation
- Add an alternative to WebAudio device controller and add a flag to disable the use of WebAudio
- Add option to confirm meeting end
- Implement keyframe request handling
- Add deploy step to deploy latest sdk changes
- Add a ConnectionHealthPolicyConfiguration property in the meeting session configuration
- Add support additional media regions
- Add video help desk tutorial
- Enable integration tests for travis builds
- Add ping/pong to screen sharing start code path to ensure socket is viable
- Enable integration tests for safari 12
- Write timestamp for latest canary completion time

### Changed

- Enforce SDP to have candidates for FinishGatheringICECandidateTask to resolve
- Add event listeners on peer connection to log state change
- Add client metrics for Safari
- Add SIP integration test
- Block screensharing start if the browser is Safari
- Expose extra bitrate estimation metrics
- Improve reconnect callback fidelity
- Update copyright and fix copyright check
- Improve logging for screen sharing
- Add source node to audio graph for silent devices
- Move screen view data connection open and close
- Improve handling of closed signaling connections
- Update README.md to clarify when to use npm install
- Add app quit and meeting leave integration tests and retry for all other tests
- Limit WebSocket reconnect attempts
- Refactor default screen sharing session start to fix state corruption bug
- Update Travis script to separate unit and integration tests into different jobs.
- Validate session Id and disable extendedDebugging flag for SauceLabs
- Fix infinite loop when retrying in audio and video integ tests
- Make sure both participants in audio and video tests reach finish state before retrying
- Trigger videoSendBandwidthDidChange and videoReceiveBandwidthDidChange for Safari
- Do not disconnect video element with different srcObj when destroying video tile
- Make meeting V2 the default demo meeting app

### Removed

- Remove SDP class withPlanBSimulcast method
- Remove noSignalStatusReceived from ReconnectionHealthPolicy and remove SignalStrengthBarsConnectionHealthPolicy.

### Fixed

- Add cleanup code for failed open screen sharing
- Handle error in screen viewing send echo response
- Fix several error handling issues
- Fix ReconnectingPromisedWebSocket timeout
- Ensure to null webSocket reference on abnormal close
- Use async scheduler for video tile disconnect
- Set device to null when active device unplugged
- Fix mobile safari detection
- Fix chooseVideoInputDevice with null
- Release chosen video stream on stopVideoPreview
- Fix Safari ICE failure issue by set bundle policy to max-bundle
- Fix to ignore error on screen viewing courtesy stop
- Fix meeting leave integration tests
- Reject an unresolved promise when canceling CreateSDPTask
- Fix Firefox keyframing
- Fix screen share integration test
- Fix null or empty device handling
- Fix demo screen share button states
- Fix bug that caused screenview to stay off when screenshare was toggled
- Only set attendee active only if still in roster
- Fix preview not switching issue and stop track during disconnect
- Reset connectionHealthData before (re)connection
- Fix a bug that prevented device change from triggering observers
- Fix serverless demo deployment scripts
- Fix integration test timeout and test sync between runs browsers
- Fix Safari crashes when remote video tiles are added or toggled
- Fix unhandled Promise rejection in DefaultScreenSharingSession#start
- Fix canary deployment script
- Fix SIP call integration test
- Fix Travis deployment script

## [1.0.0] - 2019-11-20

### Added

- Release first version of library<|MERGE_RESOLUTION|>--- conflicted
+++ resolved
@@ -5,29 +5,17 @@
 The format is based on [Keep a Changelog](https://keepachangelog.com/en/1.0.0/),
 and this project adheres to [Semantic Versioning](https://semver.org/spec/v2.0.0.html).
 
-<<<<<<< HEAD
-## [Unreleased]
-=======
 ## [2.27.0] - 2022-01-27
->>>>>>> 619a38a5
     
 ### Added
     
 ### Removed
-<<<<<<< HEAD
-
-### Changed
-- Changed `VideoPriorityBasedPolicyConfig` to be dependent on bandwidth fluctuation so that `VideoPriorityBasedPolicy` will not drop/resume video instantly when network bandwidth changes.
-
-### Fixed
-
-=======
     
 ### Changed
+- Changed `VideoPriorityBasedPolicyConfig` to be dependent on bandwidth fluctuation so that `VideoPriorityBasedPolicy` will not drop/resume video instantly when network bandwidth changes. (#1921)
     
 ### Fixed
     
->>>>>>> 619a38a5
 ## [2.26.0] - 2022-01-14
     
 ### Added
