--- conflicted
+++ resolved
@@ -12,12 +12,9 @@
 - Add `audioInputMuteStateChanged` to the `DeviceChangeObserver` interface. This is called whenever the device is changed or is muted or unmuted, allowing applications to adapt to OS-level mute state for input devices.
 - Added Android WebView Sample UI test to workflow.
 - Add a new optional API `getVideoTileForAttendeeId` in `VideoTileController` and raise the `tileWillBePausedByDownlinkPolicy` event for empty video tiles.
-<<<<<<< HEAD
-- Add retry logic in FAQs.
-=======
 - Amazon Voice Focus will now trigger the `onCPUWarning` method on the `VoiceFocusTransformDeviceDelegate` when using the default inline execution mode. This will be called when the browser fails to schedule the worklet in a timely fashion (_e.g._, when the meeting code is running in an iframe /subframe) or when changes in the CPU environment (_e.g._, thermal throttling) cause the worklet to take too long for each audio render quantum.
 - The Amazon Voice Focus support check, `VoiceFocusDeviceTransformer.isSupported`, now warns to the logger when run in an iframe, and can be configured to fail in that case.
->>>>>>> 8ecaebcd
+- Add retry logic in FAQs.
 
 ### Changed
 
