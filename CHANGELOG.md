# Changelog

All notable changes to this project will be documented in this file.

The format is based on [Keep a Changelog](https://keepachangelog.com/en/1.0.0/),
and this project adheres to [Semantic Versioning](https://semver.org/spec/v2.0.0.html).

## [Unreleased]
### Added
<<<<<<< HEAD
=======
- Add support for Echo Reduction when using Voice Focus.
>>>>>>> 147e7bb8

### Removed

### Fixed
<<<<<<< HEAD
- Switched `DefaultSimulcastUplinkPolicy` non-simulcast mode's enabled stream to mitigate Chromium not reconfiguring encoder on reconnect when using the top stream. This impacts only the non-simulcast mode of the simulcast policy when is when there are 2 or less participants (not 2 or less senders).
=======

### Changed
>>>>>>> 147e7bb8

## [2.22.0] - 2021-11-18
### Added
- Add documentation in video processor on how to add a customized professor with new image loading.
- Adds support to live transcription for new features including PII content identification and redaction, partial results stabilization, and custom language models for Amazon Transcribe and PHI content identification for Amazon Transcribe Medical.

### Removed

### Fixed

- Fix priority downlink policy bandwidth estimation metrics to work with Safari.
- Add a workaround to switch to VP8 for iOS 15.1 due to [Safari bug](https://bugs.webkit.org/show_bug.cgi?id=232416) that causes crash with H.264 encoding.
- Add a workaround to switch to VP8 for iOS 15.1 due to [Safari bug](https://bugs.webkit.org/show_bug.cgi?id=232416) 
  for iOS WebView that causes crash with H.264 encoding.  
- Make `tileWillBePausedByDownlinkPolicy` observer update synchronous without `setTimeout`.

### Changed

## [2.21.1] - 2021-11-09

### Added

- Add documentation on how to update a deployment of the serverless demo.
- Update background blur options to allow for skipping frames to improve CPU utilization.

### Removed

### Fixed

- Take into account portrait video dimension when calculating resolution scaling for NScale video bandwidth uplink policy.

### Changed

- Change the serverless demo's `deploy.js` script to rebuild the demo on each run. This should remove a manual step of rebuilding the demo.
- Disable NScale resolution scaling for Android device due to Android H.264 encoding.
- Minor clean up of code in `BackgroundBlurProcessorProvided` class.
- Refactored some video demo components into classes and seperate files.

## [2.21.0] - 2021-11-01

### Added

- Add support for layers allocation negotiation in Chromium based browsers to avoid resubscribing to preemptively turn off simulcast streams or to switch layers.
- Update browser compatibility doc for background blur
- Add a doc to guide builders on managing video quality for different video layouts. See [guide](https://aws.github.io/amazon-chime-sdk-js/modules/videolayout.html).

### Removed

### Fixed

- Fix disabling of send streams when local video was not enabled by integrating empty encoder params into `VideoStreamIndex` when sending is disabled.
- Fix `visibilitychange` typo in `InMemoryJSONEventBuffer`.

### Changed

- Ignore `enableUnifiedPlanForChromiumBasedBrowsers` value (i.e. treat as always equaling the current default value of `true`) in `MeetingSesstionConfiguration`.  Chrome is [in the processing](https://groups.google.com/g/discuss-webrtc/c/UBtZfawdIAA/m/m-4wnVHXBgAJ) of deprecating and removing Plan-B which would cause breakage in applications still trying to use it.  This will have no effect on SDK behavior` and has been the default since 1.17.0.
- Change `appVersionName` and `appVersionCode` fields to `appName` and `appVersion` respectively.
- Update similar log messages in `DefaultMessagingSession` and `DefaultSignalingClient`.

## [2.20.1] - 2021-10-27

### Fixed

- Prevent error `'scaleResolutionDownBy' member of RTCRtpEncodingParameters is not a finite floating-point value` 
  thrown by NScale video uplink bandwidth policy when there is no height information from the sending video stream.

## [2.20.0] - 2021-10-18

### Added

- Add background blur video frame processor to enable background blur on streaming video. See [guide](https://aws.github.io/amazon-chime-sdk-js/modules/backgroundfilter_video_processor.html)

### Removed

### Fixed

### Changed

## [2.19.0] - 2021-10-14

### Added

- Add API `isSimulcastSupported` so applications can check whether simulcast can be enabled and pass corresponding policy.
- Add `bindToTileController` optional method to `VideoDownlinkBandwidthPolicy`.
- Add [Content Security Policy](https://aws.github.io/amazon-chime-sdk-js/modules/contentsecurity_policy.html) setup guide for customers who want to secure their application and add CSP headers.
- Add `securitypolicyviolation` event listener to listen for CSP violations. If customers have set up CSP for their app, the event listener will detect violations and print warnings.
  
### Removed

- Remove Getting Started documentation guide and use [API overview](https://aws.github.io/amazon-chime-sdk-js/modules/apioverview.html) to cover the development in more details.
- Remove interface matching rule for all the components so that it is not required to have an interface of the same name for each component directory.

### Fixed

- Amazon Voice Focus now works in Chrome 95 or later: WebAssembly policy changes required a change in how modules were loaded. This requires additional Content Security Policy changes, which are documented in the [CSP guide](https://aws.github.io/amazon-chime-sdk-js/modules/contentsecurity_policy.html) and the [Amazon Voice Focus guide](https://aws.github.io/amazon-chime-sdk-js/modules/amazonvoice_focus.html).
- Add safeguard in `ReceivedVideoInputTask` to prevent crashing when video input stream does not contain any video track.
- Add missing `captureOutputPrefix` param for SDK demo app in release script.
- Add opt-in region `eu-south-1` to meetings demo in deploy-canary-demo script to support media capture canary.
- Fix bug: DOMException: The play() request was interrupted by a new load request. https://goo.gl/LdLk22.
- Fix `removeObserver` function in `DefaultVideoTransformDevice`.
- Fix handling pausing when using default preference for priority-based video bandwidth policy.
- Bind tile controller for any downlink policy that implements `bindToTileController` such as 
  `VideoAdaptiveProbePolicy`.
- Do not pause streams that do not exist in conference in `VideoPriorityBasedPolicy`.

### Changed

- Allow passing in custom video simulcast uplink policy that implements the `SimulcastUplinkPolicy` interface.
- Change the default video downlink policy to `VideoAdaptiveProbePolicy` to match with documentation.
- Move configuration default from meeting session configuration to audio video controller.
- Update the default priority-based video downlink policy to adjust target size based on number of videos in the meeting.
- Add a new section "Known Browser Issues" in FAQ.html.
- Refactor some types to avoid a circular dependency (#1565).
- Update package.json to include npm 8.
- Update mocha to version 9.
  
## [2.18.0] - 2021-09-22

### Added

- Add events `meetingReconnected`, `signalingDropped` and `receivingAudioDropped` to `eventDidReceive` by publishing them as stand alone events. Currently, these events were only included in the meeting history attribute when a meeting event is published. 
- Added support for skipping full SDP renegotiations when switching simulcast streams.  This will result in less freezing when switching between layers in response to a network event as done in `VideoPriorityBasedPolicy`.  This will have no impact if not using simulcast.
- Add link to SIP Media Application examples in README.

### Removed

### Fixed

- Add safeguard for Nscale policy in case we increase to more than 25 videos.

### Changed

- Move `toLowerCasePropertyNames` inside `Utils.ts` and add test coverage.
- Reduced uplink resubscription when only stream encoding is changed by adding bypassing path.
- The browser demo now offers a configuration menu on each video tile. This menu replaces the 'Pin' button, which previously set the priority of the corresponding remote video to 1, and then rest to 2. The new configuration menu allows the user to specify the desired video quality and priority, which will be respected by simulcast and priority downlink policies. This is useful for testing or to demonstrate the behavior of those policies.
- Switched to using Web Components for video tiles in the browser demo.
- Migrate SauceLabs mobile tests to new api.

## [2.17.0] - 2021-09-08

### Added

- Add `audioInputMuteStateChanged` to the `DeviceChangeObserver` interface. This is called whenever the device is changed or is muted or unmuted, allowing applications to adapt to OS-level mute state for input devices.
- Added Android WebView Sample UI test to workflow.
- Add a new optional API `getVideoTileForAttendeeId` in `VideoTileController` and raise the `tileWillBePausedByDownlinkPolicy` event for empty video tiles.
- Amazon Voice Focus will now trigger the `onCPUWarning` method on the `VoiceFocusTransformDeviceDelegate` when using the default inline execution mode. This will be called when the browser fails to schedule the worklet in a timely fashion (_e.g._, when the meeting code is running in an iframe /subframe) or when changes in the CPU environment (_e.g._, thermal throttling) cause the worklet to take too long for each audio render quantum.
- Amazon Voice Focus will now trigger the `voiceFocusInsufficientResources` method on the `VoiceFocusTransformDeviceDelegate` when using the default inline execution mode. This will be called when the browser fails to schedule the worklet in a timely fashion (_e.g._, when the meeting code is running in an iframe /subframe) or when changes in the CPU environment (_e.g._, thermal throttling) cause the worklet to take too long for each audio render quantum.
- Add retry logic in FAQs.
- The Amazon Voice Focus support check, `VoiceFocusDeviceTransformer.isSupported`, now warns to the logger when run in an iframe, and can be configured to fail in that case.
- Add documentation in Video Processing APIs on how to add filters in the preview window.

### Changed

- Clarify why not use default downlink policy with simulcast.
- Corrected argument `isUnifiedPlan` in `withBandwidthRestriction` to `isFirefox`. Also marked as deprecated since we no longer use it.
- Update data message limit in the API Overview guide.
- Do not trigger real time attendee presence event for local attendee if they are not appear in audio info frame 
  during reconnection.
- Update `startVideoPreviewForVideoInput` to support filters in the preview window.
- Update browser demo to showcase preview filter capability.

### Removed

### Fixed
- Fix priority-based downlink policy to not unpaused tiles that are not paused by the policy.
- Fix empty video tiles when using priority-based downlink policy.
- Fix simulcast guide that adaptive probe downlink policy is not enabled by default.
- Fix a link format in simulcast guide.
- No longer put useless 'pin' and 'pause' buttons on local tile in demo.
- Choose a null device or media stream without a deviceId without first listing devices no longer logs `Device cache 
  is not populated`.

## [2.16.1] - 2021-08-23

### Fixed
- Fix default priority downlink policy to update default preference correctly.

## [2.16.0] - 2021-08-17

### Added

- Add `RealtimeSubscribeToAttendeeIdPresenceCallback` type for `realtimeSubscribeToAttendeeIdPresence` callback to document the callback parameters.
- Added support for Android WebView
- Add a SignalClientEvent check in `SubscribeAndReceiveSubscribeAckTask` to immediately cancel the task when websocket connection is terminated.

### Changed
- Update the default behavior of NScale video uplink bandwidth policy to scale down resolution based on the number
of videos.

### Removed

### Fixed
- Fix race condition in Safari when disconnect and connect stream from video element.


## [2.15.0] - 2021-08-04

### Added 

- Supports integration with Amazon Transcribe and Amazon Transcribe Medical for live transcription. The Amazon Chime Service uses its active talker algorithm to select the top two active talkers, and sends their audio to Amazon Transcribe (or Amazon Transcribe Medical) in your AWS account. User-attributed transcriptions are then sent directly to every meeting attendee via data messages. Use transcriptions to overlay subtitles, build a transcript, or perform real-time content analysis. For more information, visit [the live transcription guide](https://docs.aws.amazon.com/chime/latest/dg/meeting-transcription.html).
- [Demo] Add live transcription functionality. You will need to have a serverless deployment to create new AWS Lambda endpoints for live transcription. Follow [the live transcription guide](https://docs.aws.amazon.com/chime/latest/dg/meeting-transcription.html) to create necessary service-linked role so that the demo app can call Amazon Transcribe and Amazon Transcribe Medical on your behalf.
- Exposed Amazon Voice Focus model complexity as a type in order to support
  showcasing complexity limitation in the meeting demo.
- Packet-per-second (PPS) logging is now enabled in the meeting demo by
  default. If the browser sends an incorrect packet rate, this will be logged
  as an error in the console.
- Add a warning log in `InMemoryJSONEventBuffer`'s `send` function when retrying starts.

### Changed
- Update `InMemoryJSONEventBuffer` to retry with backoff.

### Removed

### Fixed
- Stop `activeDevice` video track before selecting a new device to prevent `NotReadableError` when calling `getUserMedia` for a new video input device.
- Fix priority-based downlink policy default behavior.
- Fix client event ingestion guide rendering in typedoc.

## [2.14.0] - 2021-07-23

### Added
- Added `VideoPriorityBasedPolicyConfig` to control video downlink policy with network event response and recovery delays. Check [User Guide for Priority-based Downlink Policy](https://aws.github.io/amazon-chime-sdk-js/modules/prioritybased_downlink_policy.html#user-guide-for-priority-based-downlink-policy) for more information.
- Amazon Chime SDK Project Board Overview and Guide.
- Added 25 video tile support for demo app.

### Changed

- [Documentation] Update priority based downlink policy guide.
- Lookup `groupId` from device cache instead of directly from media stream when selecting input device.
- [Documentation] Update documentation for 25 video tiles.

### Removed

### Fixed

- Improve the meeting event guide.
- Fixed Project Board guide with correct community template link.
- Updated Amazon Voice Focus integration guide to reflect recent Safari versions.
- Import current Amazon Voice Focus code, which ensures that stereo inputs are downmixed to mono.

## [2.13.0] - 2021-06-29

### Added

### Changed

### Removed

### Fixed
- Improve the meeting event guide

## [2.13.0] - 2021-06-29

### Added

- Add events ingestion to report meeting events to Amazon Chime backend.
  Check [Client Event Ingestion guide](https://aws.github.io/amazon-chime-sdk-js/modules/clientevent_ingestion.html) for more information.
- Add `videoUpstreamPacketLossPercent` and `videoDownstreamPacketsReceived` metrics for video streams
- [Documentation] Add documentation for view-only mode.
- Use SESSION_ESTABLISH event to indicate success of Chime SDK for Messaging successful websocket connection

### Changed

### Removed

### Fixed

## [2.12.0] - 2021-06-23

### Added

- [Documentation] Add documentation for `getObservableVideoMetrics`.
- [Documentation] Update FAQ and public documentation to add more information on SignalingBadRequest related error codes.
- [Documentation] Rephrase the terms in the status code documentations.

### Changed

- Bump maxVideos limit to 25

### Removed

### Fixed

- Pre-started signaling connections no longer cause a delay in joining if the
  user takes more than a minute to join the meeting.
- Fix choosing input device API when passing in a media stream.

## [2.11.0] - 2021-06-04

### Added

- Bind tileController during the initialization of DefaultAudioVideoController for VideoPriorityBasedPolicy.
- Add more debug logging for choose input device. 
- Add the meeting and device error sections in the meeting-event guide.
- Add a `forceUpdate` parameter to use when listing devices. In some cases, builders
  need to delay the triggering of permission dialogs, _e.g._, when joining a
  meeting in view-only mode, and then later be able to trigger a permission
  prompt in order to show device labels. This parameter allows cached device
  labels to be forcibly discarded and recomputed after the device label trigger
  is run.

### Changed

- Log error instead of throwing error if the signaling client is not ready to send data message.
- Now when `setDeviceLabelTrigger` is called, if the `deviceInfoCache` contains a device with no label, `deviceInfoCache` will be cleared.

### Removed

- Remove deprecated unwired webrtc constraints from device controller and peer connection construction.
- Removed unnecessary restriction on VideoPriorityBasedPolicy to always subscribe to at least one stream.

### Fixed

- Fixed missing upstream video metrics for Firefox browsers.
- Fix build script to run on Windows by specifying ruby when running ruby scripts and rimraf to remove folder.

## [2.10.0] - 2021-05-19

### Added

- Add new message `MeetingSessionStatusCode` `AudioAttendeeRemoved` to handle the new audio server status code 411.
- Add support for `WKWebView` on iOS.
- Output a warning message when the volume adapter cleans up the self-attendee after reconnection.
- Add FAQ for more information on `AudioJoinFromAnotherDevice` meeting session status code.
- Add downstream audio webrtc metrics in `observableMetricSpec`.
- Add `getObservableVideoMetrics` and in `ClientMetricReport` to expose video stream metrics in webrtc.
- Update `SignalingProtocol` with optional video metric fields.

### Changed

- Update guide for priority based downlink policy.
- Bump version for lodash, y18n, and ssri dependencies.
- Mark `getObservableVideoMetrics` optional in ClientMetricReprt and `videoStreamIndex` and `selfAttendeeId` optional in `DefaultClientMetricReport`.

### Removed

### Fixed

- Do not start local video tile if there is no stream for content share.

- Media streams are no longer discarded during reconnects. This fixes an issue
  where initial signaling connection failures could cause a client to be unable
  to join a meeting with audio if Web Audio were enabled.

## [2.9.0] - 2021-05-10

### Added

- Add the Messaging section in FAQs to describe how to receive messages
  without using the Chime SDK for JavaScript.
- `DefaultAudioVideoFacade.start` now takes an options argument. You can use
  this to trigger a signaling socket connection prior to device selection: call
  `audioVideo.start({ signalingOnly: true })`, and then later call
  `audioVideo.start()` as usual.
- Added a 'abort-on-reconnect' query parameter to demo URL to trigger fatal
  on reconnection for use in integration tests (default false).

### Changed

- `startVideoPreviewForVideoInput` uses the active video input stream instead
  of calling `getUserMedia` again.
- Meeting connections now do more work in parallel, which will improve
  meeting join times.

### Removed

### Fixed

- Fix `npm run start:hot` in the browser demo.

## [2.8.0] - 2021-04-23

### Added

- Added new downlink policy `VideoPriorityBasedPolicy`, providing the ability
  to explicitly request remote video sources to receive and set their respective priorities.  See
  [this guide](https://aws.github.io/amazon-chime-sdk-js/modules/prioritybased_downlink_policy.html)
  for more details and a code walkthrough of using the new policy.
  *(Note that the exact internal behavior of this policy may slightly change in future releases.)*
- Add optional header parameter to the `MeetingSessionPOSTLogger`.
- Add extra logging for synthesizing an audio stream.
- Add logging for `attendeePresenceReceived`.
- Add reconnection configuration in `MeetingSessionConfiguration`.
- Add NodeJS 16 to supported engines.

### Changed

- Disable audio properties on the peer connection if the join information
  does not include an audio host URL.
- `package-lock.json` files now use the v2 lockfile format.
- Configuration files now live in `/config`.

### Removed

### Fixed

- `DefaultDeviceController` recreates the `AudioContext` as needed when
  selecting non-transform devices, and does not do so when the `AudioContext`
  is suspended.
- Generated documentation no longer includes private members.
- Include the default error message in "meetingStartFailed" and "meetingFailed" events.
- Fix truncation in bps to kbps conversion that causes stream to stop under low bitrate.

## [2.7.0] - 2021-04-05

### Added

- [Demo] Add Tensorflow BodyPix segmentation demo for `VideoProcessor`.
- Added a workaround for a Chrome issue where Bluetooth audio would sound
  choppy for other participants when Web Audio was enabled. This workaround
  recreates the Web Audio context each time an input device is selected.

### Changed

- Update `SignalingProtocol` with optional video metric fields and optional join flags.
- `DefaultDeviceController` and `DefaultActiveSpeakerDetector` now conform to a
  new `Destroyable` interface, allowing resources to be explicitly discarded
  when a meeting is over.
- `MeetingSessionPOSTLogger` conforms to `Destroyable`. You should call
  `destroy` when you are done logging unless you plan to close the window.

### Removed

### Fixed

- Improve some unit tests.
- Fewer observers are now retained after meetings end. This should reduce
  leaks.
- Correctly close input streams when ending a call while using a video
  transform device.

## [2.6.2] - 2021-03-24

### Fixed
- Calling `realtimeSetLocalAudioInput` as part of `AudioVideoController.restartLocalAudio()` to
  fix local mute/unmute issue while switching audio devices.

## [2.6.1] - 2021-03-17

### Fixed
- Fix infinite loop when calling `chooseAudioInputDevice` with a
  `MediaDeviceInfo` instance.

## [2.6.0] - 2021-03-09

### Added

- Add `SingleNodeAudioTransformDevice` to make simple audio transforms easier to write.
- Reuse `VoiceFocusAudioNode` instances across transform device operations.
- Allow a complete configuration to be retrieved from and passed to a
  `VoiceFocusDeviceTransformer`, making it easier to instantiate a new
  transformer in a different scope with the same measured settings.
- Add End-to-end Integration test for Video Test App
- `MeetingSessionPOSTLogger` now matches the regular `Logger` API signature.

### Changed

- Allow device checker APIs to take devices as input, rather than only MediaDeviceInfo objects.
- Enable SIMD autodetection for Amazon Voice Focus in Chrome 90+.
- Clean up task cancel hooks after they cease to be relevant.
- Enable sender-side bandwidth estimation in Safari.
- Clean up usage of audioDeviceInformation in ReceiveAudioInputTask.

### Removed

- Removed audioDeviceInformation from AudioVideoControllerState.

### Fixed

- Upgrade ua-parser-js package version to latest.
- Don't automatically upgrade dev-dependencies to avoid a breaking typedoc upgrade.
- Safely handle calling logger `debug` methods with `undefined`.


## [2.5.0] - 2021-02-16

### Added
- Add GatheringICECandidate Finish Duration to Meeting Event and to demo app.
- Add `attendeePresenceReceived`, `audioInputSelected`, `videoInputSelected`,
  `audioInputUnselected`, and `videoInputUnselected` meeting events.
- Compute and add `meetingStartDurationMs` as part of the attributes of the
  `attendeePresenceReceived` meeting event.
- Add the file sharing workaround for Chrome 88 in FAQs.
- Add support for Chrome for iOS and Firefox for iOS.

### Changed
- [Demo] Set `attendeePresenceTimeoutMs` to use value passed as parameter in the URL.

### Removed

### Fixed
- `DefaultDeviceController` now attempts to resume a suspended `AudioContext`
  when choosing a transform device (#1062).
- `DefaultVideoStreamIndex` now ignores old group IDs from a given attendee ID (#1029).

## [2.4.1] - 2021-01-28

### Added

### Changed

### Removed

### Fixed
- Disable reconnecting in AudioVideoControllerFacade's `stop` method.
  Add documentation for the `stop` method.
- Fix dropped attendee presence during network reconnects.
- Add back `.play()` call explicitly for Safari browser to prevent video pause issue for local video.

## [2.4.0] - 2021-01-08

### Added
- Add support for Amazon Voice Focus support in Safari Technology Preview for macOS.
  Builders using an explicit revision or asset group must make sure to use a
  revision no earlier than this; an error will be thrown in Safari if older
  revisions are used.

### Changed

- Corrected `null` type on `DefaultVideoFrameProcessorPipeline` and `DefaultVideoTransformDevice`.
- Amazon Voice Focus now makes better use of available CPU resources,
  extending support to lower-end devices and improving quality on higher-end
  devices.

### Removed

### Fixed

- [Documentation] Corrected name for `voiceFocusInsufficientResources` in documentation.
- Allow for `realtimeUnsubscribeFromVolumeIndicator` to unsubscribe from specific callbacks.
- Correctly mute video elements when bound, preventing local echo when sharing tabs via content
  share.
- [Demo] Local content share (e.g., video files) now plays audio through the selected audio
  output device, rather than the default device, in browsers that support `setSinkId`.

## [2.3.0] - 2020-12-21

### Added

- Add Samsung Internet browser for Android as a supported browser.
- [Documentation] Add documentation for video processing APIs.
- Add `DefaultVideoTransformDevice` to implement `VideoTransformDevice`.
  `VideoFrameProcessor`, `VideoFrameProcessorPipeline` and `VideoFrameBuffer` interfaces
  are added to support `DefaultVideoTransformDevice` and allow processing steps to be applied to device.
  The method `chooseVideoInputDevice` in `DefaultDeviceController` can handle `VideoTransformDevice` now.

### Changed

### Removed

### Fixed

## [2.2.1] - 2020-12-11

### Added

### Changed

### Removed

### Fixed

- Binding audio elements will no longer throw an error unless calling code is
  trying to choose an output device in a browser that does not support
  `setSinkId`, and the demo will not log an error in these cases.
- [Demo] The meeting readiness checker no longer re-initializes the device output list
  after the user picks a device.
- [Test] Fix Amazon Voice Focus integration/canary test.
- [Demo] Additional best practices around choosing audio output devices.

## [2.2.0] - 2020-12-04

### Added

- [Documentation] What happens when participants try to `startLocalVideoTile` when local video tile limit reached

### Changed

- Log error if pass undefined device when calling choose input device
- Doing typecheck for MediaDeviceInfo
- Set automated integ test coverage on recent version of browsers

### Removed

### Fixed

- Allow Amazon Voice Focus code to load (but not function) in unsupported
  browsers that do not define `globalThis`.
- Fix uncaught promise exception for bindAudioOutput API
- [Demo] Fix meeting readiness checker speaker test failing in Safari
- [Demo] Validate metrics data while showing video WebRTC stats

## [2.1.0] - 2020-11-23

### Added

- [Documentation] Add demo video stats widget information to the quality and bandwidth guide
- [Documentation] Updated migration document to add more information about `bindAudioDevice()` API behavior
- Add APIs to create a messaging session with Amazon Chime SDK for Messaging

### Changed

### Removed

- [Test] Remove check for `/v2` in canary URL

### Fixed

- [Script] Update postpublish script to enable termination protection for prod canary stack.
- [Documentation] Update the Amazon Chime SDK Media Regions documentation link in the README
- Reimplement error handling in `DefaultRealtimeController` to generate less garbage.
- Add github actions fix to conditionally run integ tests
- [Documentation] Correct docstring for `VoiceFocusTransformDevice`.
- [Script] Add prepublish script to verify CDN configuration.

## [2.0.0] - 2020-11-18

### Added

- Add a constructor argument to `DefaultDeviceController` to specify whether Web Audio should be
  supported. Use this instead of `enableWebAudio`.
- Add an `AudioTransformDevice` type that can be supplied to `chooseAudioInputDevice`, allowing the
  injection of custom device constraints and Web Audio nodes as pseudo-devices.
- Add `VideoTransformDevice` interface placeholder. This interface mirrors `AudioTransformDevice`.
  Choosing `VideoTransformDevice`s in `DefaultDeviceController` will be implemented in a future release.
- Add Amazon Voice Focus, which allows you to create an audio input device that suppresses
  background noise.
- Add `AudioProfile` for configuring audio quality.
- Add `setAudioProfile` and `setContentAudioProfile` audio-video facade methods for setting audio quality.
- Added `GetUserMediaError` errors which are thrown for `chooseAudioInputDevice` and
  `chooseVideoInputDevice` API failures.
- [Demo] Show video WebRTC stats and attendeeId on video tile hover.
- [Demo] Add audio quality settings to meeting demo.

### Changed

- The project now produces ES2015 output, rather than ES5 output that refers to ES2015
  features. The SDK supports only modern browsers, and is increasingly dependent on ES2015
  features. This change leads to more compact bundles and aligns the supported JavaScript
  language variant with the supported runtime features.

  If you need your built application bundle to target browsers that do not
  support ES2015 syntax, including Internet Explorer, you will need to transpile the SDK code
  using a transpiler like Babel, or split your application bundle into multiple files that can
  be conditionally loaded. Note that transpiling some parts of the SDK might result in ES5 code
  that does not work when run.

- `DeviceController.createAnalyserNodeForAudioInput` now returns a `RemovableAnalyserNode` that
  knows how to unhook its own inputs. This allows you to correctly clean up, which avoids issues
  with Safari when used with Web Audio. The demo has been adjusted to do so.
- Modify `WebSocketAdapter.send` to accept string parameters.
- Changed `chooseAudioInputDevice` and `chooseVideoInputDevice` to return void and reject with a
  hierarchy of errors instead of either rejecting with an error and otherwise returning
  `DevicePermission`.

### Removed

- Remove `enableWebAudio` from `DeviceController` and related types. Use the constructor argument
  instead.
- Remove V1 meeting app. The V2 meeting app is now the only meeting app deployed. Do not supply /V2/
  paths when loading the app, if you deployed both.
- Remove legacy screen share.
- Remove `DevicePermission`.

### Fixed

- Fix Github Actions CI workflow to include all integ tests.
- Update the clicking sound answer in FAQs.
- [Test] Make sure to remove v2 from URL when trying to create meeting
- Correct import in `NoOpAudioVideoController`.

## [1.22.0] - 2020-11-10

### Added

- Add github actions continuous integration workflow and deploy workflow
- Add simulcast uplink policy layer change notification methods and observer
- Add `getRemoteVideoSources` method and `remoteVideoSourcesDidChange` observer
- [Documentation] Add question to FAQ about android chrome bluetooth audio devices

### Changed

- [Documentation] Updated HTTP to HTTPS in README URL links
- [Documentation] Improved documentation for running integration tests locally
- [Test] Updated browserstack URL formation to use HTTPS
- Upgraded eslint to understand modern TypeScript syntax, including `import type`
- [Demo] change optional feature selection to be list of input box to allow combination
- [Documentation] Update README to replace deprecated `AudioCallEnded` with `MeetingEnded`
- [Documentation] Update few `VideoTileController` and `VideoTile` APIs documentation
- [Documentation] Added deprecation message and log for `enableWebAudio` API in DeviceController
- Improve `DefaultEventController` to create less garbage

### Removed

### Fixed

- Make the event controller optional in the AudioVideoController interface
- Handle undefined attendeeId when calling `realtimeSetAttendeeIdPresence`
- Fix `DefaultModality` base check
- [Test] Fix a typo in integ tests
- [Demo] Fix serverless deploy script to not print out logs
- [Test] Make sure to error out if failed to grab Sauce Lab sessions
- Fixed deploy github action with correct keys
- Remote video may switch transceivers/videoTiles on simulcast change or camera toggle
- Fix github actions deploy workflow
- Fix issue with calling closeCurrentTest twice when timeout waiting for an attendee in integ test

## [1.21.0] - 2020-10-29

### Added

- [Demo] Add default SSE to meeting notifications queue in CF template
- Add meeting events

### Changed

### Removed

- Removed check for `iceGatheringState` to be complete for bypassing gathering ice candidate again

### Fixed

- Allow the build to complete in the absence of a Git checkout

## [1.20.2] - 2020-10-20

### Added

### Changed

- [Documentation] Update README to add information about `tileState.active`
- Update PR template to ask demo testing question

### Removed

### Fixed

- Reduced sessionId resolution to 32 bits and removed Long dependency
- Handle case where meeting or attendee response properties can accept null or undefined

## [1.20.0] - 2020-10-15

### Added

- Add a Travis check to make sure version update
- Add metrics for Selenium initialization metrics for integration tests
- Create log stream before logging begins
- Make AWS SDK for Java camelCased meeting-attendee response compatible with Chime SDK for JavaScript
- Mark InvalidSequenceTokenExceptions as warning
- Add an optional parameter to the serverless demo deployment script to specify Chime endpoint, and deploy to a new devo stage that talks to gamma Chime endpoint for canary
- Add extended debugging for saucelab sessions
- Add data message throttle limits to documentation
- Add `audioSessionId` to join frame to always drop when reconnecting
- Add audioSessionId to join frame to always drop when reconnecting

### Changed

- Update test results to Sauce Labs before emitting CloudWatch metrics for integration tests
- Mark `AudioInternalServerError` and `SignalingInternalServerError` as non-terminal errors
- Replace `awesome-typescript-loader` with `ts-loader`
- Alter the API signature for `Logger.debug` to accept strings, not just functions
- Update meeting readiness checker demo app with new regions CPT, MXP, BOM and ICN
- Update meeting readiness checker demo app to create meeting after the checker starts
- Alter the versioning script to require less ritual
- Correct TypeScript build to generate correct artifacts in `build/`
- Fall back to `null` device if there is any error while acquiring the audio device

### Removed

### Fixed

- Make sure integration test returns FAILED if there is error
- [Test] Make sure to reset ready status between retries
- No video after connection failure
- Fix video track sometimes being removed and added on simulcast receive stream switch
- Enabled termination protection for serverless demo CloudFormation stack
- Simulcast optimizations
- Correct TypeScript build to generate correct artifacts in `build/`
- Correct TypeScript configuration for demo app

## [1.19.0] - 2020-09-29

### Added

- Add MeetingReadinessCheckerConfiguration to allow custom configuration for meeting readiness checker

### Changed

- Update Travis config to improve PR build speed
- Disable configs in saucelab capabilities
- Use credentials sent via signaling connection JOIN_ACK to improve audio-video startup time.
- [Demo] Adjust demo css to prevent unecessary scrollbars on windows and stretching in video grid
- Update dependencies to TypeScript 4, `ts-loader`, and modern linting
- [Demo] Update dependencies, too.
- Remove unnecessary startAudioPreview in meeting demo
- Fix video tile with incorrect bound attendee ID and external User ID

### Removed

- Revert the "Create log stream before logging begins" commit
- Revert "Fix unbinding video tile bug" commit
- Revert "Fix issue with removeLocalVideoTile not removing video tile for remote attendees" commit
- Remove "./guides/docs.ts" and the composite setting from tsconfig.json
- Reverted " Add continuous integration workflow support for contributions from forked repos"

### Fixed

- Fix Maven installation script
- Fix SIP integration test
- Fixed v1 meeting bug related to bootstrap row class
- Fix meeting readiness checker integration test

## [1.18.0] - 2020-09-22

### Added

- Add meeting readiness checker integ tests to travis config
- Add optional parameter `sourceId` to checkContentShareConnectivity API
- Add getVideoInputQualitySettings to retrieve the current video settings
- Add documentation for DefaultActiveSpeakerPolicy constructor

### Changed

- Use pip to install aws sam cli for deployment script
- Added meetings tags to serverless demo
- Update PR template to add question about protocol and API change
- Add demos/browser package-lock to git, update webpack and jquery versions
- Update integration-watchlist to include demos/browser with no exception for package.json
- Change error to warn for logging Cloudwatch errors
- Update README with use case to handle `realtimeSubscribeToVolumeIndicator` updates efficiently
- Change error messaging for getUserMedia error
- Change demo video grid to CSS
- Update new known issues in FAQs and PTSN sample in README

### Removed

### Fixed

- Fixed bug related to unbinding a video element
- Fix tone does not stop when calling MeetingReadinessChecker.checkAudioOutput multiple times
- Fixed demo css format issue from updating to bootstrap 4.5.1
- Fix a minor syntax in DefaultSessionStateController

## [1.17.2] - 2020-09-08

### Added

### Changed

### Removed

### Fixed

- Change default encode resolution back to 960x540

## [1.17.0] - 2020-09-04

### Added

- Add npm login and logout as part of publish script
- Add Meeting Readiness Checker APIs

### Changed

- Change WebRTC semantics to Unified Plan by default for Chromium-based browsers
- Update video simulcast guide doc
- Update readme to include link to React components repo

### Removed

### Fixed

- Fixed removeLocalVideoTile so that the video tile is removed correctly for the user and attendees
- Handle timing issue of receiving index during resubscribe
- Mitigate Brew Sam installation issue
- Remove set command in travis awscli installation script
- Add `--no-fail-on-empty-changeset` flag in deploy script to not fail for empty changeset

## [1.16.0] - 2020-08-20

### Added

- Added auth-token based npm login and logout scripts for npm package publishing
- Update demo app with new regions CPT, MXP, BOM and ICN

### Changed

- Update the dependency version for the singlejs demo

### Removed

- Remove `device` demo from demos

### Fixed

- Fix and modify simulcast uplink policy to fix freezing and reduce switches
- Exclude self content share video stream index

## [1.15.0] - 2020-08-10

### Added

- Add comments for VideoTileState class and instructions in FAQ document
- Add reference to CreateMeetingWithAttendees in FAQ

### Changed

- Bump elliptic from 6.5.2 to 6.5.3 in /demos/device
- Log info when stop pinging due to Websocket closed
- Change the demo app to show content share video back to sharer
- Change bootstrap version for meeting demo to 4.5.0
- Change content share video check to use attendee name instead of video element index

### Removed

### Fixed

- Ensure all simulcast stream resolution are 16-aligned to avoid pixel3(XL) encoder issue
- Fix race condition in Chromium browsers when consecutive audio bind operations take place
- Fix invalid constraints and disable Unified Plan in safari 12.0
- Fix isSupported API in DefaultBrowserBehavior return true for Firefox on Android

## [1.14.0] - 2020-07-28

### Added

- Add content share video test integration test
- Add function to query outbound WebRTC video stats in browser demo
- Add error message for TaskFailed errors

### Changed

- Return the screen capture media stream for startContentShareFromScreenCapture

### Removed

### Fixed

- Fix exception thrown in Safari when multiple startVideoPreviewForVideoInput() are made

## [1.13.0] - 2020-07-21

### Added

### Changed

- Use POST instead of GET for TURN control endpoint

### Removed

### Fixed

- Fix demo app responsiveness issue
- Fix content share test video in Firefox
- Marking `TURNMeetingEnded` error as terminal to prevent session from reconnecting

## [1.12.0] - 2020-07-17

### Added

- Add device name for mobile integration tests
- Added new FAQs and updated Readme to include new demos for PSTN calling and live events
- Add test report URL for mobile integration tests
- Add Firefox to Travis integration tests
- Add README for integration tests
- Add log to list the set of constraints supported by the browser
- Add device change observer events when the current audio/video input stream ended

### Changed

- Fix title for FAQ guide
- Change DefaultDeviceController video MediaTrackConstraint parameters to be "ideal" explicitly
- Use a single instance of AudioContext
- Use the SDK default sample rate 48,000 Hz for an AudioBuffer object if the AudioContext sample rate doesn't work

### Removed

### Fixed

- Fix typo in VideoStreamDescription when stream is disabled by WebRTC
- Fix issue where audio input is not able to switch in Firefox
- Fix handling WebRTC Track event with no associated streams
- Increase log interval to avoid multiple Cloudwatch requests at once
- Fix incorrect log level for terminal error code
- Catch exceptions taking place when putLogEvents fails
- Fix content share test video in Firefox

## [1.11.0] - 2020-06-30

### Added

- Add meeting demo parameter for broadcasting user
- Add simulcast guide link in README and Quality Bandwidth Connectivity doc
- Add a MediaDevices proxy to support the devicechange event in some Android Chrome browsers

### Changed

### Removed

- Remove browser demo optional feature HTMLSelectElement multiple attribute

### Fixed

- Fix CloudWatch metrics for Linux and Android integration tests
- Fix create meeting request for audio and video e2e integration tests
- Fix multiple issues with integration tests
- Fix uuidv4 import
- Fix missing uuidv4 import in integration test
- Disable w3c check for Chrome Android webdriver integration tests
- Fix setSinkId() from throwing DOMException in Chromium browsers
- Fixing the ability to choose default input in browsers when default changes

## [1.10.0] - 2020-06-23

### Added

- Add position in frame to attendee updates
- Add stale-issue bot configuration
- Add simulcast support and provides new uplink downlink policies
- Add MultiLogger to support logging to multiple Logger instances
- Add resize listener on HTMLVideoElement in demo
- Add simulcast integration tests
- Add unit tests for source files previously excluded in test coverage

### Changed

- Use GET instead of POST to obtain TURN credentials
- Move integration tests to use meeting V2 demo
- Update to add ability to run integration tests in mobile devices

### Removed

### Fixed

- Update cloudwatch log stream ID to have attendee_id
- Fix Firefox 68 codec preference issues
- Fix uplink max bitrate value calculation

## [1.9.0] - 2020-06-12

### Added

### Changed

- Bump websocket-extensions from 0.1.3 to 0.1.4
- Update SignalingProtocol.proto and use SDK version in JoinFrame

### Removed

### Fixed

- Fix duplicate tiles and error logs due to external id race condition
- Suppress presence leave when attendee has already joined from another device (#427)

## [1.8.0] - 2020-06-05

### Added

- Add an integration tests to check remote video when reconnecting
- Add device controller tests
- Add option to run integration tests in Sauce Labs headless

### Changed

- Switch demo DDB table to on demand
- Restart the session if an attendee is not present during initial connection

### Removed

### Fixed

- Handle user revoking video input permission
- Fix FinishGatheringICECandidatesTask when there are no turn credentials
- Fix log line to print device constraints
- Fix build line to take out duplicate npm install
- Fix video audio preview for mobile devices
- Fix black remote video tiles on reconnect
- Fix LED light issue
- Fix typo in MeetingNotificaionsEvent present in template.yaml

## [1.7.0] - 2020-05-23

### Added

- Add connectionDidBecomeGood callback in AudioVideoObserver
- Add an integration test for Data Message
- Add the device selection to the "Starting a session" example
- Added Bandwidth and connectivity guide
- Add 'dropped' boolean attribute to realtime interface to indicate attendee drop

### Changed

- Support styling and Markdown for meeting demo chat
- Update signaling protocol

### Removed

### Fixed

- Fix Firefox version 76 missing/grey tiles
- Fix data message integration tests
- Fix several integration test name
- Mark 403 (Forbidden) for fetching turn credentials as terminal error and avoid retrying.
- Fix Android Pixel3 Chrome Video artifacts on far sites
- Don't throw the "cannot replace" message if the device controller is not bound to any audio-video controller

## [1.6.2] - 2020-05-18

### Fixed

- Disable audio capture for Electron Screen Capture

## [1.6.0] - 2020-05-15

### Added

- Allow option to skip device selection page in demo app.
- Add demo hook for debugging media connections
- Add github link to getNearestMediaRegion method in README.md
- Add data message APIs

### Changed

- Allow audio for screen capture in Chrome and Edge browsers
- Decouple the get call request from the UI
- Use getSettings if possible on MediaStream and move some info logs to debug level
- Use innerText instead of innerHTML

### Removed

### Fixed

- Fix minor coding styles for data message APIs

## [1.5.0] - 2020-05-07

### Added

- Add bandwidth policy to meeting session configuration to allow overriding default policies
- Add more content sharing integration tests
- Add gifs to read me file to show latest npm version and downloads
- Add method to get the nearest media region
- Display meeting and attendee IDs in the demo

### Changed

- Simplify meeting demos to leverage externalUserId in roster
- Update PR template to add testing information
- Support a mobile-friendly demo
- Increase the size of content share video tile for the demo app in small screen
- Update reconnection parameters in ConnectionHealthPolicyConfiguration

### Removed

- Remove unused VideoAdaptiveSubscribePolicy

### Fixed

- Fix serverless deploy script to work on Windows
- Clean up and fix serverless package bundling
- Do not mirror local video for rear-facing camera
- Fix sip url for meeting demo
- Fix local video freeze in Safari after toggling off and on
- Fix meeting demo content share turning off on attendee join
- Disable audio sample constraints when not using WebAudio
- Reset Sauce Lab session to make sure clean state
- Fix integration test emit metrics
- Fix the CloudWatch log handler

### Security

- Bump package-lock.json jquery to 3.5.0 and yargs-parser to 18.1.3

## [1.4.0] - 2020-04-24

### Added

- Expose an API for GetStats from RTCPeerConnection
- Add BrowserBehavior test for supported video codecs
- Expose ExternalUserID on videoTileDidUpdate

### Changed

- Use getByteTimeDomainData to support iOS Safari in meeting demo
- Update README to incorporate documentation feedback

### Removed

### Fixed

- Fix broken link in GitHub main page README

## [1.3.0] - 2020-04-17

### Added

- Enable the use of send-side bandwidth estimation
- Add guide for content sharing
- Display meeting id in the demo app
- Add additional callback in AudioVideoObserver to indicate video downlink pressure
- Add meeting demo parameter for recording user
- Add a script demo to bundle Chime SDK into a single JS file
- Add device demo
- Add base infrastucture for demo app in react
- Add pricing link in README
- Add an overview of API methods
- Add IoT integration to device demo
- Add option to run integration tests locally
- Add the use case guide
- Upgrade dependency aws-iot-device-sdk version
- Add externalUserId to the tile properties
- Add post publish script
- Add feature flag to enable WebRTC Unified Plan for Chromium-based browsers
- Add link to Amazon Chime SDK Security in README

### Changed

- Prevent prebuild from increase patch number when publishing to NPM
- Change the cloudwatch log message format
- Only run integration tests if files on watchlist were modified
- Temporarily only run test in Chrome for Travis integration tests
- Allow content share frame rate to be configurable
- Move demo guides to demo folders
- Fix the default video resolution comment in DeviceController

### Removed

- Remove unimplemented callbacks remoteDidMuteAudio and remoteDidUnmuteAudio on AudioVideoObserver
- Remove the minimal demo app
- Remove incomplete demo and component directories

### Fixed

- Fix retry logic for integration test
- Update typedocs to 0.16 and re-generate doc files
- Fix issue in Travis script that prevents integration tests from running
- Fix markdown formatting with backticks in API overview
- Fix an issue that a dev dependnecy @types/dom-mediacapture-record is not getting installed
- Fix typo in README.md file
- Ensure that attendee presence leave and join are ordered correctly
- Fix video element issue in Iphone
- Fix post publish script to also include meeting v1
- Use build:publish for publish script
- Fix Travis deploy failure

## [1.2.1] - 2020-03-20

### Added

- Add BITRATES in SdkSignalFrame Type and regenerate corresponding JS and TS protocol files.
- Add new ContentShareController APIs
- Add Getting Started guide
- Add doc guide generator
- Add basic component library setup
- Add injectable session URL rewrite function to support proxies
- Add POSTLogger for meeting sessions
- Integrate POSTLogger into the demo app
- Add content share integration test
- Enable POSTLogger for the serverless demo app
- Add max-content-share query parameter to allow 2 content share at the same time
- Add an integration test that checks only 2 content share are allowed

### Changed

- Add observer event for content sharing
- Stop content share if the media stream end
- Trap video sending SSRC change in two consecutive negotiation
- Do not bypass ice gathering based on sdp connection attributes for Safari on iOS
- Show SDK version in the demo meeting app
- Automatically patch a version for each commit
- Allow to specify manual version in publish script
- Automatically deploy meetingV2 to serverless demo
- Expose external user ID in places where attendee ID is present in RealtimeController
- Improve error output in the deploy script
- Do not reconnect if the session has not received monitoring data for a while
- Skip tests when merging to master
- Bump acorn dependency in package-lock.json to 6.4.1 to address CVE-2020-7598
- Use max-bundle RTCRtpPolicy for Firefox
- Throw error in Travis if integration test failed

### Fixed

- Remove line endings in the keyword when searching for connection attributes in SDP
- Fix pause and resume video functionality
- Fix DefaultTransceiverController async function signature
- Make DefaultBrowserBehavior implement BrowserBehavior interface
- Fix publish script to use npm version
- Add stage to saucelabs session name for integration tests
- Fix audio-video session stop to return Left status code
- Fix crash in demo app when click on screen share view
- Fix integration test completion time writer
- Fix the ping pong reconnection issue
- Fix example code in the getting started guide
- Fix browser versions for integration tests
- Fix present npm audit issues and automatically fix during build when possible

## [1.1.0] - 2020-02-04

### Added

- Add browser support for Safari and Opera
- Add CHANGELOG.md
- Allow for pausing screen sharing
- Add GitHub page with API documentation
- Add an alternative to WebAudio device controller and add a flag to disable the use of WebAudio
- Add option to confirm meeting end
- Implement keyframe request handling
- Add deploy step to deploy latest sdk changes
- Add a ConnectionHealthPolicyConfiguration property in the meeting session configuration
- Add support additional media regions
- Add video help desk tutorial
- Enable integration tests for travis builds
- Add ping/pong to screen sharing start code path to ensure socket is viable
- Enable integration tests for safari 12
- Write timestamp for latest canary completion time

### Changed

- Enforce SDP to have candidates for FinishGatheringICECandidateTask to resolve
- Add event listeners on peer connection to log state change
- Add client metrics for Safari
- Add SIP integration test
- Block screensharing start if the browser is Safari
- Expose extra bitrate estimation metrics
- Improve reconnect callback fidelity
- Update copyright and fix copyright check
- Improve logging for screen sharing
- Add source node to audio graph for silent devices
- Move screen view data connection open and close
- Improve handling of closed signaling connections
- Update README.md to clarify when to use npm install
- Add app quit and meeting leave integration tests and retry for all other tests
- Limit WebSocket reconnect attempts
- Refactor default screen sharing session start to fix state corruption bug
- Update Travis script to separate unit and integration tests into different jobs.
- Validate session Id and disable extendedDebugging flag for SauceLabs
- Fix infinite loop when retrying in audio and video integ tests
- Make sure both participants in audio and video tests reach finish state before retrying
- Trigger videoSendBandwidthDidChange and videoReceiveBandwidthDidChange for Safari
- Do not disconnect video element with different srcObj when destroying video tile
- Make meeting V2 the default demo meeting app

### Removed

- Remove SDP class withPlanBSimulcast method
- Remove noSignalStatusReceived from ReconnectionHealthPolicy and remove SignalStrengthBarsConnectionHealthPolicy.

### Fixed

- Add cleanup code for failed open screen sharing
- Handle error in screen viewing send echo response
- Fix several error handling issues
- Fix ReconnectingPromisedWebSocket timeout
- Ensure to null webSocket reference on abnormal close
- Use async scheduler for video tile disconnect
- Set device to null when active device unplugged
- Fix mobile safari detection
- Fix chooseVideoInputDevice with null
- Release chosen video stream on stopVideoPreview
- Fix Safari ICE failure issue by set bundle policy to max-bundle
- Fix to ignore error on screen viewing courtesy stop
- Fix meeting leave integration tests
- Reject an unresolved promise when canceling CreateSDPTask
- Fix Firefox keyframing
- Fix screen share integration test
- Fix null or empty device handling
- Fix demo screen share button states
- Fix bug that caused screenview to stay off when screenshare was toggled
- Only set attendee active only if still in roster
- Fix preview not switching issue and stop track during disconnect
- Reset connectionHealthData before (re)connection
- Fix a bug that prevented device change from triggering observers
- Fix serverless demo deployment scripts
- Fix integration test timeout and test sync between runs browsers
- Fix Safari crashes when remote video tiles are added or toggled
- Fix unhandled Promise rejection in DefaultScreenSharingSession#start
- Fix canary deployment script
- Fix SIP call integration test
- Fix Travis deployment script

## [1.0.0] - 2019-11-20

### Added

- Release first version of library<|MERGE_RESOLUTION|>--- conflicted
+++ resolved
@@ -7,20 +7,15 @@
 
 ## [Unreleased]
 ### Added
-<<<<<<< HEAD
-=======
 - Add support for Echo Reduction when using Voice Focus.
->>>>>>> 147e7bb8
-
-### Removed
-
-### Fixed
-<<<<<<< HEAD
+
+### Removed
+
+### Fixed
+
 - Switched `DefaultSimulcastUplinkPolicy` non-simulcast mode's enabled stream to mitigate Chromium not reconfiguring encoder on reconnect when using the top stream. This impacts only the non-simulcast mode of the simulcast policy when is when there are 2 or less participants (not 2 or less senders).
-=======
-
-### Changed
->>>>>>> 147e7bb8
+
+### Changed
 
 ## [2.22.0] - 2021-11-18
 ### Added
