--- conflicted
+++ resolved
@@ -8,23 +8,16 @@
 ## [Unreleased]
 
 ### Added
-<<<<<<< HEAD
+- Add `SingleNodeAudioTransformDevice` to make simple audio transforms easier to write.
 - Add End-to-end Integration test for Video Test App
-=======
-
-- Add `SingleNodeAudioTransformDevice` to make simple audio transforms easier to write.
->>>>>>> b025e1ae
-
-### Changed
-
-### Removed
-
-### Fixed
-
-<<<<<<< HEAD
-
-=======
->>>>>>> b025e1ae
+
+### Changed
+
+### Removed
+
+### Fixed
+
+
 ## [2.5.0] - 2021-02-16
 
 ### Added
