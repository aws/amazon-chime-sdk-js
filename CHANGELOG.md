# Changelog

All notable changes to this project will be documented in this file.

The format is based on [Keep a Changelog](https://keepachangelog.com/en/1.0.0/),
and this project adheres to [Semantic Versioning](https://semver.org/spec/v2.0.0.html).

## [3.20.0] - 2023-12-12

### Added

- Add support for node 20 and drop support for node < 18.

### Removed

### Changed

### Fixed
<<<<<<< HEAD
- Fix reconnections when setting audio Attendee Capability to 'None' or 'Send' mid call. The connection health monitor will now look at all packets received on all candidate pairs instead of just audio received media packets.
=======
- Setup passthrough streams for insertable streams case in the redundant audio worker so that passthrough streams do not get blocked on the main thread
>>>>>>> eeecb950

## [3.19.0] - 2023-09-20

### Added
- Add support for high-definition WebRTC sessions with 1080p webcam video and 4K screen share. Developers can choose video encoding bitrates up to 2.5Mbps, frame rates up to 30fps, and the codec, including new options VP9, AV1, and scalable video coding (SVC).
- Update AWS SDK version to 3.477.0

### Removed

### Changed
- Revert: Improve reconnection behavior on signaling disconnection mid call or during join/subscribe. This was leading to unexpected `AudioJoinedFromAnotherDevice` events in certain edge conditions. It will be re-released in a later version.

### Fixed
- Prevent video processing with filters from being throttled when an attendees meeting tab moves into the background.
- Do not allow redundant audio worker to enqueue any audio payloads larger than 1000 bytes to avoid permanently stopping the audio flow.
- Make uplink loss estimation more accurate so that redundant audio does not turn off prematurely.

## [3.18.2] - 2023-10-09

### Added

### Removed

### Changed

### Fixed
- Save the redundant audio worker code during build time so that the worker code stays intact and is able to be loaded

## [3.18.1] - 2023-09-29

### Added

### Removed

### Changed

### Fixed
- Fixed bug that prevented sending and receiving audio, video, and content share when using Simulcast and Redundant Audio at the same time

## [3.18.0] - 2023-09-11

### Added
- Support sending and receiving redundant audio data to help reduce the effects of packet loss on audio quality. See README for more details.
- Send a few additional metrics to backend

### Removed

### Changed

### Fixed
- Fixed audio send failing for the rest of the meeting when writing frames larger than 1000 bytes in Chrome, which could be caused by sending redundant audio

## [3.17.0] - 2023-08-15

### Added

- Allow receiving notification messages from server and print messages received to console
- Add a new meeting event, `deviceLabelTriggerFailed`, for device label trigger failures. By default, the Chime SDK for JavaScript requests access to the microphone and camera in order to retrieve device labels. The SDK will send the `deviceLabelTriggerFailed` event when either the microphone, camera or both requests fail. (Before this PR, the SDK would emit `audioInputFailed` and `videoInputFailed` events simultaneously, which could lead to confusion.) If a custom function is supplied with `meetingSession.audioVideo.setDeviceLabelTrigger`, the SDK will send this event when the custom function is not successful.

### Removed
- Resolution constraint for content share

### Changed
- Improve reconnection behavior on signaling disconnection mid call or during join/subscribe

### Fixed

- Do not display a warning message when invoking `meetingSession.audioVideo.setVideoCodecSendPreferences` prior to the start of the session.

## [3.16.0] - 2023-06-26

### Added

### Removed

- Remove max video bandwidth in guide.

### Changed

- Added recommendations to use server side network adaptation, and clarified support on all browsers. Removed demo features and information on network adaptation configuration that is not used when server side network adaptation is used.
- Set `esModuleInterop` to `true` in tsconfig.json, and update several import statements.
- Update documentation reference to chime-sdk.
- Add RTC Speak/Mic Audio Level in proto file
- Add `audioUpstreamLevel`, `audioDownstreamLevel` to the `ClientMetricReport`

### Fixed

- Bump protobufjs from 6.11.3 to 7.2.4.
- Fixed usage of `this` in `VideoCodecCapability` constructors.
- Fixed a race condition error if calling `startContentShare` then `stopContentShare` right after.
- Invoke MediaStreamBrokerObservers in the next event loop tick to prevent race conditions with the browser's `RTCRtpSender.replaceTrack` API call.

## [3.15.0] - 2023-05-01

### Added

- Set max bitrate to 1500kbps.
- Add resolution constraint to content share (1080p@30fps).
- Added opt-in server side network adaption enablement flag `ServerSideNetworkAdaption.BandwidthProbingAndRemoteVideoQualityAdaption`. See [this section in the guide](https://aws.github.io/amazon-chime-sdk-js/modules/prioritybased_downlink_policy.html#server-side-network-adaption) for more details.
- Content share issue with above change

### Removed

### Changed

- Clarify quotas for content-sharing publishing and subscriptions in API Overview.
- Fallback `majorVersion()` to `-1` if `version` is `null` in `DefaultBrowserBehavior`.

### Fixed

## [3.14.1] - 2023-05-26

### Added

### Removed

### Changed

- Update chime sdk messaging client version.

### Fixed

## [3.14.0] - 2023-04-11

### Added

- Add new guide for `VideoFXProcessor`.
- Add Android Chrome support for `VideoFXProcessor`.

### Removed

### Changed

- Add fallback value for `DefaultBrowserBehavior.browser` when `detect()` can not parse browser UserAgent.

### Fixed

## [3.13.0] - 2023-03-28

### Added

- Send client utc offset with attendee JOIN frame over signalling channel.
- Add an unified interface (videofx processor) with new implementation for ML features, namely background blur 2.0 and background replacement 2.0. This includes improvement to the underlying model for better segmentation, better image processing algorithms to blur the background, and other miscellanies bug-fixes/features.

### Removed

### Changed

- Evaluate `SendingAudioFailureConnectionHealthPolicy` only after getting connected i.e. after `audioVideoDidStart()` is called. This avoids false positive triggers of `sendingAudioFailed` at the start of a meeting session.

### Fixed

## [3.12.0] - 2023-02-14

### Added

### Removed

### Changed

### Fixed

- Refactored various state cleanup to `AudioVideoControllerState.resetConnectionSpecificState`.
- Update `supportsCanvasCapturedStreamPlayback` in `DefaultBrowserBehavior` to fix background blur and replacement
  support check failures in iPad.

## [3.11.0] - 2023-01-03

### Added

- Added flag `disablePeriodicKeyframeRequestOnContentSender` to `MeetingSessionConfiguration` for applications that would like to experiment with disabling the 10 second keyframe request interval which is default on the backend.

### Removed

### Changed

- To support future use case of allowing users to join a meeting without the need for a microphone or empty audio stream, update `checkAudioConnectivity` logic inside `DefaultMeetingReadinessChecker` accordingly, to check for audio packets received metrics using `metricsDidReceive` observer in addition to attendee presence condition. Previously, the audio connectivity check used to implicitly test that audio was being sent out from the client and being received by the server. Now this check will include a test for attendee presence, showing that the signal connection has been established, and audio packets being received, showing that the data connection has been established.

### Fixed

- Fix ES2015 target builds by fixing voicefocus js file.
- Added missing state cleanup for various video components on reconnect to mitigate missing remote or local video.

## [3.10.0] - 2022-11-02

### Added

- Add `destroy()` method to `VoiceFocus` class.
- Add `destroyVoiceFocus` method to `VoiceFocusDeviceTransformer` class.
- Add guide to show how to use the `destroyVoiceFocus` method in the `VoiceFocusDeviceTransformer` class.

### Removed

### Changed

- Update documentation for `MeetingSessionStatusCode` to clarify the origin and meaning of each. Included information on use of `isTerminal` flag to determine if retry will be automatically attempted.

### Fixed

- Fix codec intersection logic to avoid unnecessary renegotiations.

## [3.9.0] - 2022-09-21

### Added

- Add the audio output gain and frequency to the meeting readiness checker's configuration. The readiness checker uses this value to set the "Play Tone" gain and frequency.
- Add support for background filter starting from iOS 16 for major browsers Safari, Chrome, and Firefox (except on iPad).

### Removed

### Changed

- Add metric derived from string metric in metric report.
- Send `audioInputFailed` and `videoInputFailed` if there is error getting device labels.
- Updated `DefaultVideoFrameProcessorPipeline` to clone audio tracks to the output `MediaStream` instead of dropping them. This allows more straightforward usage of the pipeline on content sharing like file playback.

### Fixed

- Fixed missing videos, or unnecessarily long freezes when switching simulcast streams.

## [3.8.0] - 2022-08-18

### Added

- Add encoder/decoder is in hardware metric and stream dimension to signaling protocol
- Report encode/decode time and if encoder/decoder is in hardware, and add encoder/decoder name as a metric dimension

### Removed

### Changed

- Fix a confusing function name from `millisecondsPerSecond` to `averageTimeSpentPerSecondInMilliseconds`.
- Move `requiresPlaybackLatencyHintForAudioContext` to `ExtendedBrowserBehavior`.

### Fixed

- `MessagingSession` reconnect loop did not break on error past reconnect deadline. Infinite reconnect loop was caused due to `firstConnectionAttemptTimestamp` not being set as `startedConnectionAttempt` was not invoked. Check <https://github.com/aws/amazon-chime-sdk-js/issues/2372> for details.
- `MessagingSession` `getMessagingSessionEndpoint` call is now backwards compatible with AWS JS SDK v2.
- Use a default "playback" `latencyHint` when creating the `AudioContext` on Windows. Also adds a `setDefaultLatencyHint` API to `DefaultDeviceController` to allow for overriding.
- Fix behavior of websocket disconnects before a session is connected. Session.start() promise shall fail in the scenario.
- Queue messages before a messaging session is established to avoid dropping them.

## [3.7.0] - 2022-07-05

### Added

- Add support in `MessagingSession` to allow websocket connection for messaging service to select sort by for Prefetch.
- Added two new meeting events: `sendingAudioFailed` to indicate a failure in sending audio packets out and `sendingAudioRecovered` to indicate recovery after a `sendingAudioFailed` event.
- Added a new `ConnectionHealthPolicy` named `SendingAudioFailureConnectionHealthPolicy` to evaluate and trigger the above events. Also, added `sendingAudioFailureSamplesToConsider` and `sendingAudioFailureInitialWaitTimeMs` to `ConnectionHealthPolicyConfiguration` fields for configuring the new health policy.
- Added a new field `consecutiveStatsWithNoAudioPacketsSent` in `ConnectionHealthData` for evaluating the `SendingAudioFailureConnectionHealthPolicy`.

### Removed

### Changed

- Update package.json to include Node 18.
- Refactored `connectionHealthDidChange()` in `MonitorTask` by creating a new `applyHealthPolicy()` method to reduce redundancy in the health policy evaluation.
- Modified `SignalingAndMetricsConnectionMonitor` to update `consecutiveStatsWithNoAudioPacketsSent`.
- Reset `connectionHealthData` on every connect (as opposed to doing it only when `signalingClient` is not initialized). This allows us to honor the cool-down time in both `SendingAudioFailureConnectionHealthPolicy` and `UnusableAudioWarningConnectionHealthPolicy` in case when the connection is failing due to an error like "no ice candidates were gathered".

### Fixed

- Fix `AbortError` when turning video ON in Safari.
- `MessagingSession` reconnects with refreshed endpoint and credentials if needed.  `EndpointUrl` on `MessagingSessionConfiguration` is deprecated as it is resolved by calling `getMessagingSessionEndpoint` internally.

## [3.6.0] - 2022-06-23

### Added

- Add a new API `enableSimulcastForContentShare` to enable simulcast for content share so that content share could be shown in network constrained clients. The lower quality layer has 300 kbps max bitrate, resolution scale factor of 2, and 5 max framerate.
- Add APIs `setVideoCodecSendPreferences` and `setContentShareVideoCodecPreferences` to allow configuration of codec being used to send. See the [JS SDK guide](https://aws.github.io/amazon-chime-sdk-js/modules/videocodecs.html) for more details.
- Added tracer logs to missing subscribe and unsubscribe methods.
- Added opt-in server side network adaption enablement flag `ServerSideNetworkAdaption.EnableBandwidthProbing`. See [this section in the guide](https://aws.github.io/amazon-chime-sdk-js/modules/prioritybased_downlink_policy.html#server-side-network-adaption) for more details.

### Removed

### Changed

### Fixed

- Fix issue closing a web worker in Amazon Voice Focus's inline worklet.

## [3.5.0] - 2022-06-02

### Added

- Add a workaround for <https://bugs.webkit.org/show_bug.cgi?id=241152> to play a paused video element in Safari.

### Removed

- Removed deprecated WebRTC constraints `googCpuOveruseDetection` and `googCombinedAudioVideoBwe` which were [being removed or were already no-ops](https://groups.google.com/g/discuss-webrtc/c/85e-f_siCws)

### Changed

- Bump `protobufjs` from 6.8.8 to 6.11.3.
- Update `DOMBlobMock` to accommodate `@types/node` changes.

### Fixed

- Fix issue where Amazon Voice Focus stops working after changing device while muted.
- Remove the `isChanged` flag as it breaks some old muting funtionality causing Amazon Voice Focus to stop working.
- Fix issue where Amazon Voice Focus could stop working after changing the mute state of a null device or changing the device shortly after.
- Fix an issue for mute local when there is no audio input.
- Fix trucation of video subscriptions not occuring if the resubscribe was driven by `MonitorTask`.
- Fix protobuf generation script for upgrade.
- Optional chain signaling client observer removal to fix [issue](https://github.com/aws/amazon-chime-sdk-js/issues/2265) if  `audioVideo.stop()` is called before `audioVideo.start()`.

## [3.4.0] - 2022-05-24

### Added

- Add the reserved status code AudioDisconnectAudio.
- Add support in `MessagingSession` to allow websocket connection for messaging service to enable Prefetch feature.

### Removed

### Changed

- Add reset function to uplink policy interface, and ignore indexes in nscale policy if the number of published videos did not change.

### Fixed

- Rate limited CPU warnings to at most once a minute in Voice Focus library, so that builder logs are not flooded.

## [3.3.0] - 2022-05-12

### Added

- Add support for hosting meetings in US GovCloud regions.
- Add support for starting live transcription in US GovCloud regions.

### Removed

### Changed

- Assume SDP section is sendrecv if no direction is present. This should have no impact on media negotiation.

### Fixed

- Replace `startVideoInput(null)` and `startAudioInput(null)` with`stopVideoInput` and `stopAudioInput` for video, audio test in meeting readiness checker to stop video, audio input.
- Replace the deprecated API `getRTCPeerConnectionStats` with `metricsDidReceive` in meeting readiness checker.
- Prevent `realtimeUnsubscribeFromVolumeIndicator` from causing a fatal error when there are no subscriptions for the `attendeeId`.
- Subscribe to `audioOutputDidChange` in audio mix controller to fix the issue where the audio output is not updated before meeting start.

## [3.2.0] - 2022-04-27

### Added

- Add browser support information to content share guide.
- Readd layers allocation negotiation in Chromium based browsers to avoid resubscribing to preemptively turn off simulcast streams or to switch layers. Avoid duplicate RTP header extension and changing extension id.

### Removed

### Changed

- Clean up the HTML video element bounded to `VideoTileState` using `unbindVideoElement` API to fix Safari memory leak. If you do not intend to clean the video element, call `unbindVideoElement` API with `cleanUpVideoElement` set to `false`. Check [PR#2217](https://github.com/aws/amazon-chime-sdk-js/pull/2217) for detailed information.

### Fixed

- Fix issue where video resolution and framerate changes when toggle video transform.

## [3.1.0] - 2022-04-07

### Added

- Add `audioUpstreamRoundTripTimeMs`, `audioUpstreamJitterMs`, and `audioDownstreamJitterMs` to `observableMetricSpec`.
- Add `videoUpstreamRoundTripTimeMs`, `videoUpstreamJitterMs`, and `videoDownstreamJitterMs`, and `videoDownstreamDelayMs` to `observableVideoMetricSpec`.

### Removed

- No longer stop video stream when calling `stopLocalVideoTile`. This was added as a workaround to prevent crash in old Safari versions but no longer needed.

### Changed

- Subscribe and unsubscribe to `MediaStreamBrokerObserver` in `AudioVideoController` at the end of every connection and disconnection to avoid trying to replace local audio and video during connection.
- Update `getMediaType` method to check the property `kind` instead of `mediaType` of a `RawMetricReport`.

### Fixed

- Fixed state not being reset if an `AudioVideoController` is reused after `stop`.

- Fix a bug that `remote-inbound-rtp` `RTCStatsReport` and `remote-outbound-rtp` `RTCStatsReport` of "video" `kind` are accidentally filtered.
- Fix the incorrect calculation of aggregation WebRTC metric spec (`audioSpeakerDelayMs`, `decoderLoss`).

## [3.0.0] - 2022-03-30

Amazon Chime SDK for JavaScript v3 is here !! 🎉🎉🎉

Amazon Chime SDK for JavaScript v3 includes major improvements for device management, WebRTC metrics, and the
messaging session.

- **Device management:** Decouple audio and video device management from the meeting sessions. For example, a user can select their preferred devices on a video preview page and continue using the same devices to join the session. After joining the session, a user can instantly switch devices without interrupting the ongoing meeting session.
- **WebRTC metrics:** Publish the standardized WebRTC metrics for all supported browsers.
- **Messaging session:** Add support for AWS SDK for JavaScript v3 for messaging session.
- **Dropping support:** Deprecate Safari 12 support and Plan B in Session Description Protocol (SDP) negotiations.

Below is a list of all changes in the Chime SDK for JavaScript v3. Please refer to the [Migraton guide from v2 to v3](https://aws.github.io/amazon-chime-sdk-js/modules/migrationto_3_0.html) for
more information.

### Added

- Add `rtcStatsReport` property to `ClientMetricReport` to store raw [`RTCStatsReport`](https://developer.mozilla.org/en-US/docs/Web/API/RTCStatsReport) and expose it via `metricsDidReceive` event.

### Removed

- Remove support for Plan B as well as Safari (and iOS) 12+. The minimum Safari and iOS supported version is now 13.
- Remove [legacy (non-promise-based) `getStats` API](https://developer.mozilla.org/en-US/docs/Web/API/RTCPeerConnection/getStats#obsolete_syntax) call in `DefaultStatsCollector`. This API was previously used to obtain WebRTC metrics only for Chromium-based browsers. Now SDK obtains WebRTC metrics for all browsers via [standardized (promise-based) `getStats` API](https://developer.mozilla.org/en-US/docs/Web/API/RTCPeerConnection/getStats#syntax).
- Remove all deprecated meeting status code.
- Remove `videoSendHealthDidChange`, `videoSendBandwidthDidChange`, `videoNotReceivingEnoughData`, and `videoReceiveBandwidthDidChange`. Use `metricsDidReceive` to obtain metrics instead.
- Remove `estimatedDownlinkBandwidthLessThanRequired`.
- Remove synthesize video APIs such as SMTP.
- Removed SDP interface.
- Remove `StatsCollector` interface.
- Remove `ClientMetricReport` interface.

### Changed

- Rename `DefaultStatsCollector` to `StatsCollector`.
- Rename `DefaultClientMetricReport` to `ClientMetricReport`.
- Change `chooseAudioInputDevice` to explicit APIs `startAudioInput` and `stopAudioInput`. Application will need to
  call `stopVideoInput` at the end of the call to explicitly stop active audio stream.
- Change `chooseVideoInputDevice` to explicit APIs `startVideoInput` and `stopVideoInput`. Application will need to
  call `stopVideoInput` now to explicitly stop active video stream.
- Minor name change to `chooseAudioOutputDevice` to `chooseAudioOutput`.
- `startVideoPreviewForVideoInput` and `stopVideoPreviewForVideoInput` will no longer turn on and off video stream.
  This allows applications to join meeting without reselecting video again.
- Remove max bandwidth kbps parameter in `chooseVideoInputQuality` as it is not related to device. Applications can
  set video max bandwidth kbps from `audioVideo.setVideoMaxBandwidthKbps`.
- Extend the `DeviceController` interface to include `Destroyable`
- Rename `MeetingSessionPOSTLogger` to `POSTLogger`.
- Update `POSTLogger` to implement the `Logger` interface.
- Remove `MeetingSessionConfiguration` dependency from `MeetingSessionPOSTLogger`.
  Builders need to add `metadata` to `POSTLogger` if they want to include information such as `appName`, `meetingId` and so on with the HTTP POST request made by `POSTLogger` when sending logs to builder provided URL.
  Please check 3.0 migration guide for more information.
- Decoupled `EventController` from `AudioVideo` and `MeetingSession`.

### Fixed

- Fix a bug where joining without selecting any audio device failed when Web Audio is enabled.
- Fix a minor log info for video input ended event where we say resetting to null device when we just stop the video
  input.

## [3.0.0-beta.2] - 2022-03-09

### Added

- Added support for use of replicated meetings to extend meeting sizes to up to 10k view only participants with glareless promotion ability. See the Chime Developer Guide and the [JS SDK guide](https://aws.github.io/amazon-chime-sdk-js/modules/replicatedmeetings.html) for more details.

### Removed

- Remove `StatsCollector` interface.
- Remove `ClientMetricReport` interface.
- Remove `clientMetricReport` parameter from `StatsCollector.start()` API.
- Remove synthesize video APIs such as SMTP.

### Changed

- Rename `DefaultStatsCollector` to `StatsCollector`.
- Rename `DefaultClientMetricReport` to `ClientMetricReport`.
- Change `chooseAudioInputDevice` to explicit APIs `startAudioInput` and `stopAudioInput`. Application will need to
  call `stopVideoInput` at the end of the call to explicitly stop active audio stream.
- Change `chooseVideoInputDevice` to explicit APIs `startVideoInput` and `stopVideoInput`. Application will need to
  call `stopVideoInput` now to explicitly stop active video stream.
- Minor name change to `chooseAudioOutputDevice` to `chooseAudioOutput`.
- `startVideoPreviewForVideoInput` and `stopVideoPreviewForVideoInput` will no longer turn on and off video stream.
  This allows applications to join meeting without reselecting video again.
- Remove max bandwidth kbps parameter in `chooseVideoInputQuality` as it is not related to device. Applications can
  set video max bandwidth kbps from `audioVideo.setVideoMaxBandwidthKbps`.
- Rename `MeetingSessionPOSTLogger` to `POSTLogger`.
- Update `POSTLogger` to implement the `Logger` interface.
- Remove `MeetingSessionConfiguration` dependency from `MeetingSessionPOSTLogger`.
  Builders need to add `metadata` to `POSTLogger` if they want to include information such as `appName`, `meetingId` and so on with the HTTP POST request made by `POSTLogger` when sending logs to builder provided URL.
  Please check 3.0 migration guide for more information.

### Fixed

## [3.0.0-beta.1] - 2022-02-23

### Added

- Add compression support when sending and receiving sdp messages.
- Add automatic language identification support from Amazon Transcribe for live transcription APIs.
- Add `rtcStatsReport` property to `DefaultClientMetricReport` to store raw [`RTCStatsReport`](https://developer.mozilla.org/en-US/docs/Web/API/RTCStatsReport) and expose it via `metricsDidReceive` event.

### Removed

- Removed SDP interface.
- Remove [legacy (non-promise-based) `getStats` API](https://developer.mozilla.org/en-US/docs/Web/API/RTCPeerConnection/getStats#obsolete_syntax) call in `DefaultStatsCollector`. This API was previously used to obtain WebRTC metrics only for Chromium-based browsers. Now SDK obtains WebRTC metrics for all browsers via [standardized (promise-based) `getStats` API](https://developer.mozilla.org/en-US/docs/Web/API/RTCPeerConnection/getStats#syntax).
- Remove `browserBehavior` from the constructor of `DefaultStatsCollector`.

### Changed

- Change `resolveSpec` and `resolveOptions` in BackgroundBlurVideoFrameProcessor and BackgroundReplacementVideoFrameProcessor to clone parameter objects.

### Fixed

- Clone the video preference input in `chooseRemoteVideoSources` API in `VideoPriorityBasedPolicy` to avoid mutation that can cause video preferences to not be sorted and lead to wrong video subscription determination by the policy.
- Fix a screen share issue by resetting the sdp compression state during join requests.
- Fix a video orientation issue when Background Blur/Background Replacement is enabled.

## [3.0.0-beta.0] - 2022-02-08

### Added

### Removed

- Remove support for Plan B as well as Safari (and iOS) 12+. The minimum Safari and iOS supported version is now 13. Also clean up all plan-B code path.
- Remove all deprecated meeting status code.

### Changed

- Decoupled `EventController` from `AudioVideo` and `MeetingSession`.
- Add support for pre-release in Versioning.
- Removed upward BWE throttling logic in VideoPriorityBasedPolicyConfig, which was increasing recovery time more then intended, whereas its main focus was towards slowing downturns in BWE when the network is actually stable. We may come back to configuring the recovery delay another time.
- Add support for aws-sdk js v3 for messaging session.

### Fixed

- Fix a worker resource leak with `BackgroundBlurProcessor` and `BackgroundReplacementProcessor`.

## [2.27.0] - 2022-01-27

### Added

### Removed

### Changed

- Changed `VideoPriorityBasedPolicyConfig` to be dependent on bandwidth fluctuation so that `VideoPriorityBasedPolicy` will not drop/resume video instantly when network bandwidth changes. (#1921).
- Adjust the recovery behavior of `VideoPriorityBasedPolicy` to not get stuck at low estimates, not overeact to spurious packet loss when probing, and not let the time between probes raise to 60 seconds (reduced to maximum of 30 seconds).

### Fixed

- Fix the reconnecting issue (#1985) by skipping the "close" event if it does not arrive in two seconds.
- Add a workaround to avoid 480p resolution scale down when there are 5-8 videos for the default video uplink policy for Chromium browsers version 98 on Windows and use 360p instead.

## [2.26.0] - 2022-01-14

### Added

### Removed

### Changed

- Made `SimulcastUplinkObserver.encodingSimulcastLayersDidChange` (_not_ `AudioVideoObserver.encodingSimulcastLayersDidChange`) synchronous.

### Fixed

- Fixed delays in advertising simulcast stream switches due to asynchronous and out of order checks.
- Fixed Firefox video tiles containing stale frames from previous transceivers by not attempting to reuse inactive transceivers. This switches to using `RTCRtpTransceiver.stop` when possible and may fix other incorrect tile bugs.
- Fix the bug that the max bandwidth set by the chooseVideoInputQuality API is ignored when the Chime SDK retries the connection.
- Added additional pausing of `MonitorTask` and `ReceiveVideoStreamIndexTask` to avoid modifying mutable state mid-subscribe.
- Fix the bug that the max bandwidth is ignored if the chooseVideoInputQuality API is called before starting a meeting.
- Use optional chaining to prevent an error from undefined transceiverEncoding in FF.

## [2.25.0] - 2022-01-11

### Added

- Ability to choose remote video sources in `AllHighestVideoBandwidthPolicy`. see [guide](https://aws.github.io/amazon-chime-sdk-js/modules/videolayout.html#downlink-policy).
- Add `BackgroundReplacementVideoFrameProcessor` that will create a `VideoFrameProcessor` to apply a background image to an outgoing video stream.

### Removed

### Fixed

- Correct the minimum supported Firefox version to `75` to match the official [documentation](https://docs.aws.amazon.com/chime/latest/dg/meetings-sdk.html#mtg-browsers).

### Changed

- Enforced a video receive limit incase the number of videos shared in the meeting are greater than the limit. The current limit is 25, which can change in future.
- Clarified a comment in `DefaultSimulcastUplinkPolicy`.

## [2.24.0] - 2021-12-17

### Added

- Add `supportDownlinkBandwidthEstimation` API to check whether browsers support downlink bandwidth estimation which requires for priority based downlink policy to work.
- Add `keepLastFrameWhenPaused` in `DefaultVideoTile` as an option to keep last frame when pausing a video tile.
- Add error name for custom device controller error.
- Added pagination option to meeting demo when priority downlink policy is used.
- Add `ApplicationMetadata` to enable builders to send their application name or version to the Amazon Chime backend. This is an opt-in addition.
- Add a new `AudioProfile` called `fullbandMusicStereo` which can be passed into `setAudioProfile` to support sending and receiving stereo audio through main audio input and output. This can also be passed into `setContentAudioProfile` to support sending stereo audio as content.
- [Demo] Add new checkbox on join screen to select new `fullbandMusicStereo` audio profile.
- [Demo] Add new dropdown items in microphone dropdown menu to test sending stereo audio as main audio input.
- [Demo] Add new dropdown items in content share dropdown menu to test sending stereo audio as content.

### Removed

### Fixed

- Fixed updates to mutable state during subscribe leading to non-existant/frozen video streams.
- Fixed inconsistent default maxBitrate values in the NScaleVideoUplinkBandwithPolicy constructor leading to the default ideal max bitrate not being honored.

### Changed

- Clarified comment in `DefaultSimulcastUplinkPolicy`.

## [2.23.1] - 2021-12-17

### Fixed

- Temporararily removed munging of layers allocation extension to mitigate Chrome M97 change which led to `setLocalDescription` failures. This was not yet being negotiated by the remote end, so this will not have any impact on media quality.

## [2.23.0] - 2021-11-22

### Added

- Add support for Echo Reduction when using Voice Focus.

### Removed

### Fixed

- Switched `DefaultSimulcastUplinkPolicy` non-simulcast mode's enabled stream to mitigate Chromium not reconfiguring encoder on reconnect when using the top stream. This impacts only the non-simulcast mode of the simulcast policy when is when there are 2 or less participants (not 2 or less senders).

### Changed

## [2.22.0] - 2021-11-18

### Added

- Add documentation in video processor on how to add a customized professor with new image loading.
- Adds support to live transcription for new features including PII content identification and redaction, partial results stabilization, and custom language models for Amazon Transcribe and PHI content identification for Amazon Transcribe Medical.

### Removed

### Fixed

- Fix priority downlink policy bandwidth estimation metrics to work with Safari.
- Add a workaround to switch to VP8 for iOS 15.1 due to [Safari bug](https://bugs.webkit.org/show_bug.cgi?id=232416) that causes crash with H.264 encoding.
- Add a workaround to switch to VP8 for iOS 15.1 due to [Safari bug](https://bugs.webkit.org/show_bug.cgi?id=232416) for iOS WebView that causes crash with H.264 encoding.
- Make `tileWillBePausedByDownlinkPolicy` observer update synchronous without `setTimeout`.

### Changed

## [2.21.1] - 2021-11-09

### Added

- Add documentation on how to update a deployment of the serverless demo.
- Update background blur options to allow for skipping frames to improve CPU utilization.

### Removed

### Fixed

- Take into account portrait video dimension when calculating resolution scaling for NScale video bandwidth uplink policy.

### Changed

- Change the serverless demo's `deploy.js` script to rebuild the demo on each run. This should remove a manual step of rebuilding the demo.
- Disable NScale resolution scaling for Android device due to Android H.264 encoding.
- Minor clean up of code in `BackgroundBlurProcessorProvided` class.
- Refactored some video demo components into classes and seperate files.

## [2.21.0] - 2021-11-01

### Added

- Add support for layers allocation negotiation in Chromium based browsers to avoid resubscribing to preemptively turn off simulcast streams or to switch layers.
- Update browser compatibility doc for background blur
- Add a doc to guide builders on managing video quality for different video layouts. See [guide](https://aws.github.io/amazon-chime-sdk-js/modules/videolayout.html).

### Removed

### Fixed

- Fix disabling of send streams when local video was not enabled by integrating empty encoder params into `VideoStreamIndex` when sending is disabled.
- Fix `visibilitychange` typo in `InMemoryJSONEventBuffer`.

### Changed

- Ignore `enableUnifiedPlanForChromiumBasedBrowsers` value (i.e. treat as always equaling the current default value of `true`) in `MeetingSesstionConfiguration`. Chrome is [in the processing](https://groups.google.com/g/discuss-webrtc/c/UBtZfawdIAA/m/m-4wnVHXBgAJ) of deprecating and removing Plan-B which would cause breakage in applications still trying to use it. This will have no effect on SDK behavior` and has been the default since 1.17.0.
- Change `appVersionName` and `appVersionCode` fields to `appName` and `appVersion` respectively.
- Update similar log messages in `DefaultMessagingSession` and `DefaultSignalingClient`.

## [2.20.1] - 2021-10-27

### Fixed

- Prevent error `'scaleResolutionDownBy' member of RTCRtpEncodingParameters is not a finite floating-point value` thrown by NScale video uplink bandwidth policy when there is no height information from the sending video stream.

## [2.20.0] - 2021-10-18

### Added

- Add background blur video frame processor to enable background blur on streaming video. See [guide](https://aws.github.io/amazon-chime-sdk-js/modules/backgroundfilter_video_processor.html).

### Removed

### Fixed

### Changed

## [2.19.0] - 2021-10-14

### Added

- Add API `isSimulcastSupported` so applications can check whether simulcast can be enabled and pass corresponding policy.
- Add `bindToTileController` optional method to `VideoDownlinkBandwidthPolicy`.
- Add [Content Security Policy](https://aws.github.io/amazon-chime-sdk-js/modules/contentsecurity_policy.html) setup guide for customers who want to secure their application and add CSP headers.
- Add `securitypolicyviolation` event listener to listen for CSP violations. If customers have set up CSP for their app, the event listener will detect violations and print warnings.

### Removed

- Remove Getting Started documentation guide and use [API overview](https://aws.github.io/amazon-chime-sdk-js/modules/apioverview.html) to cover the development in more details.
- Remove interface matching rule for all the components so that it is not required to have an interface of the same name for each component directory.

### Fixed

- Amazon Voice Focus now works in Chrome 95 or later: WebAssembly policy changes required a change in how modules were loaded. This requires additional Content Security Policy changes, which are documented in the [CSP guide](https://aws.github.io/amazon-chime-sdk-js/modules/contentsecurity_policy.html) and the [Amazon Voice Focus guide](https://aws.github.io/amazon-chime-sdk-js/modules/amazonvoice_focus.html).
- Add safeguard in `ReceivedVideoInputTask` to prevent crashing when video input stream does not contain any video track.
- Add missing `captureOutputPrefix` param for SDK demo app in release script.
- Add opt-in region `eu-south-1` to meetings demo in deploy-canary-demo script to support media capture canary.
- Fix bug: DOMException: The play() request was interrupted by a new load request. <https://goo.gl/LdLk22>.
- Fix `removeObserver` function in `DefaultVideoTransformDevice`.
- Fix handling pausing when using default preference for priority-based video bandwidth policy.
- Bind tile controller for any downlink policy that implements `bindToTileController` such as
  `VideoAdaptiveProbePolicy`.
- Do not pause streams that do not exist in conference in `VideoPriorityBasedPolicy`.

### Changed

- Allow passing in custom video simulcast uplink policy that implements the `SimulcastUplinkPolicy` interface.
- Change the default video downlink policy to `VideoAdaptiveProbePolicy` to match with documentation.
- Move configuration default from meeting session configuration to audio video controller.
- Update the default priority-based video downlink policy to adjust target size based on number of videos in the meeting.
- Add a new section "Known Browser Issues" in FAQ.html.
- Refactor some types to avoid a circular dependency (#1565).
- Update package.json to include npm 8.
- Update mocha to version 9.

## [2.18.0] - 2021-09-22

### Added

- Add events `meetingReconnected`, `signalingDropped` and `receivingAudioDropped` to `eventDidReceive` by publishing them as stand alone events. Currently, these events were only included in the meeting history attribute when a meeting event is published.
- Added support for skipping full SDP renegotiations when switching simulcast streams. This will result in less freezing when switching between layers in response to a network event as done in `VideoPriorityBasedPolicy`. This will have no impact if not using simulcast.
- Add link to SIP Media Application examples in README.

### Removed

### Fixed

- Add safeguard for Nscale policy in case we increase to more than 25 videos.

### Changed

- Move `toLowerCasePropertyNames` inside `Utils.ts` and add test coverage.
- Reduced uplink resubscription when only stream encoding is changed by adding bypassing path.
- The browser demo now offers a configuration menu on each video tile. This menu replaces the 'Pin' button, which previously set the priority of the corresponding remote video to 1, and then rest to 2. The new configuration menu allows the user to specify the desired video quality and priority, which will be respected by simulcast and priority downlink policies. This is useful for testing or to demonstrate the behavior of those policies.
- Switched to using Web Components for video tiles in the browser demo.
- Migrate SauceLabs mobile tests to new api.

## [2.17.0] - 2021-09-08

### Added

- Add `audioInputMuteStateChanged` to the `DeviceChangeObserver` interface. This is called whenever the device is changed or is muted or unmuted, allowing applications to adapt to OS-level mute state for input devices.
- Added Android WebView Sample UI test to workflow.
- Add a new optional API `getVideoTileForAttendeeId` in `VideoTileController` and raise the `tileWillBePausedByDownlinkPolicy` event for empty video tiles.
- Amazon Voice Focus will now trigger the `onCPUWarning` method on the `VoiceFocusTransformDeviceDelegate` when using the default inline execution mode. This will be called when the browser fails to schedule the worklet in a timely fashion (_e.g._, when the meeting code is running in an iframe /subframe) or when changes in the CPU environment (_e.g._, thermal throttling) cause the worklet to take too long for each audio render quantum.
- Amazon Voice Focus will now trigger the `voiceFocusInsufficientResources` method on the `VoiceFocusTransformDeviceDelegate` when using the default inline execution mode. This will be called when the browser fails to schedule the worklet in a timely fashion (_e.g._, when the meeting code is running in an iframe /subframe) or when changes in the CPU environment (_e.g._, thermal throttling) cause the worklet to take too long for each audio render quantum.
- Add retry logic in FAQs.
- The Amazon Voice Focus support check, `VoiceFocusDeviceTransformer.isSupported`, now warns to the logger when run in an iframe, and can be configured to fail in that case.
- Add documentation in Video Processing APIs on how to add filters in the preview window.

### Changed

- Clarify why not use default downlink policy with simulcast.
- Corrected argument `isUnifiedPlan` in `withBandwidthRestriction` to `isFirefox`. Also marked as deprecated since we no longer use it.
- Update data message limit in the API Overview guide.
- Do not trigger real time attendee presence event for local attendee if they are not appear in audio info frame during reconnection.
- Update `startVideoPreviewForVideoInput` to support filters in the preview window.
- Update browser demo to showcase preview filter capability.

### Removed

### Fixed

- Fix priority-based downlink policy to not unpaused tiles that are not paused by the policy.
- Fix empty video tiles when using priority-based downlink policy.
- Fix simulcast guide that adaptive probe downlink policy is not enabled by default.
- Fix a link format in simulcast guide.
- No longer put useless 'pin' and 'pause' buttons on local tile in demo.
- Choose a null device or media stream without a deviceId without first listing devices no longer logs `Device cache is not populated`.

## [2.16.1] - 2021-08-23

### Fixed

- Fix default priority downlink policy to update default preference correctly.

## [2.16.0] - 2021-08-17

### Added

- Add `RealtimeSubscribeToAttendeeIdPresenceCallback` type for `realtimeSubscribeToAttendeeIdPresence` callback to document the callback parameters.
- Added support for Android WebView
- Add a SignalClientEvent check in `SubscribeAndReceiveSubscribeAckTask` to immediately cancel the task when websocket connection is terminated.

### Changed

- Update the default behavior of NScale video uplink bandwidth policy to scale down resolution based on the number
  of videos.

### Removed

### Fixed

- Fix race condition in Safari when disconnect and connect stream from video element.

## [2.15.0] - 2021-08-04

### Added

- Supports integration with Amazon Transcribe and Amazon Transcribe Medical for live transcription. The Amazon Chime Service uses its active talker algorithm to select the top two active talkers, and sends their audio to Amazon Transcribe (or Amazon Transcribe Medical) in your AWS account. User-attributed transcriptions are then sent directly to every meeting attendee via data messages. Use transcriptions to overlay subtitles, build a transcript, or perform real-time content analysis. For more information, visit [the live transcription guide](https://docs.aws.amazon.com/chime/latest/dg/meeting-transcription.html).
- [Demo] Add live transcription functionality. You will need to have a serverless deployment to create new AWS Lambda endpoints for live transcription. Follow [the live transcription guide](https://docs.aws.amazon.com/chime/latest/dg/meeting-transcription.html) to create necessary service-linked role so that the demo app can call Amazon Transcribe and Amazon Transcribe Medical on your behalf.
- Exposed Amazon Voice Focus model complexity as a type in order to support
  showcasing complexity limitation in the meeting demo.
- Packet-per-second (PPS) logging is now enabled in the meeting demo by
  default. If the browser sends an incorrect packet rate, this will be logged
  as an error in the console.
- Add a warning log in `InMemoryJSONEventBuffer`'s `send` function when retrying starts.

### Changed

- Update `InMemoryJSONEventBuffer` to retry with backoff.

### Removed

### Fixed

- Stop `activeDevice` video track before selecting a new device to prevent `NotReadableError` when calling `getUserMedia` for a new video input device.
- Fix priority-based downlink policy default behavior.
- Fix client event ingestion guide rendering in typedoc.

## [2.14.0] - 2021-07-23

### Added

- Added `VideoPriorityBasedPolicyConfig` to control video downlink policy with network event response and recovery delays. Check [User Guide for Priority-based Downlink Policy](https://aws.github.io/amazon-chime-sdk-js/modules/prioritybased_downlink_policy.html#user-guide-for-priority-based-downlink-policy) for more information.
- Amazon Chime SDK Project Board Overview and Guide.
- Added 25 video tile support for demo app.

### Changed

- [Documentation] Update priority based downlink policy guide.
- Lookup `groupId` from device cache instead of directly from media stream when selecting input device.
- [Documentation] Update documentation for 25 video tiles.

### Removed

### Fixed

- Improve the meeting event guide.
- Fixed Project Board guide with correct community template link.
- Updated Amazon Voice Focus integration guide to reflect recent Safari versions.
- Import current Amazon Voice Focus code, which ensures that stereo inputs are downmixed to mono.

## [2.13.0] - 2021-06-29

### Added

### Changed

### Removed

### Fixed

- Improve the meeting event guide

## [2.13.0] - 2021-06-29

### Added

- Add events ingestion to report meeting events to Amazon Chime backend.
  Check [Client Event Ingestion guide](https://aws.github.io/amazon-chime-sdk-js/modules/clientevent_ingestion.html) for more information.
- Add `videoUpstreamPacketLossPercent` and `videoDownstreamPacketsReceived` metrics for video streams
- [Documentation] Add documentation for view-only mode.
- Use SESSION_ESTABLISH event to indicate success of Chime SDK for Messaging successful websocket connection

### Changed

### Removed

### Fixed

## [2.12.0] - 2021-06-23

### Added

- [Documentation] Add documentation for `getObservableVideoMetrics`.
- [Documentation] Update FAQ and public documentation to add more information on SignalingBadRequest related error codes.
- [Documentation] Rephrase the terms in the status code documentations.

### Changed

- Bump maxVideos limit to 25

### Removed

### Fixed

- Pre-started signaling connections no longer cause a delay in joining if the
  user takes more than a minute to join the meeting.
- Fix choosing input device API when passing in a media stream.

## [2.11.0] - 2021-06-04

### Added

- Bind tileController during the initialization of DefaultAudioVideoController for VideoPriorityBasedPolicy.
- Add more debug logging for choose input device.
- Add the meeting and device error sections in the meeting-event guide.
- Add a `forceUpdate` parameter to use when listing devices. In some cases, builders need to delay the triggering of permission dialogs, _e.g._, when joining a meeting in view-only mode, and then later be able to trigger a permission prompt in order to show device labels. This parameter allows cached device labels to be forcibly discarded and recomputed after the device label trigger is run.

### Changed

- Log error instead of throwing error if the signaling client is not ready to send data message.
- Now when `setDeviceLabelTrigger` is called, if the `deviceInfoCache` contains a device with no label, `deviceInfoCache` will be cleared.

### Removed

- Remove deprecated unwired webrtc constraints from device controller and peer connection construction.
- Removed unnecessary restriction on VideoPriorityBasedPolicy to always subscribe to at least one stream.

### Fixed

- Fixed missing upstream video metrics for Firefox browsers.
- Fix build script to run on Windows by specifying ruby when running ruby scripts and rimraf to remove folder.

## [2.10.0] - 2021-05-19

### Added

- Add new message `MeetingSessionStatusCode` `AudioAttendeeRemoved` to handle the new audio server status code 411.
- Add support for `WKWebView` on iOS.
- Output a warning message when the volume adapter cleans up the self-attendee after reconnection.
- Add FAQ for more information on `AudioJoinFromAnotherDevice` meeting session status code.
- Add downstream audio webrtc metrics in `observableMetricSpec`.
- Add `getObservableVideoMetrics` and in `ClientMetricReport` to expose video stream metrics in webrtc.
- Update `SignalingProtocol` with optional video metric fields.

### Changed

- Update guide for priority based downlink policy.
- Bump version for lodash, y18n, and ssri dependencies.
- Mark `getObservableVideoMetrics` optional in ClientMetricReprt and `videoStreamIndex` and `selfAttendeeId` optional in `DefaultClientMetricReport`.

### Removed

### Fixed

- Do not start local video tile if there is no stream for content share.

- Media streams are no longer discarded during reconnects. This fixes an issue
  where initial signaling connection failures could cause a client to be unable
  to join a meeting with audio if Web Audio were enabled.

## [2.9.0] - 2021-05-10

### Added

- Add the Messaging section in FAQs to describe how to receive messages
  without using the Chime SDK for JavaScript.
- `DefaultAudioVideoFacade.start` now takes an options argument. You can use
  this to trigger a signaling socket connection prior to device selection: call
  `audioVideo.start({ signalingOnly: true })`, and then later call
  `audioVideo.start()` as usual.
- Added a 'abort-on-reconnect' query parameter to demo URL to trigger fatal
  on reconnection for use in integration tests (default false).

### Changed

- `startVideoPreviewForVideoInput` uses the active video input stream instead
  of calling `getUserMedia` again.
- Meeting connections now do more work in parallel, which will improve
  meeting join times.

### Removed

### Fixed

- Fix `npm run start:hot` in the browser demo.

## [2.8.0] - 2021-04-23

### Added

- Added new downlink policy `VideoPriorityBasedPolicy`, providing the ability
  to explicitly request remote video sources to receive and set their respective priorities. See
  [this guide](https://aws.github.io/amazon-chime-sdk-js/modules/prioritybased_downlink_policy.html)
  for more details and a code walkthrough of using the new policy.
  _(Note that the exact internal behavior of this policy may slightly change in future releases.)_
- Add optional header parameter to the `MeetingSessionPOSTLogger`.
- Add extra logging for synthesizing an audio stream.
- Add logging for `attendeePresenceReceived`.
- Add reconnection configuration in `MeetingSessionConfiguration`.
- Add NodeJS 16 to supported engines.

### Changed

- Disable audio properties on the peer connection if the join information
  does not include an audio host URL.
- `package-lock.json` files now use the v2 lockfile format.
- Configuration files now live in `/config`.

### Removed

### Fixed

- `DefaultDeviceController` recreates the `AudioContext` as needed when
  selecting non-transform devices, and does not do so when the `AudioContext`
  is suspended.
- Generated documentation no longer includes private members.
- Include the default error message in "meetingStartFailed" and "meetingFailed" events.
- Fix truncation in bps to kbps conversion that causes stream to stop under low bitrate.

## [2.7.0] - 2021-04-05

### Added

- [Demo] Add Tensorflow BodyPix segmentation demo for `VideoProcessor`.
- Added a workaround for a Chrome issue where Bluetooth audio would sound
  choppy for other participants when Web Audio was enabled. This workaround
  recreates the Web Audio context each time an input device is selected.

### Changed

- Update `SignalingProtocol` with optional video metric fields and optional join flags.
- `DefaultDeviceController` and `DefaultActiveSpeakerDetector` now conform to a
  new `Destroyable` interface, allowing resources to be explicitly discarded
  when a meeting is over.
- `MeetingSessionPOSTLogger` conforms to `Destroyable`. You should call
  `destroy` when you are done logging unless you plan to close the window.

### Removed

### Fixed

- Improve some unit tests.
- Fewer observers are now retained after meetings end. This should reduce
  leaks.
- Correctly close input streams when ending a call while using a video
  transform device.

## [2.6.2] - 2021-03-24

### Fixed

- Calling `realtimeSetLocalAudioInput` as part of `AudioVideoController.restartLocalAudio()` to
  fix local mute/unmute issue while switching audio devices.

## [2.6.1] - 2021-03-17

### Fixed

- Fix infinite loop when calling `chooseAudioInputDevice` with a
  `MediaDeviceInfo` instance.

## [2.6.0] - 2021-03-09

### Added

- Add `SingleNodeAudioTransformDevice` to make simple audio transforms easier to write.
- Reuse `VoiceFocusAudioNode` instances across transform device operations.
- Allow a complete configuration to be retrieved from and passed to a
  `VoiceFocusDeviceTransformer`, making it easier to instantiate a new
  transformer in a different scope with the same measured settings.
- Add End-to-end Integration test for Video Test App
- `MeetingSessionPOSTLogger` now matches the regular `Logger` API signature.

### Changed

- Allow device checker APIs to take devices as input, rather than only MediaDeviceInfo objects.
- Enable SIMD autodetection for Amazon Voice Focus in Chrome 90+.
- Clean up task cancel hooks after they cease to be relevant.
- Enable sender-side bandwidth estimation in Safari.
- Clean up usage of audioDeviceInformation in ReceiveAudioInputTask.

### Removed

- Removed audioDeviceInformation from AudioVideoControllerState.

### Fixed

- Upgrade ua-parser-js package version to latest.
- Don't automatically upgrade dev-dependencies to avoid a breaking typedoc upgrade.
- Safely handle calling logger `debug` methods with `undefined`.

## [2.5.0] - 2021-02-16

### Added

- Add GatheringICECandidate Finish Duration to Meeting Event and to demo app.
- Add `attendeePresenceReceived`, `audioInputSelected`, `videoInputSelected`,
  `audioInputUnselected`, and `videoInputUnselected` meeting events.
- Compute and add `meetingStartDurationMs` as part of the attributes of the
  `attendeePresenceReceived` meeting event.
- Add the file sharing workaround for Chrome 88 in FAQs.
- Add support for Chrome for iOS and Firefox for iOS.

### Changed

- [Demo] Set `attendeePresenceTimeoutMs` to use value passed as parameter in the URL.

### Removed

### Fixed

- `DefaultDeviceController` now attempts to resume a suspended `AudioContext`
  when choosing a transform device (#1062).
- `DefaultVideoStreamIndex` now ignores old group IDs from a given attendee ID (#1029).

## [2.4.1] - 2021-01-28

### Added

### Changed

### Removed

### Fixed

- Disable reconnecting in AudioVideoControllerFacade's `stop` method.
  Add documentation for the `stop` method.
- Fix dropped attendee presence during network reconnects.
- Add back `.play()` call explicitly for Safari browser to prevent video pause issue for local video.

## [2.4.0] - 2021-01-08

### Added

- Add support for Amazon Voice Focus support in Safari Technology Preview for macOS.
  Builders using an explicit revision or asset group must make sure to use a
  revision no earlier than this; an error will be thrown in Safari if older
  revisions are used.

### Changed

- Corrected `null` type on `DefaultVideoFrameProcessorPipeline` and `DefaultVideoTransformDevice`.
- Amazon Voice Focus now makes better use of available CPU resources,
  extending support to lower-end devices and improving quality on higher-end
  devices.

### Removed

### Fixed

- [Documentation] Corrected name for `voiceFocusInsufficientResources` in documentation.
- Allow for `realtimeUnsubscribeFromVolumeIndicator` to unsubscribe from specific callbacks.
- Correctly mute video elements when bound, preventing local echo when sharing tabs via content
  share.
- [Demo] Local content share (e.g., video files) now plays audio through the selected audio
  output device, rather than the default device, in browsers that support `setSinkId`.

## [2.3.0] - 2020-12-21

### Added

- Add Samsung Internet browser for Android as a supported browser.
- [Documentation] Add documentation for video processing APIs.
- Add `DefaultVideoTransformDevice` to implement `VideoTransformDevice`.
  `VideoFrameProcessor`, `VideoFrameProcessorPipeline` and `VideoFrameBuffer` interfaces
  are added to support `DefaultVideoTransformDevice` and allow processing steps to be applied to device.
  The method `chooseVideoInputDevice` in `DefaultDeviceController` can handle `VideoTransformDevice` now.

### Changed

### Removed

### Fixed

## [2.2.1] - 2020-12-11

### Added

### Changed

### Removed

### Fixed

- Binding audio elements will no longer throw an error unless calling code is
  trying to choose an output device in a browser that does not support
  `setSinkId`, and the demo will not log an error in these cases.
- [Demo] The meeting readiness checker no longer re-initializes the device output list
  after the user picks a device.
- [Test] Fix Amazon Voice Focus integration/canary test.
- [Demo] Additional best practices around choosing audio output devices.

## [2.2.0] - 2020-12-04

### Added

- [Documentation] What happens when participants try to `startLocalVideoTile` when local video tile limit reached

### Changed

- Log error if pass undefined device when calling choose input device
- Doing typecheck for MediaDeviceInfo
- Set automated integ test coverage on recent version of browsers

### Removed

### Fixed

- Allow Amazon Voice Focus code to load (but not function) in unsupported
  browsers that do not define `globalThis`.
- Fix uncaught promise exception for bindAudioOutput API
- [Demo] Fix meeting readiness checker speaker test failing in Safari
- [Demo] Validate metrics data while showing video WebRTC stats

## [2.1.0] - 2020-11-23

### Added

- [Documentation] Add demo video stats widget information to the quality and bandwidth guide
- [Documentation] Updated migration document to add more information about `bindAudioDevice()` API behavior
- Add APIs to create a messaging session with Amazon Chime SDK for Messaging

### Changed

### Removed

- [Test] Remove check for `/v2` in canary URL

### Fixed

- [Script] Update postpublish script to enable termination protection for prod canary stack.
- [Documentation] Update the Amazon Chime SDK Media Regions documentation link in the README
- Reimplement error handling in `DefaultRealtimeController` to generate less garbage.
- Add github actions fix to conditionally run integ tests
- [Documentation] Correct docstring for `VoiceFocusTransformDevice`.
- [Script] Add prepublish script to verify CDN configuration.

## [2.0.0] - 2020-11-18

### Added

- Add a constructor argument to `DefaultDeviceController` to specify whether Web Audio should be
  supported. Use this instead of `enableWebAudio`.
- Add an `AudioTransformDevice` type that can be supplied to `chooseAudioInputDevice`, allowing the
  injection of custom device constraints and Web Audio nodes as pseudo-devices.
- Add `VideoTransformDevice` interface placeholder. This interface mirrors `AudioTransformDevice`.
  Choosing `VideoTransformDevice`s in `DefaultDeviceController` will be implemented in a future release.
- Add Amazon Voice Focus, which allows you to create an audio input device that suppresses
  background noise.
- Add `AudioProfile` for configuring audio quality.
- Add `setAudioProfile` and `setContentAudioProfile` audio-video facade methods for setting audio quality.
- Added `GetUserMediaError` errors which are thrown for `chooseAudioInputDevice` and
  `chooseVideoInputDevice` API failures.
- [Demo] Show video WebRTC stats and attendeeId on video tile hover.
- [Demo] Add audio quality settings to meeting demo.

### Changed

- The project now produces ES2015 output, rather than ES5 output that refers to ES2015
  features. The SDK supports only modern browsers, and is increasingly dependent on ES2015
  features. This change leads to more compact bundles and aligns the supported JavaScript
  language variant with the supported runtime features.

  If you need your built application bundle to target browsers that do not
  support ES2015 syntax, including Internet Explorer, you will need to transpile the SDK code
  using a transpiler like Babel, or split your application bundle into multiple files that can
  be conditionally loaded. Note that transpiling some parts of the SDK might result in ES5 code
  that does not work when run.

- `DeviceController.createAnalyserNodeForAudioInput` now returns a `RemovableAnalyserNode` that
  knows how to unhook its own inputs. This allows you to correctly clean up, which avoids issues
  with Safari when used with Web Audio. The demo has been adjusted to do so.
- Modify `WebSocketAdapter.send` to accept string parameters.
- Changed `chooseAudioInputDevice` and `chooseVideoInputDevice` to return void and reject with a
  hierarchy of errors instead of either rejecting with an error and otherwise returning
  `DevicePermission`.

### Removed

- Remove `enableWebAudio` from `DeviceController` and related types. Use the constructor argument
  instead.
- Remove V1 meeting app. The V2 meeting app is now the only meeting app deployed. Do not supply /V2/
  paths when loading the app, if you deployed both.
- Remove legacy screen share.
- Remove `DevicePermission`.

### Fixed

- Fix Github Actions CI workflow to include all integ tests.
- Update the clicking sound answer in FAQs.
- [Test] Make sure to remove v2 from URL when trying to create meeting
- Correct import in `NoOpAudioVideoController`.

## [1.22.0] - 2020-11-10

### Added

- Add github actions continuous integration workflow and deploy workflow
- Add simulcast uplink policy layer change notification methods and observer
- Add `getRemoteVideoSources` method and `remoteVideoSourcesDidChange` observer
- [Documentation] Add question to FAQ about android chrome bluetooth audio devices

### Changed

- [Documentation] Updated HTTP to HTTPS in README URL links
- [Documentation] Improved documentation for running integration tests locally
- [Test] Updated browserstack URL formation to use HTTPS
- Upgraded eslint to understand modern TypeScript syntax, including `import type`
- [Demo] change optional feature selection to be list of input box to allow combination
- [Documentation] Update README to replace deprecated `AudioCallEnded` with `MeetingEnded`
- [Documentation] Update few `VideoTileController` and `VideoTile` APIs documentation
- [Documentation] Added deprecation message and log for `enableWebAudio` API in DeviceController
- Improve `DefaultEventController` to create less garbage

### Removed

### Fixed

- Make the event controller optional in the AudioVideoController interface
- Handle undefined attendeeId when calling `realtimeSetAttendeeIdPresence`
- Fix `DefaultModality` base check
- [Test] Fix a typo in integ tests
- [Demo] Fix serverless deploy script to not print out logs
- [Test] Make sure to error out if failed to grab Sauce Lab sessions
- Fixed deploy github action with correct keys
- Remote video may switch transceivers/videoTiles on simulcast change or camera toggle
- Fix github actions deploy workflow
- Fix issue with calling closeCurrentTest twice when timeout waiting for an attendee in integ test

## [1.21.0] - 2020-10-29

### Added

- [Demo] Add default SSE to meeting notifications queue in CF template
- Add meeting events

### Changed

### Removed

- Removed check for `iceGatheringState` to be complete for bypassing gathering ice candidate again

### Fixed

- Allow the build to complete in the absence of a Git checkout

## [1.20.2] - 2020-10-20

### Added

### Changed

- [Documentation] Update README to add information about `tileState.active`
- Update PR template to ask demo testing question

### Removed

### Fixed

- Reduced sessionId resolution to 32 bits and removed Long dependency
- Handle case where meeting or attendee response properties can accept null or undefined

## [1.20.0] - 2020-10-15

### Added

- Add a Travis check to make sure version update
- Add metrics for Selenium initialization metrics for integration tests
- Create log stream before logging begins
- Make AWS SDK for Java camelCased meeting-attendee response compatible with Chime SDK for JavaScript
- Mark InvalidSequenceTokenExceptions as warning
- Add an optional parameter to the serverless demo deployment script to specify Chime endpoint, and deploy to a new devo stage that talks to gamma Chime endpoint for canary
- Add extended debugging for saucelab sessions
- Add data message throttle limits to documentation
- Add `audioSessionId` to join frame to always drop when reconnecting
- Add audioSessionId to join frame to always drop when reconnecting

### Changed

- Update test results to Sauce Labs before emitting CloudWatch metrics for integration tests
- Mark `AudioInternalServerError` and `SignalingInternalServerError` as non-terminal errors
- Replace `awesome-typescript-loader` with `ts-loader`
- Alter the API signature for `Logger.debug` to accept strings, not just functions
- Update meeting readiness checker demo app with new regions CPT, MXP, BOM and ICN
- Update meeting readiness checker demo app to create meeting after the checker starts
- Alter the versioning script to require less ritual
- Correct TypeScript build to generate correct artifacts in `build/`
- Fall back to `null` device if there is any error while acquiring the audio device

### Removed

### Fixed

- Make sure integration test returns FAILED if there is error
- [Test] Make sure to reset ready status between retries
- No video after connection failure
- Fix video track sometimes being removed and added on simulcast receive stream switch
- Enabled termination protection for serverless demo CloudFormation stack
- Simulcast optimizations
- Correct TypeScript build to generate correct artifacts in `build/`
- Correct TypeScript configuration for demo app

## [1.19.0] - 2020-09-29

### Added

- Add MeetingReadinessCheckerConfiguration to allow custom configuration for meeting readiness checker

### Changed

- Update Travis config to improve PR build speed
- Disable configs in saucelab capabilities
- Use credentials sent via signaling connection JOIN_ACK to improve audio-video startup time.
- [Demo] Adjust demo css to prevent unecessary scrollbars on windows and stretching in video grid
- Update dependencies to TypeScript 4, `ts-loader`, and modern linting
- [Demo] Update dependencies, too.
- Remove unnecessary startAudioPreview in meeting demo
- Fix video tile with incorrect bound attendee ID and external User ID

### Removed

- Revert the "Create log stream before logging begins" commit
- Revert "Fix unbinding video tile bug" commit
- Revert "Fix issue with removeLocalVideoTile not removing video tile for remote attendees" commit
- Remove "./guides/docs.ts" and the composite setting from tsconfig.json
- Reverted " Add continuous integration workflow support for contributions from forked repos"

### Fixed

- Fix Maven installation script
- Fix SIP integration test
- Fixed v1 meeting bug related to bootstrap row class
- Fix meeting readiness checker integration test

## [1.18.0] - 2020-09-22

### Added

- Add meeting readiness checker integ tests to travis config
- Add optional parameter `sourceId` to checkContentShareConnectivity API
- Add getVideoInputQualitySettings to retrieve the current video settings
- Add documentation for DefaultActiveSpeakerPolicy constructor

### Changed

- Use pip to install aws sam cli for deployment script
- Added meetings tags to serverless demo
- Update PR template to add question about protocol and API change
- Add demos/browser package-lock to git, update webpack and jquery versions
- Update integration-watchlist to include demos/browser with no exception for package.json
- Change error to warn for logging Cloudwatch errors
- Update README with use case to handle `realtimeSubscribeToVolumeIndicator` updates efficiently
- Change error messaging for getUserMedia error
- Change demo video grid to CSS
- Update new known issues in FAQs and PTSN sample in README

### Removed

### Fixed

- Fixed bug related to unbinding a video element
- Fix tone does not stop when calling MeetingReadinessChecker.checkAudioOutput multiple times
- Fixed demo css format issue from updating to bootstrap 4.5.1
- Fix a minor syntax in DefaultSessionStateController

## [1.17.2] - 2020-09-08

### Added

### Changed

### Removed

### Fixed

- Change default encode resolution back to 960x540

## [1.17.0] - 2020-09-04

### Added

- Add npm login and logout as part of publish script
- Add Meeting Readiness Checker APIs

### Changed

- Change WebRTC semantics to Unified Plan by default for Chromium-based browsers
- Update video simulcast guide doc
- Update readme to include link to React components repo

### Removed

### Fixed

- Fixed removeLocalVideoTile so that the video tile is removed correctly for the user and attendees
- Handle timing issue of receiving index during resubscribe
- Mitigate Brew Sam installation issue
- Remove set command in travis awscli installation script
- Add `--no-fail-on-empty-changeset` flag in deploy script to not fail for empty changeset

## [1.16.0] - 2020-08-20

### Added

- Added auth-token based npm login and logout scripts for npm package publishing
- Update demo app with new regions CPT, MXP, BOM and ICN

### Changed

- Update the dependency version for the singlejs demo

### Removed

- Remove `device` demo from demos

### Fixed

- Fix and modify simulcast uplink policy to fix freezing and reduce switches
- Exclude self content share video stream index

## [1.15.0] - 2020-08-10

### Added

- Add comments for VideoTileState class and instructions in FAQ document
- Add reference to CreateMeetingWithAttendees in FAQ

### Changed

- Bump elliptic from 6.5.2 to 6.5.3 in /demos/device
- Log info when stop pinging due to Websocket closed
- Change the demo app to show content share video back to sharer
- Change bootstrap version for meeting demo to 4.5.0
- Change content share video check to use attendee name instead of video element index

### Removed

### Fixed

- Ensure all simulcast stream resolution are 16-aligned to avoid pixel3(XL) encoder issue
- Fix race condition in Chromium browsers when consecutive audio bind operations take place
- Fix invalid constraints and disable Unified Plan in safari 12.0
- Fix isSupported API in DefaultBrowserBehavior return true for Firefox on Android

## [1.14.0] - 2020-07-28

### Added

- Add content share video test integration test
- Add function to query outbound WebRTC video stats in browser demo
- Add error message for TaskFailed errors

### Changed

- Return the screen capture media stream for startContentShareFromScreenCapture

### Removed

### Fixed

- Fix exception thrown in Safari when multiple startVideoPreviewForVideoInput() are made

## [1.13.0] - 2020-07-21

### Added

### Changed

- Use POST instead of GET for TURN control endpoint

### Removed

### Fixed

- Fix demo app responsiveness issue
- Fix content share test video in Firefox
- Marking `TURNMeetingEnded` error as terminal to prevent session from reconnecting

## [1.12.0] - 2020-07-17

### Added

- Add device name for mobile integration tests
- Added new FAQs and updated Readme to include new demos for PSTN calling and live events
- Add test report URL for mobile integration tests
- Add Firefox to Travis integration tests
- Add README for integration tests
- Add log to list the set of constraints supported by the browser
- Add device change observer events when the current audio/video input stream ended

### Changed

- Fix title for FAQ guide
- Change DefaultDeviceController video MediaTrackConstraint parameters to be "ideal" explicitly
- Use a single instance of AudioContext
- Use the SDK default sample rate 48,000 Hz for an AudioBuffer object if the AudioContext sample rate doesn't work

### Removed

### Fixed

- Fix typo in VideoStreamDescription when stream is disabled by WebRTC
- Fix issue where audio input is not able to switch in Firefox
- Fix handling WebRTC Track event with no associated streams
- Increase log interval to avoid multiple Cloudwatch requests at once
- Fix incorrect log level for terminal error code
- Catch exceptions taking place when putLogEvents fails
- Fix content share test video in Firefox

## [1.11.0] - 2020-06-30

### Added

- Add meeting demo parameter for broadcasting user
- Add simulcast guide link in README and Quality Bandwidth Connectivity doc
- Add a MediaDevices proxy to support the devicechange event in some Android Chrome browsers

### Changed

### Removed

- Remove browser demo optional feature HTMLSelectElement multiple attribute

### Fixed

- Fix CloudWatch metrics for Linux and Android integration tests
- Fix create meeting request for audio and video e2e integration tests
- Fix multiple issues with integration tests
- Fix uuidv4 import
- Fix missing uuidv4 import in integration test
- Disable w3c check for Chrome Android webdriver integration tests
- Fix setSinkId() from throwing DOMException in Chromium browsers
- Fixing the ability to choose default input in browsers when default changes

## [1.10.0] - 2020-06-23

### Added

- Add position in frame to attendee updates
- Add stale-issue bot configuration
- Add simulcast support and provides new uplink downlink policies
- Add MultiLogger to support logging to multiple Logger instances
- Add resize listener on HTMLVideoElement in demo
- Add simulcast integration tests
- Add unit tests for source files previously excluded in test coverage

### Changed

- Use GET instead of POST to obtain TURN credentials
- Move integration tests to use meeting V2 demo
- Update to add ability to run integration tests in mobile devices

### Removed

### Fixed

- Update cloudwatch log stream ID to have attendee_id
- Fix Firefox 68 codec preference issues
- Fix uplink max bitrate value calculation

## [1.9.0] - 2020-06-12

### Added

### Changed

- Bump websocket-extensions from 0.1.3 to 0.1.4
- Update SignalingProtocol.proto and use SDK version in JoinFrame

### Removed

### Fixed

- Fix duplicate tiles and error logs due to external id race condition
- Suppress presence leave when attendee has already joined from another device (#427)

## [1.8.0] - 2020-06-05

### Added

- Add an integration tests to check remote video when reconnecting
- Add device controller tests
- Add option to run integration tests in Sauce Labs headless

### Changed

- Switch demo DDB table to on demand
- Restart the session if an attendee is not present during initial connection

### Removed

### Fixed

- Handle user revoking video input permission
- Fix FinishGatheringICECandidatesTask when there are no turn credentials
- Fix log line to print device constraints
- Fix build line to take out duplicate npm install
- Fix video audio preview for mobile devices
- Fix black remote video tiles on reconnect
- Fix LED light issue
- Fix typo in MeetingNotificaionsEvent present in template.yaml

## [1.7.0] - 2020-05-23

### Added

- Add connectionDidBecomeGood callback in AudioVideoObserver
- Add an integration test for Data Message
- Add the device selection to the "Starting a session" example
- Added Bandwidth and connectivity guide
- Add 'dropped' boolean attribute to realtime interface to indicate attendee drop

### Changed

- Support styling and Markdown for meeting demo chat
- Update signaling protocol

### Removed

### Fixed

- Fix Firefox version 76 missing/grey tiles
- Fix data message integration tests
- Fix several integration test name
- Mark 403 (Forbidden) for fetching turn credentials as terminal error and avoid retrying.
- Fix Android Pixel3 Chrome Video artifacts on far sites
- Don't throw the "cannot replace" message if the device controller is not bound to any audio-video controller

## [1.6.2] - 2020-05-18

### Fixed

- Disable audio capture for Electron Screen Capture

## [1.6.0] - 2020-05-15

### Added

- Allow option to skip device selection page in demo app.
- Add demo hook for debugging media connections
- Add github link to getNearestMediaRegion method in README.md
- Add data message APIs

### Changed

- Allow audio for screen capture in Chrome and Edge browsers
- Decouple the get call request from the UI
- Use getSettings if possible on MediaStream and move some info logs to debug level
- Use innerText instead of innerHTML

### Removed

### Fixed

- Fix minor coding styles for data message APIs

## [1.5.0] - 2020-05-07

### Added

- Add bandwidth policy to meeting session configuration to allow overriding default policies
- Add more content sharing integration tests
- Add gifs to read me file to show latest npm version and downloads
- Add method to get the nearest media region
- Display meeting and attendee IDs in the demo

### Changed

- Simplify meeting demos to leverage externalUserId in roster
- Update PR template to add testing information
- Support a mobile-friendly demo
- Increase the size of content share video tile for the demo app in small screen
- Update reconnection parameters in ConnectionHealthPolicyConfiguration

### Removed

- Remove unused VideoAdaptiveSubscribePolicy

### Fixed

- Fix serverless deploy script to work on Windows
- Clean up and fix serverless package bundling
- Do not mirror local video for rear-facing camera
- Fix sip url for meeting demo
- Fix local video freeze in Safari after toggling off and on
- Fix meeting demo content share turning off on attendee join
- Disable audio sample constraints when not using WebAudio
- Reset Sauce Lab session to make sure clean state
- Fix integration test emit metrics
- Fix the CloudWatch log handler

### Security

- Bump package-lock.json jquery to 3.5.0 and yargs-parser to 18.1.3

## [1.4.0] - 2020-04-24

### Added

- Expose an API for GetStats from RTCPeerConnection
- Add BrowserBehavior test for supported video codecs
- Expose ExternalUserID on videoTileDidUpdate

### Changed

- Use getByteTimeDomainData to support iOS Safari in meeting demo
- Update README to incorporate documentation feedback

### Removed

### Fixed

- Fix broken link in GitHub main page README

## [1.3.0] - 2020-04-17

### Added

- Enable the use of send-side bandwidth estimation
- Add guide for content sharing
- Display meeting id in the demo app
- Add additional callback in AudioVideoObserver to indicate video downlink pressure
- Add meeting demo parameter for recording user
- Add a script demo to bundle Chime SDK into a single JS file
- Add device demo
- Add base infrastructure for demo app in react
- Add pricing link in README
- Add an overview of API methods
- Add IoT integration to device demo
- Add option to run integration tests locally
- Add the use case guide
- Upgrade dependency aws-iot-device-sdk version
- Add externalUserId to the tile properties
- Add post publish script
- Add feature flag to enable WebRTC Unified Plan for Chromium-based browsers
- Add link to Amazon Chime SDK Security in README

### Changed

- Prevent prebuild from increase patch number when publishing to NPM
- Change the cloudwatch log message format
- Only run integration tests if files on watchlist were modified
- Temporarily only run test in Chrome for Travis integration tests
- Allow content share frame rate to be configurable
- Move demo guides to demo folders
- Fix the default video resolution comment in DeviceController

### Removed

- Remove unimplemented callbacks remoteDidMuteAudio and remoteDidUnmuteAudio on AudioVideoObserver
- Remove the minimal demo app
- Remove incomplete demo and component directories

### Fixed

- Fix retry logic for integration test
- Update typedocs to 0.16 and re-generate doc files
- Fix issue in Travis script that prevents integration tests from running
- Fix markdown formatting with backticks in API overview
- Fix an issue that a dev dependnecy @types/dom-mediacapture-record is not getting installed
- Fix typo in README.md file
- Ensure that attendee presence leave and join are ordered correctly
- Fix video element issue in Iphone
- Fix post publish script to also include meeting v1
- Use build:publish for publish script
- Fix Travis deploy failure

## [1.2.1] - 2020-03-20

### Added

- Add BITRATES in SdkSignalFrame Type and regenerate corresponding JS and TS protocol files.
- Add new ContentShareController APIs
- Add Getting Started guide
- Add doc guide generator
- Add basic component library setup
- Add injectable session URL rewrite function to support proxies
- Add POSTLogger for meeting sessions
- Integrate POSTLogger into the demo app
- Add content share integration test
- Enable POSTLogger for the serverless demo app
- Add max-content-share query parameter to allow 2 content share at the same time
- Add an integration test that checks only 2 content share are allowed

### Changed

- Add observer event for content sharing
- Stop content share if the media stream end
- Trap video sending SSRC change in two consecutive negotiation
- Do not bypass ice gathering based on sdp connection attributes for Safari on iOS
- Show SDK version in the demo meeting app
- Automatically patch a version for each commit
- Allow to specify manual version in publish script
- Automatically deploy meetingV2 to serverless demo
- Expose external user ID in places where attendee ID is present in RealtimeController
- Improve error output in the deploy script
- Do not reconnect if the session has not received monitoring data for a while
- Skip tests when merging to master
- Bump acorn dependency in package-lock.json to 6.4.1 to address CVE-2020-7598
- Use max-bundle RTCRtpPolicy for Firefox
- Throw error in Travis if integration test failed

### Fixed

- Remove line endings in the keyword when searching for connection attributes in SDP
- Fix pause and resume video functionality
- Fix DefaultTransceiverController async function signature
- Make DefaultBrowserBehavior implement BrowserBehavior interface
- Fix publish script to use npm version
- Add stage to saucelabs session name for integration tests
- Fix audio-video session stop to return Left status code
- Fix crash in demo app when click on screen share view
- Fix integration test completion time writer
- Fix the ping pong reconnection issue
- Fix example code in the getting started guide
- Fix browser versions for integration tests
- Fix present npm audit issues and automatically fix during build when possible

## [1.1.0] - 2020-02-04

### Added

- Add browser support for Safari and Opera
- Add CHANGELOG.md
- Allow for pausing screen sharing
- Add GitHub page with API documentation
- Add an alternative to WebAudio device controller and add a flag to disable the use of WebAudio
- Add option to confirm meeting end
- Implement keyframe request handling
- Add deploy step to deploy latest sdk changes
- Add a ConnectionHealthPolicyConfiguration property in the meeting session configuration
- Add support additional media regions
- Add video help desk tutorial
- Enable integration tests for travis builds
- Add ping/pong to screen sharing start code path to ensure socket is viable
- Enable integration tests for safari 12
- Write timestamp for latest canary completion time

### Changed

- Enforce SDP to have candidates for FinishGatheringICECandidateTask to resolve
- Add event listeners on peer connection to log state change
- Add client metrics for Safari
- Add SIP integration test
- Block screensharing start if the browser is Safari
- Expose extra bitrate estimation metrics
- Improve reconnect callback fidelity
- Update copyright and fix copyright check
- Improve logging for screen sharing
- Add source node to audio graph for silent devices
- Move screen view data connection open and close
- Improve handling of closed signaling connections
- Update README.md to clarify when to use npm install
- Add app quit and meeting leave integration tests and retry for all other tests
- Limit WebSocket reconnect attempts
- Refactor default screen sharing session start to fix state corruption bug
- Update Travis script to separate unit and integration tests into different jobs.
- Validate session Id and disable extendedDebugging flag for SauceLabs
- Fix infinite loop when retrying in audio and video integ tests
- Make sure both participants in audio and video tests reach finish state before retrying
- Trigger videoSendBandwidthDidChange and videoReceiveBandwidthDidChange for Safari
- Do not disconnect video element with different srcObj when destroying video tile
- Make meeting V2 the default demo meeting app

### Removed

- Remove SDP class withPlanBSimulcast method
- Remove noSignalStatusReceived from ReconnectionHealthPolicy and remove SignalStrengthBarsConnectionHealthPolicy.

### Fixed

- Add cleanup code for failed open screen sharing
- Handle error in screen viewing send echo response
- Fix several error handling issues
- Fix ReconnectingPromisedWebSocket timeout
- Ensure to null webSocket reference on abnormal close
- Use async scheduler for video tile disconnect
- Set device to null when active device unplugged
- Fix mobile safari detection
- Fix chooseVideoInputDevice with null
- Release chosen video stream on stopVideoPreview
- Fix Safari ICE failure issue by set bundle policy to max-bundle
- Fix to ignore error on screen viewing courtesy stop
- Fix meeting leave integration tests
- Reject an unresolved promise when canceling CreateSDPTask
- Fix Firefox keyframing
- Fix screen share integration test
- Fix null or empty device handling
- Fix demo screen share button states
- Fix bug that caused screenview to stay off when screenshare was toggled
- Only set attendee active only if still in roster
- Fix preview not switching issue and stop track during disconnect
- Reset connectionHealthData before (re)connection
- Fix a bug that prevented device change from triggering observers
- Fix serverless demo deployment scripts
- Fix integration test timeout and test sync between runs browsers
- Fix Safari crashes when remote video tiles are added or toggled
- Fix unhandled Promise rejection in DefaultScreenSharingSession#start
- Fix canary deployment script
- Fix SIP call integration test
- Fix Travis deployment script

## [1.0.0] - 2019-11-20

### Added

- Release first version of library<|MERGE_RESOLUTION|>--- conflicted
+++ resolved
@@ -16,11 +16,9 @@
 ### Changed
 
 ### Fixed
-<<<<<<< HEAD
+
 - Fix reconnections when setting audio Attendee Capability to 'None' or 'Send' mid call. The connection health monitor will now look at all packets received on all candidate pairs instead of just audio received media packets.
-=======
 - Setup passthrough streams for insertable streams case in the redundant audio worker so that passthrough streams do not get blocked on the main thread
->>>>>>> eeecb950
 
 ## [3.19.0] - 2023-09-20
 
