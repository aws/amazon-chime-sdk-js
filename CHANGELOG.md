# Changelog

All notable changes to this project will be documented in this file.

The format is based on [Keep a Changelog](https://keepachangelog.com/en/1.0.0/),
and this project adheres to [Semantic Versioning](https://semver.org/spec/v2.0.0.html).

## [3.22.0] - 2024-03-15

### Added

<<<<<<< HEAD
- Add automatic codec degradation logic when CPU usage of software encoder is high or video encoding of encoder fails. This will only occur if `setVideoCodecSendPreferences` is being called by the application.
=======
- Added `groupId` to `VideoTileState` for mapping metrics other then those from `getObservableVideoMetrics` when using server side network adaptation.
>>>>>>> a180b627

### Removed

### Changed

- Avoid subscribes when simulcast is enabled but not currently sending, or when using server side network adaptation.

### Fixed

## [3.21.1] - 2024-03-28

### Added

### Removed

### Changed

### Fixed

- Fixed packets received check on Safari 17.3 and below

## [3.21.0] - 2024-02-12

### Added

### Removed

### Changed

- Simplified simulcast uplink policy to not unnecesarily try to compensate for uplink bandwidth estimation.
- Avoid unnecessary transceiver creation by using no-video policy for content share.

### Fixed

- Fixed unnecessary cropping on some camera capturers when simulcast was enabled.

## [3.20.0] - 2023-12-12

### Added

- Add support for node 20 and drop support for node < 18.
- Add support for H.264 profiles besides Constrained Baseline Profile.
- Fix MeetingReadinessChecker demo by checking for audio `kind`

### Removed

### Changed

### Fixed

- Fix reconnections when setting audio Attendee Capability to 'None' or 'Send' mid call. The connection health monitor will now look at all packets received on all candidate pairs instead of just audio received media packets.
- Setup passthrough streams for insertable streams case in the redundant audio worker so that passthrough streams do not get blocked on the main thread.
- Disable redundant audio for Chrome 106 and earlier to fix video decoder failure on old Chrome versions with redundant audio turned on.

## [3.19.0] - 2023-09-20

### Added
- Add support for high-definition WebRTC sessions with 1080p webcam video and 4K screen share. Developers can choose video encoding bitrates up to 2.5Mbps, frame rates up to 30fps, and the codec, including new options VP9, AV1, and scalable video coding (SVC).
- Update AWS SDK version to 3.477.0

### Removed

### Changed
- Revert: Improve reconnection behavior on signaling disconnection mid call or during join/subscribe. This was leading to unexpected `AudioJoinedFromAnotherDevice` events in certain edge conditions. It will be re-released in a later version.

### Fixed
- Prevent video processing with filters from being throttled when an attendees meeting tab moves into the background.
- Do not allow redundant audio worker to enqueue any audio payloads larger than 1000 bytes to avoid permanently stopping the audio flow.
- Make uplink loss estimation more accurate so that redundant audio does not turn off prematurely.

## [3.18.2] - 2023-10-09

### Added

### Removed

### Changed

### Fixed
- Save the redundant audio worker code during build time so that the worker code stays intact and is able to be loaded

## [3.18.1] - 2023-09-29

### Added

### Removed

### Changed

### Fixed
- Fixed bug that prevented sending and receiving audio, video, and content share when using Simulcast and Redundant Audio at the same time

## [3.18.0] - 2023-09-11

### Added
- Support sending and receiving redundant audio data to help reduce the effects of packet loss on audio quality. See README for more details.
- Send a few additional metrics to backend

### Removed

### Changed

### Fixed
- Fixed audio send failing for the rest of the meeting when writing frames larger than 1000 bytes in Chrome, which could be caused by sending redundant audio

## [3.17.0] - 2023-08-15

### Added

- Allow receiving notification messages from server and print messages received to console
- Add a new meeting event, `deviceLabelTriggerFailed`, for device label trigger failures. By default, the Chime SDK for JavaScript requests access to the microphone and camera in order to retrieve device labels. The SDK will send the `deviceLabelTriggerFailed` event when either the microphone, camera or both requests fail. (Before this PR, the SDK would emit `audioInputFailed` and `videoInputFailed` events simultaneously, which could lead to confusion.) If a custom function is supplied with `meetingSession.audioVideo.setDeviceLabelTrigger`, the SDK will send this event when the custom function is not successful.

### Removed
- Resolution constraint for content share

- Remove unused legacy TURN credentials path.

### Changed
- Improve reconnection behavior on signaling disconnection mid call or during join/subscribe

### Fixed

- Do not display a warning message when invoking `meetingSession.audioVideo.setVideoCodecSendPreferences` prior to the start of the session.

## [3.16.0] - 2023-06-26

### Added

### Removed

- Remove max video bandwidth in guide.

### Changed

- Added recommendations to use server side network adaptation, and clarified support on all browsers. Removed demo features and information on network adaptation configuration that is not used when server side network adaptation is used.
- Set `esModuleInterop` to `true` in tsconfig.json, and update several import statements.
- Update documentation reference to chime-sdk.
- Add RTC Speak/Mic Audio Level in proto file
- Add `audioUpstreamLevel`, `audioDownstreamLevel` to the `ClientMetricReport`

### Fixed

- Bump protobufjs from 6.11.3 to 7.2.4.
- Fixed usage of `this` in `VideoCodecCapability` constructors.
- Fixed a race condition error if calling `startContentShare` then `stopContentShare` right after.
- Invoke MediaStreamBrokerObservers in the next event loop tick to prevent race conditions with the browser's `RTCRtpSender.replaceTrack` API call.

## [3.15.0] - 2023-05-01

### Added

- Set max bitrate to 1500kbps.
- Add resolution constraint to content share (1080p@30fps).
- Added opt-in server side network adaption enablement flag `ServerSideNetworkAdaption.BandwidthProbingAndRemoteVideoQualityAdaption`. See [this section in the guide](https://aws.github.io/amazon-chime-sdk-js/modules/prioritybased_downlink_policy.html#server-side-network-adaption) for more details.
- Content share issue with above change

### Removed

### Changed

- Clarify quotas for content-sharing publishing and subscriptions in API Overview.
- Fallback `majorVersion()` to `-1` if `version` is `null` in `DefaultBrowserBehavior`.

### Fixed

## [3.14.1] - 2023-05-26

### Added

### Removed

### Changed

- Update chime sdk messaging client version.

### Fixed

## [3.14.0] - 2023-04-11

### Added

- Add new guide for `VideoFXProcessor`.
- Add Android Chrome support for `VideoFXProcessor`.

### Removed

### Changed

- Add fallback value for `DefaultBrowserBehavior.browser` when `detect()` can not parse browser UserAgent.

### Fixed

## [3.13.0] - 2023-03-28

### Added

- Send client utc offset with attendee JOIN frame over signalling channel.
- Add an unified interface (videofx processor) with new implementation for ML features, namely background blur 2.0 and background replacement 2.0. This includes improvement to the underlying model for better segmentation, better image processing algorithms to blur the background, and other miscellanies bug-fixes/features.

### Removed

### Changed

- Evaluate `SendingAudioFailureConnectionHealthPolicy` only after getting connected i.e. after `audioVideoDidStart()` is called. This avoids false positive triggers of `sendingAudioFailed` at the start of a meeting session.

### Fixed

## [3.12.0] - 2023-02-14

### Added

### Removed

### Changed

### Fixed

- Refactored various state cleanup to `AudioVideoControllerState.resetConnectionSpecificState`.
- Update `supportsCanvasCapturedStreamPlayback` in `DefaultBrowserBehavior` to fix background blur and replacement
  support check failures in iPad.

## [3.11.0] - 2023-01-03

### Added

- Added flag `disablePeriodicKeyframeRequestOnContentSender` to `MeetingSessionConfiguration` for applications that would like to experiment with disabling the 10 second keyframe request interval which is default on the backend.

### Removed

### Changed

- To support future use case of allowing users to join a meeting without the need for a microphone or empty audio stream, update `checkAudioConnectivity` logic inside `DefaultMeetingReadinessChecker` accordingly, to check for audio packets received metrics using `metricsDidReceive` observer in addition to attendee presence condition. Previously, the audio connectivity check used to implicitly test that audio was being sent out from the client and being received by the server. Now this check will include a test for attendee presence, showing that the signal connection has been established, and audio packets being received, showing that the data connection has been established.

### Fixed

- Fix ES2015 target builds by fixing voicefocus js file.
- Added missing state cleanup for various video components on reconnect to mitigate missing remote or local video.

## [3.10.0] - 2022-11-02

### Added

- Add `destroy()` method to `VoiceFocus` class.
- Add `destroyVoiceFocus` method to `VoiceFocusDeviceTransformer` class.
- Add guide to show how to use the `destroyVoiceFocus` method in the `VoiceFocusDeviceTransformer` class.

### Removed

### Changed

- Update documentation for `MeetingSessionStatusCode` to clarify the origin and meaning of each. Included information on use of `isTerminal` flag to determine if retry will be automatically attempted.

### Fixed

- Fix codec intersection logic to avoid unnecessary renegotiations.

## [3.9.0] - 2022-09-21

### Added

- Add the audio output gain and frequency to the meeting readiness checker's configuration. The readiness checker uses this value to set the "Play Tone" gain and frequency.
- Add support for background filter starting from iOS 16 for major browsers Safari, Chrome, and Firefox (except on iPad).

### Removed

### Changed

- Add metric derived from string metric in metric report.
- Send `audioInputFailed` and `videoInputFailed` if there is error getting device labels.
- Updated `DefaultVideoFrameProcessorPipeline` to clone audio tracks to the output `MediaStream` instead of dropping them. This allows more straightforward usage of the pipeline on content sharing like file playback.

### Fixed

- Fixed missing videos, or unnecessarily long freezes when switching simulcast streams.

## [3.8.0] - 2022-08-18

### Added

- Add encoder/decoder is in hardware metric and stream dimension to signaling protocol
- Report encode/decode time and if encoder/decoder is in hardware, and add encoder/decoder name as a metric dimension

### Removed

### Changed

- Fix a confusing function name from `millisecondsPerSecond` to `averageTimeSpentPerSecondInMilliseconds`.
- Move `requiresPlaybackLatencyHintForAudioContext` to `ExtendedBrowserBehavior`.

### Fixed

- `MessagingSession` reconnect loop did not break on error past reconnect deadline. Infinite reconnect loop was caused due to `firstConnectionAttemptTimestamp` not being set as `startedConnectionAttempt` was not invoked. Check <https://github.com/aws/amazon-chime-sdk-js/issues/2372> for details.
- `MessagingSession` `getMessagingSessionEndpoint` call is now backwards compatible with AWS JS SDK v2.
- Use a default "playback" `latencyHint` when creating the `AudioContext` on Windows. Also adds a `setDefaultLatencyHint` API to `DefaultDeviceController` to allow for overriding.
- Fix behavior of websocket disconnects before a session is connected. Session.start() promise shall fail in the scenario.
- Queue messages before a messaging session is established to avoid dropping them.

## [3.7.0] - 2022-07-05

### Added

- Add support in `MessagingSession` to allow websocket connection for messaging service to select sort by for Prefetch.
- Added two new meeting events: `sendingAudioFailed` to indicate a failure in sending audio packets out and `sendingAudioRecovered` to indicate recovery after a `sendingAudioFailed` event.
- Added a new `ConnectionHealthPolicy` named `SendingAudioFailureConnectionHealthPolicy` to evaluate and trigger the above events. Also, added `sendingAudioFailureSamplesToConsider` and `sendingAudioFailureInitialWaitTimeMs` to `ConnectionHealthPolicyConfiguration` fields for configuring the new health policy.
- Added a new field `consecutiveStatsWithNoAudioPacketsSent` in `ConnectionHealthData` for evaluating the `SendingAudioFailureConnectionHealthPolicy`.

### Removed

### Changed

- Update package.json to include Node 18.
- Refactored `connectionHealthDidChange()` in `MonitorTask` by creating a new `applyHealthPolicy()` method to reduce redundancy in the health policy evaluation.
- Modified `SignalingAndMetricsConnectionMonitor` to update `consecutiveStatsWithNoAudioPacketsSent`.
- Reset `connectionHealthData` on every connect (as opposed to doing it only when `signalingClient` is not initialized). This allows us to honor the cool-down time in both `SendingAudioFailureConnectionHealthPolicy` and `UnusableAudioWarningConnectionHealthPolicy` in case when the connection is failing due to an error like "no ice candidates were gathered".

### Fixed

- Fix `AbortError` when turning video ON in Safari.
- `MessagingSession` reconnects with refreshed endpoint and credentials if needed.  `EndpointUrl` on `MessagingSessionConfiguration` is deprecated as it is resolved by calling `getMessagingSessionEndpoint` internally.

## [3.6.0] - 2022-06-23

### Added

- Add a new API `enableSimulcastForContentShare` to enable simulcast for content share so that content share could be shown in network constrained clients. The lower quality layer has 300 kbps max bitrate, resolution scale factor of 2, and 5 max framerate.
- Add APIs `setVideoCodecSendPreferences` and `setContentShareVideoCodecPreferences` to allow configuration of codec being used to send. See the [JS SDK guide](https://aws.github.io/amazon-chime-sdk-js/modules/videocodecs.html) for more details.
- Added tracer logs to missing subscribe and unsubscribe methods.
- Added opt-in server side network adaption enablement flag `ServerSideNetworkAdaption.EnableBandwidthProbing`. See [this section in the guide](https://aws.github.io/amazon-chime-sdk-js/modules/prioritybased_downlink_policy.html#server-side-network-adaption) for more details.

### Removed

### Changed

### Fixed

- Fix issue closing a web worker in Amazon Voice Focus's inline worklet.

## [3.5.0] - 2022-06-02

### Added

- Add a workaround for <https://bugs.webkit.org/show_bug.cgi?id=241152> to play a paused video element in Safari.

### Removed

- Removed deprecated WebRTC constraints `googCpuOveruseDetection` and `googCombinedAudioVideoBwe` which were [being removed or were already no-ops](https://groups.google.com/g/discuss-webrtc/c/85e-f_siCws)

### Changed

- Bump `protobufjs` from 6.8.8 to 6.11.3.
- Update `DOMBlobMock` to accommodate `@types/node` changes.

### Fixed

- Fix issue where Amazon Voice Focus stops working after changing device while muted.
- Remove the `isChanged` flag as it breaks some old muting funtionality causing Amazon Voice Focus to stop working.
- Fix issue where Amazon Voice Focus could stop working after changing the mute state of a null device or changing the device shortly after.
- Fix an issue for mute local when there is no audio input.
- Fix trucation of video subscriptions not occuring if the resubscribe was driven by `MonitorTask`.
- Fix protobuf generation script for upgrade.
- Optional chain signaling client observer removal to fix [issue](https://github.com/aws/amazon-chime-sdk-js/issues/2265) if  `audioVideo.stop()` is called before `audioVideo.start()`.

## [3.4.0] - 2022-05-24

### Added

- Add the reserved status code AudioDisconnectAudio.
- Add support in `MessagingSession` to allow websocket connection for messaging service to enable Prefetch feature.

### Removed

### Changed

- Add reset function to uplink policy interface, and ignore indexes in nscale policy if the number of published videos did not change.

### Fixed

- Rate limited CPU warnings to at most once a minute in Voice Focus library, so that builder logs are not flooded.

## [3.3.0] - 2022-05-12

### Added

- Add support for hosting meetings in US GovCloud regions.
- Add support for starting live transcription in US GovCloud regions.

### Removed

### Changed

- Assume SDP section is sendrecv if no direction is present. This should have no impact on media negotiation.

### Fixed

- Replace `startVideoInput(null)` and `startAudioInput(null)` with`stopVideoInput` and `stopAudioInput` for video, audio test in meeting readiness checker to stop video, audio input.
- Replace the deprecated API `getRTCPeerConnectionStats` with `metricsDidReceive` in meeting readiness checker.
- Prevent `realtimeUnsubscribeFromVolumeIndicator` from causing a fatal error when there are no subscriptions for the `attendeeId`.
- Subscribe to `audioOutputDidChange` in audio mix controller to fix the issue where the audio output is not updated before meeting start.

## [3.2.0] - 2022-04-27

### Added

- Add browser support information to content share guide.
- Readd layers allocation negotiation in Chromium based browsers to avoid resubscribing to preemptively turn off simulcast streams or to switch layers. Avoid duplicate RTP header extension and changing extension id.

### Removed

### Changed

- Clean up the HTML video element bounded to `VideoTileState` using `unbindVideoElement` API to fix Safari memory leak. If you do not intend to clean the video element, call `unbindVideoElement` API with `cleanUpVideoElement` set to `false`. Check [PR#2217](https://github.com/aws/amazon-chime-sdk-js/pull/2217) for detailed information.

### Fixed

- Fix issue where video resolution and framerate changes when toggle video transform.

## [3.1.0] - 2022-04-07

### Added

- Add `audioUpstreamRoundTripTimeMs`, `audioUpstreamJitterMs`, and `audioDownstreamJitterMs` to `observableMetricSpec`.
- Add `videoUpstreamRoundTripTimeMs`, `videoUpstreamJitterMs`, and `videoDownstreamJitterMs`, and `videoDownstreamDelayMs` to `observableVideoMetricSpec`.

### Removed

- No longer stop video stream when calling `stopLocalVideoTile`. This was added as a workaround to prevent crash in old Safari versions but no longer needed.

### Changed

- Subscribe and unsubscribe to `MediaStreamBrokerObserver` in `AudioVideoController` at the end of every connection and disconnection to avoid trying to replace local audio and video during connection.
- Update `getMediaType` method to check the property `kind` instead of `mediaType` of a `RawMetricReport`.

### Fixed

- Fixed state not being reset if an `AudioVideoController` is reused after `stop`.

- Fix a bug that `remote-inbound-rtp` `RTCStatsReport` and `remote-outbound-rtp` `RTCStatsReport` of "video" `kind` are accidentally filtered.
- Fix the incorrect calculation of aggregation WebRTC metric spec (`audioSpeakerDelayMs`, `decoderLoss`).

## [3.0.0] - 2022-03-30

Amazon Chime SDK for JavaScript v3 is here !! 🎉🎉🎉

Amazon Chime SDK for JavaScript v3 includes major improvements for device management, WebRTC metrics, and the
messaging session.

- **Device management:** Decouple audio and video device management from the meeting sessions. For example, a user can select their preferred devices on a video preview page and continue using the same devices to join the session. After joining the session, a user can instantly switch devices without interrupting the ongoing meeting session.
- **WebRTC metrics:** Publish the standardized WebRTC metrics for all supported browsers.
- **Messaging session:** Add support for AWS SDK for JavaScript v3 for messaging session.
- **Dropping support:** Deprecate Safari 12 support and Plan B in Session Description Protocol (SDP) negotiations.

Below is a list of all changes in the Chime SDK for JavaScript v3. Please refer to the [Migraton guide from v2 to v3](https://aws.github.io/amazon-chime-sdk-js/modules/migrationto_3_0.html) for
more information.

### Added

- Add `rtcStatsReport` property to `ClientMetricReport` to store raw [`RTCStatsReport`](https://developer.mozilla.org/en-US/docs/Web/API/RTCStatsReport) and expose it via `metricsDidReceive` event.

### Removed

- Remove support for Plan B as well as Safari (and iOS) 12+. The minimum Safari and iOS supported version is now 13.
- Remove [legacy (non-promise-based) `getStats` API](https://developer.mozilla.org/en-US/docs/Web/API/RTCPeerConnection/getStats#obsolete_syntax) call in `DefaultStatsCollector`. This API was previously used to obtain WebRTC metrics only for Chromium-based browsers. Now SDK obtains WebRTC metrics for all browsers via [standardized (promise-based) `getStats` API](https://developer.mozilla.org/en-US/docs/Web/API/RTCPeerConnection/getStats#syntax).
- Remove all deprecated meeting status code.
- Remove `videoSendHealthDidChange`, `videoSendBandwidthDidChange`, `videoNotReceivingEnoughData`, and `videoReceiveBandwidthDidChange`. Use `metricsDidReceive` to obtain metrics instead.
- Remove `estimatedDownlinkBandwidthLessThanRequired`.
- Remove synthesize video APIs such as SMTP.
- Removed SDP interface.
- Remove `StatsCollector` interface.
- Remove `ClientMetricReport` interface.

### Changed

- Rename `DefaultStatsCollector` to `StatsCollector`.
- Rename `DefaultClientMetricReport` to `ClientMetricReport`.
- Change `chooseAudioInputDevice` to explicit APIs `startAudioInput` and `stopAudioInput`. Application will need to
  call `stopVideoInput` at the end of the call to explicitly stop active audio stream.
- Change `chooseVideoInputDevice` to explicit APIs `startVideoInput` and `stopVideoInput`. Application will need to
  call `stopVideoInput` now to explicitly stop active video stream.
- Minor name change to `chooseAudioOutputDevice` to `chooseAudioOutput`.
- `startVideoPreviewForVideoInput` and `stopVideoPreviewForVideoInput` will no longer turn on and off video stream.
  This allows applications to join meeting without reselecting video again.
- Remove max bandwidth kbps parameter in `chooseVideoInputQuality` as it is not related to device. Applications can
  set video max bandwidth kbps from `audioVideo.setVideoMaxBandwidthKbps`.
- Extend the `DeviceController` interface to include `Destroyable`
- Rename `MeetingSessionPOSTLogger` to `POSTLogger`.
- Update `POSTLogger` to implement the `Logger` interface.
- Remove `MeetingSessionConfiguration` dependency from `MeetingSessionPOSTLogger`.
  Builders need to add `metadata` to `POSTLogger` if they want to include information such as `appName`, `meetingId` and so on with the HTTP POST request made by `POSTLogger` when sending logs to builder provided URL.
  Please check 3.0 migration guide for more information.
- Decoupled `EventController` from `AudioVideo` and `MeetingSession`.

### Fixed

- Fix a bug where joining without selecting any audio device failed when Web Audio is enabled.
- Fix a minor log info for video input ended event where we say resetting to null device when we just stop the video
  input.

## [3.0.0-beta.2] - 2022-03-09

### Added

- Added support for use of replicated meetings to extend meeting sizes to up to 10k view only participants with glareless promotion ability. See the Chime Developer Guide and the [JS SDK guide](https://aws.github.io/amazon-chime-sdk-js/modules/replicatedmeetings.html) for more details.

### Removed

- Remove `StatsCollector` interface.
- Remove `ClientMetricReport` interface.
- Remove `clientMetricReport` parameter from `StatsCollector.start()` API.
- Remove synthesize video APIs such as SMTP.

### Changed

- Rename `DefaultStatsCollector` to `StatsCollector`.
- Rename `DefaultClientMetricReport` to `ClientMetricReport`.
- Change `chooseAudioInputDevice` to explicit APIs `startAudioInput` and `stopAudioInput`. Application will need to
  call `stopVideoInput` at the end of the call to explicitly stop active audio stream.
- Change `chooseVideoInputDevice` to explicit APIs `startVideoInput` and `stopVideoInput`. Application will need to
  call `stopVideoInput` now to explicitly stop active video stream.
- Minor name change to `chooseAudioOutputDevice` to `chooseAudioOutput`.
- `startVideoPreviewForVideoInput` and `stopVideoPreviewForVideoInput` will no longer turn on and off video stream.
  This allows applications to join meeting without reselecting video again.
- Remove max bandwidth kbps parameter in `chooseVideoInputQuality` as it is not related to device. Applications can
  set video max bandwidth kbps from `audioVideo.setVideoMaxBandwidthKbps`.
- Rename `MeetingSessionPOSTLogger` to `POSTLogger`.
- Update `POSTLogger` to implement the `Logger` interface.
- Remove `MeetingSessionConfiguration` dependency from `MeetingSessionPOSTLogger`.
  Builders need to add `metadata` to `POSTLogger` if they want to include information such as `appName`, `meetingId` and so on with the HTTP POST request made by `POSTLogger` when sending logs to builder provided URL.
  Please check 3.0 migration guide for more information.

### Fixed

## [3.0.0-beta.1] - 2022-02-23

### Added

- Add compression support when sending and receiving sdp messages.
- Add automatic language identification support from Amazon Transcribe for live transcription APIs.
- Add `rtcStatsReport` property to `DefaultClientMetricReport` to store raw [`RTCStatsReport`](https://developer.mozilla.org/en-US/docs/Web/API/RTCStatsReport) and expose it via `metricsDidReceive` event.

### Removed

- Removed SDP interface.
- Remove [legacy (non-promise-based) `getStats` API](https://developer.mozilla.org/en-US/docs/Web/API/RTCPeerConnection/getStats#obsolete_syntax) call in `DefaultStatsCollector`. This API was previously used to obtain WebRTC metrics only for Chromium-based browsers. Now SDK obtains WebRTC metrics for all browsers via [standardized (promise-based) `getStats` API](https://developer.mozilla.org/en-US/docs/Web/API/RTCPeerConnection/getStats#syntax).
- Remove `browserBehavior` from the constructor of `DefaultStatsCollector`.

### Changed

- Change `resolveSpec` and `resolveOptions` in BackgroundBlurVideoFrameProcessor and BackgroundReplacementVideoFrameProcessor to clone parameter objects.

### Fixed

- Clone the video preference input in `chooseRemoteVideoSources` API in `VideoPriorityBasedPolicy` to avoid mutation that can cause video preferences to not be sorted and lead to wrong video subscription determination by the policy.
- Fix a screen share issue by resetting the sdp compression state during join requests.
- Fix a video orientation issue when Background Blur/Background Replacement is enabled.

## [3.0.0-beta.0] - 2022-02-08

### Added

### Removed

- Remove support for Plan B as well as Safari (and iOS) 12+. The minimum Safari and iOS supported version is now 13. Also clean up all plan-B code path.
- Remove all deprecated meeting status code.

### Changed

- Decoupled `EventController` from `AudioVideo` and `MeetingSession`.
- Add support for pre-release in Versioning.
- Removed upward BWE throttling logic in VideoPriorityBasedPolicyConfig, which was increasing recovery time more then intended, whereas its main focus was towards slowing downturns in BWE when the network is actually stable. We may come back to configuring the recovery delay another time.
- Add support for aws-sdk js v3 for messaging session.

### Fixed

- Fix a worker resource leak with `BackgroundBlurProcessor` and `BackgroundReplacementProcessor`.

## [2.27.0] - 2022-01-27

### Added

### Removed

### Changed

- Changed `VideoPriorityBasedPolicyConfig` to be dependent on bandwidth fluctuation so that `VideoPriorityBasedPolicy` will not drop/resume video instantly when network bandwidth changes. (#1921).
- Adjust the recovery behavior of `VideoPriorityBasedPolicy` to not get stuck at low estimates, not overeact to spurious packet loss when probing, and not let the time between probes raise to 60 seconds (reduced to maximum of 30 seconds).

### Fixed

- Fix the reconnecting issue (#1985) by skipping the "close" event if it does not arrive in two seconds.
- Add a workaround to avoid 480p resolution scale down when there are 5-8 videos for the default video uplink policy for Chromium browsers version 98 on Windows and use 360p instead.

## [2.26.0] - 2022-01-14

### Added

### Removed

### Changed

- Made `SimulcastUplinkObserver.encodingSimulcastLayersDidChange` (_not_ `AudioVideoObserver.encodingSimulcastLayersDidChange`) synchronous.

### Fixed

- Fixed delays in advertising simulcast stream switches due to asynchronous and out of order checks.
- Fixed Firefox video tiles containing stale frames from previous transceivers by not attempting to reuse inactive transceivers. This switches to using `RTCRtpTransceiver.stop` when possible and may fix other incorrect tile bugs.
- Fix the bug that the max bandwidth set by the chooseVideoInputQuality API is ignored when the Chime SDK retries the connection.
- Added additional pausing of `MonitorTask` and `ReceiveVideoStreamIndexTask` to avoid modifying mutable state mid-subscribe.
- Fix the bug that the max bandwidth is ignored if the chooseVideoInputQuality API is called before starting a meeting.
- Use optional chaining to prevent an error from undefined transceiverEncoding in FF.

## [2.25.0] - 2022-01-11

### Added

- Ability to choose remote video sources in `AllHighestVideoBandwidthPolicy`. see [guide](https://aws.github.io/amazon-chime-sdk-js/modules/videolayout.html#downlink-policy).
- Add `BackgroundReplacementVideoFrameProcessor` that will create a `VideoFrameProcessor` to apply a background image to an outgoing video stream.

### Removed

### Fixed

- Correct the minimum supported Firefox version to `75` to match the official [documentation](https://docs.aws.amazon.com/chime/latest/dg/meetings-sdk.html#mtg-browsers).

### Changed

- Enforced a video receive limit incase the number of videos shared in the meeting are greater than the limit. The current limit is 25, which can change in future.
- Clarified a comment in `DefaultSimulcastUplinkPolicy`.

## [2.24.0] - 2021-12-17

### Added

- Add `supportDownlinkBandwidthEstimation` API to check whether browsers support downlink bandwidth estimation which requires for priority based downlink policy to work.
- Add `keepLastFrameWhenPaused` in `DefaultVideoTile` as an option to keep last frame when pausing a video tile.
- Add error name for custom device controller error.
- Added pagination option to meeting demo when priority downlink policy is used.
- Add `ApplicationMetadata` to enable builders to send their application name or version to the Amazon Chime backend. This is an opt-in addition.
- Add a new `AudioProfile` called `fullbandMusicStereo` which can be passed into `setAudioProfile` to support sending and receiving stereo audio through main audio input and output. This can also be passed into `setContentAudioProfile` to support sending stereo audio as content.
- [Demo] Add new checkbox on join screen to select new `fullbandMusicStereo` audio profile.
- [Demo] Add new dropdown items in microphone dropdown menu to test sending stereo audio as main audio input.
- [Demo] Add new dropdown items in content share dropdown menu to test sending stereo audio as content.

### Removed

### Fixed

- Fixed updates to mutable state during subscribe leading to non-existant/frozen video streams.
- Fixed inconsistent default maxBitrate values in the NScaleVideoUplinkBandwithPolicy constructor leading to the default ideal max bitrate not being honored.

### Changed

- Clarified comment in `DefaultSimulcastUplinkPolicy`.

## [2.23.1] - 2021-12-17

### Fixed

- Temporararily removed munging of layers allocation extension to mitigate Chrome M97 change which led to `setLocalDescription` failures. This was not yet being negotiated by the remote end, so this will not have any impact on media quality.

## [2.23.0] - 2021-11-22

### Added

- Add support for Echo Reduction when using Voice Focus.

### Removed

### Fixed

- Switched `DefaultSimulcastUplinkPolicy` non-simulcast mode's enabled stream to mitigate Chromium not reconfiguring encoder on reconnect when using the top stream. This impacts only the non-simulcast mode of the simulcast policy when is when there are 2 or less participants (not 2 or less senders).

### Changed

## [2.22.0] - 2021-11-18

### Added

- Add documentation in video processor on how to add a customized professor with new image loading.
- Adds support to live transcription for new features including PII content identification and redaction, partial results stabilization, and custom language models for Amazon Transcribe and PHI content identification for Amazon Transcribe Medical.

### Removed

### Fixed

- Fix priority downlink policy bandwidth estimation metrics to work with Safari.
- Add a workaround to switch to VP8 for iOS 15.1 due to [Safari bug](https://bugs.webkit.org/show_bug.cgi?id=232416) that causes crash with H.264 encoding.
- Add a workaround to switch to VP8 for iOS 15.1 due to [Safari bug](https://bugs.webkit.org/show_bug.cgi?id=232416) for iOS WebView that causes crash with H.264 encoding.
- Make `tileWillBePausedByDownlinkPolicy` observer update synchronous without `setTimeout`.

### Changed

## [2.21.1] - 2021-11-09

### Added

- Add documentation on how to update a deployment of the serverless demo.
- Update background blur options to allow for skipping frames to improve CPU utilization.

### Removed

### Fixed

- Take into account portrait video dimension when calculating resolution scaling for NScale video bandwidth uplink policy.

### Changed

- Change the serverless demo's `deploy.js` script to rebuild the demo on each run. This should remove a manual step of rebuilding the demo.
- Disable NScale resolution scaling for Android device due to Android H.264 encoding.
- Minor clean up of code in `BackgroundBlurProcessorProvided` class.
- Refactored some video demo components into classes and seperate files.

## [2.21.0] - 2021-11-01

### Added

- Add support for layers allocation negotiation in Chromium based browsers to avoid resubscribing to preemptively turn off simulcast streams or to switch layers.
- Update browser compatibility doc for background blur
- Add a doc to guide builders on managing video quality for different video layouts. See [guide](https://aws.github.io/amazon-chime-sdk-js/modules/videolayout.html).

### Removed

### Fixed

- Fix disabling of send streams when local video was not enabled by integrating empty encoder params into `VideoStreamIndex` when sending is disabled.
- Fix `visibilitychange` typo in `InMemoryJSONEventBuffer`.

### Changed

- Ignore `enableUnifiedPlanForChromiumBasedBrowsers` value (i.e. treat as always equaling the current default value of `true`) in `MeetingSesstionConfiguration`. Chrome is [in the processing](https://groups.google.com/g/discuss-webrtc/c/UBtZfawdIAA/m/m-4wnVHXBgAJ) of deprecating and removing Plan-B which would cause breakage in applications still trying to use it. This will have no effect on SDK behavior` and has been the default since 1.17.0.
- Change `appVersionName` and `appVersionCode` fields to `appName` and `appVersion` respectively.
- Update similar log messages in `DefaultMessagingSession` and `DefaultSignalingClient`.

## [2.20.1] - 2021-10-27

### Fixed

- Prevent error `'scaleResolutionDownBy' member of RTCRtpEncodingParameters is not a finite floating-point value` thrown by NScale video uplink bandwidth policy when there is no height information from the sending video stream.

## [2.20.0] - 2021-10-18

### Added

- Add background blur video frame processor to enable background blur on streaming video. See [guide](https://aws.github.io/amazon-chime-sdk-js/modules/backgroundfilter_video_processor.html).

### Removed

### Fixed

### Changed

## [2.19.0] - 2021-10-14

### Added

- Add API `isSimulcastSupported` so applications can check whether simulcast can be enabled and pass corresponding policy.
- Add `bindToTileController` optional method to `VideoDownlinkBandwidthPolicy`.
- Add [Content Security Policy](https://aws.github.io/amazon-chime-sdk-js/modules/contentsecurity_policy.html) setup guide for customers who want to secure their application and add CSP headers.
- Add `securitypolicyviolation` event listener to listen for CSP violations. If customers have set up CSP for their app, the event listener will detect violations and print warnings.

### Removed

- Remove Getting Started documentation guide and use [API overview](https://aws.github.io/amazon-chime-sdk-js/modules/apioverview.html) to cover the development in more details.
- Remove interface matching rule for all the components so that it is not required to have an interface of the same name for each component directory.

### Fixed

- Amazon Voice Focus now works in Chrome 95 or later: WebAssembly policy changes required a change in how modules were loaded. This requires additional Content Security Policy changes, which are documented in the [CSP guide](https://aws.github.io/amazon-chime-sdk-js/modules/contentsecurity_policy.html) and the [Amazon Voice Focus guide](https://aws.github.io/amazon-chime-sdk-js/modules/amazonvoice_focus.html).
- Add safeguard in `ReceivedVideoInputTask` to prevent crashing when video input stream does not contain any video track.
- Add missing `captureOutputPrefix` param for SDK demo app in release script.
- Add opt-in region `eu-south-1` to meetings demo in deploy-canary-demo script to support media capture canary.
- Fix bug: DOMException: The play() request was interrupted by a new load request. <https://goo.gl/LdLk22>.
- Fix `removeObserver` function in `DefaultVideoTransformDevice`.
- Fix handling pausing when using default preference for priority-based video bandwidth policy.
- Bind tile controller for any downlink policy that implements `bindToTileController` such as
  `VideoAdaptiveProbePolicy`.
- Do not pause streams that do not exist in conference in `VideoPriorityBasedPolicy`.

### Changed

- Allow passing in custom video simulcast uplink policy that implements the `SimulcastUplinkPolicy` interface.
- Change the default video downlink policy to `VideoAdaptiveProbePolicy` to match with documentation.
- Move configuration default from meeting session configuration to audio video controller.
- Update the default priority-based video downlink policy to adjust target size based on number of videos in the meeting.
- Add a new section "Known Browser Issues" in FAQ.html.
- Refactor some types to avoid a circular dependency (#1565).
- Update package.json to include npm 8.
- Update mocha to version 9.

## [2.18.0] - 2021-09-22

### Added

- Add events `meetingReconnected`, `signalingDropped` and `receivingAudioDropped` to `eventDidReceive` by publishing them as stand alone events. Currently, these events were only included in the meeting history attribute when a meeting event is published.
- Added support for skipping full SDP renegotiations when switching simulcast streams. This will result in less freezing when switching between layers in response to a network event as done in `VideoPriorityBasedPolicy`. This will have no impact if not using simulcast.
- Add link to SIP Media Application examples in README.

### Removed

### Fixed

- Add safeguard for Nscale policy in case we increase to more than 25 videos.

### Changed

- Move `toLowerCasePropertyNames` inside `Utils.ts` and add test coverage.
- Reduced uplink resubscription when only stream encoding is changed by adding bypassing path.
- The browser demo now offers a configuration menu on each video tile. This menu replaces the 'Pin' button, which previously set the priority of the corresponding remote video to 1, and then rest to 2. The new configuration menu allows the user to specify the desired video quality and priority, which will be respected by simulcast and priority downlink policies. This is useful for testing or to demonstrate the behavior of those policies.
- Switched to using Web Components for video tiles in the browser demo.
- Migrate SauceLabs mobile tests to new api.

## [2.17.0] - 2021-09-08

### Added

- Add `audioInputMuteStateChanged` to the `DeviceChangeObserver` interface. This is called whenever the device is changed or is muted or unmuted, allowing applications to adapt to OS-level mute state for input devices.
- Added Android WebView Sample UI test to workflow.
- Add a new optional API `getVideoTileForAttendeeId` in `VideoTileController` and raise the `tileWillBePausedByDownlinkPolicy` event for empty video tiles.
- Amazon Voice Focus will now trigger the `onCPUWarning` method on the `VoiceFocusTransformDeviceDelegate` when using the default inline execution mode. This will be called when the browser fails to schedule the worklet in a timely fashion (_e.g._, when the meeting code is running in an iframe /subframe) or when changes in the CPU environment (_e.g._, thermal throttling) cause the worklet to take too long for each audio render quantum.
- Amazon Voice Focus will now trigger the `voiceFocusInsufficientResources` method on the `VoiceFocusTransformDeviceDelegate` when using the default inline execution mode. This will be called when the browser fails to schedule the worklet in a timely fashion (_e.g._, when the meeting code is running in an iframe /subframe) or when changes in the CPU environment (_e.g._, thermal throttling) cause the worklet to take too long for each audio render quantum.
- Add retry logic in FAQs.
- The Amazon Voice Focus support check, `VoiceFocusDeviceTransformer.isSupported`, now warns to the logger when run in an iframe, and can be configured to fail in that case.
- Add documentation in Video Processing APIs on how to add filters in the preview window.

### Changed

- Clarify why not use default downlink policy with simulcast.
- Corrected argument `isUnifiedPlan` in `withBandwidthRestriction` to `isFirefox`. Also marked as deprecated since we no longer use it.
- Update data message limit in the API Overview guide.
- Do not trigger real time attendee presence event for local attendee if they are not appear in audio info frame during reconnection.
- Update `startVideoPreviewForVideoInput` to support filters in the preview window.
- Update browser demo to showcase preview filter capability.

### Removed

### Fixed

- Fix priority-based downlink policy to not unpaused tiles that are not paused by the policy.
- Fix empty video tiles when using priority-based downlink policy.
- Fix simulcast guide that adaptive probe downlink policy is not enabled by default.
- Fix a link format in simulcast guide.
- No longer put useless 'pin' and 'pause' buttons on local tile in demo.
- Choose a null device or media stream without a deviceId without first listing devices no longer logs `Device cache is not populated`.

## [2.16.1] - 2021-08-23

### Fixed

- Fix default priority downlink policy to update default preference correctly.

## [2.16.0] - 2021-08-17

### Added

- Add `RealtimeSubscribeToAttendeeIdPresenceCallback` type for `realtimeSubscribeToAttendeeIdPresence` callback to document the callback parameters.
- Added support for Android WebView
- Add a SignalClientEvent check in `SubscribeAndReceiveSubscribeAckTask` to immediately cancel the task when websocket connection is terminated.

### Changed

- Update the default behavior of NScale video uplink bandwidth policy to scale down resolution based on the number
  of videos.

### Removed

### Fixed

- Fix race condition in Safari when disconnect and connect stream from video element.

## [2.15.0] - 2021-08-04

### Added

- Supports integration with Amazon Transcribe and Amazon Transcribe Medical for live transcription. The Amazon Chime Service uses its active talker algorithm to select the top two active talkers, and sends their audio to Amazon Transcribe (or Amazon Transcribe Medical) in your AWS account. User-attributed transcriptions are then sent directly to every meeting attendee via data messages. Use transcriptions to overlay subtitles, build a transcript, or perform real-time content analysis. For more information, visit [the live transcription guide](https://docs.aws.amazon.com/chime/latest/dg/meeting-transcription.html).
- [Demo] Add live transcription functionality. You will need to have a serverless deployment to create new AWS Lambda endpoints for live transcription. Follow [the live transcription guide](https://docs.aws.amazon.com/chime/latest/dg/meeting-transcription.html) to create necessary service-linked role so that the demo app can call Amazon Transcribe and Amazon Transcribe Medical on your behalf.
- Exposed Amazon Voice Focus model complexity as a type in order to support
  showcasing complexity limitation in the meeting demo.
- Packet-per-second (PPS) logging is now enabled in the meeting demo by
  default. If the browser sends an incorrect packet rate, this will be logged
  as an error in the console.
- Add a warning log in `InMemoryJSONEventBuffer`'s `send` function when retrying starts.

### Changed

- Update `InMemoryJSONEventBuffer` to retry with backoff.

### Removed

### Fixed

- Stop `activeDevice` video track before selecting a new device to prevent `NotReadableError` when calling `getUserMedia` for a new video input device.
- Fix priority-based downlink policy default behavior.
- Fix client event ingestion guide rendering in typedoc.

## [2.14.0] - 2021-07-23

### Added

- Added `VideoPriorityBasedPolicyConfig` to control video downlink policy with network event response and recovery delays. Check [User Guide for Priority-based Downlink Policy](https://aws.github.io/amazon-chime-sdk-js/modules/prioritybased_downlink_policy.html#user-guide-for-priority-based-downlink-policy) for more information.
- Amazon Chime SDK Project Board Overview and Guide.
- Added 25 video tile support for demo app.

### Changed

- [Documentation] Update priority based downlink policy guide.
- Lookup `groupId` from device cache instead of directly from media stream when selecting input device.
- [Documentation] Update documentation for 25 video tiles.

### Removed

### Fixed

- Improve the meeting event guide.
- Fixed Project Board guide with correct community template link.
- Updated Amazon Voice Focus integration guide to reflect recent Safari versions.
- Import current Amazon Voice Focus code, which ensures that stereo inputs are downmixed to mono.

## [2.13.0] - 2021-06-29

### Added

### Changed

### Removed

### Fixed

- Improve the meeting event guide

## [2.13.0] - 2021-06-29

### Added

- Add events ingestion to report meeting events to Amazon Chime backend.
  Check [Client Event Ingestion guide](https://aws.github.io/amazon-chime-sdk-js/modules/clientevent_ingestion.html) for more information.
- Add `videoUpstreamPacketLossPercent` and `videoDownstreamPacketsReceived` metrics for video streams
- [Documentation] Add documentation for view-only mode.
- Use SESSION_ESTABLISH event to indicate success of Chime SDK for Messaging successful websocket connection

### Changed

### Removed

### Fixed

## [2.12.0] - 2021-06-23

### Added

- [Documentation] Add documentation for `getObservableVideoMetrics`.
- [Documentation] Update FAQ and public documentation to add more information on SignalingBadRequest related error codes.
- [Documentation] Rephrase the terms in the status code documentations.

### Changed

- Bump maxVideos limit to 25

### Removed

### Fixed

- Pre-started signaling connections no longer cause a delay in joining if the
  user takes more than a minute to join the meeting.
- Fix choosing input device API when passing in a media stream.

## [2.11.0] - 2021-06-04

### Added

- Bind tileController during the initialization of DefaultAudioVideoController for VideoPriorityBasedPolicy.
- Add more debug logging for choose input device.
- Add the meeting and device error sections in the meeting-event guide.
- Add a `forceUpdate` parameter to use when listing devices. In some cases, builders need to delay the triggering of permission dialogs, _e.g._, when joining a meeting in view-only mode, and then later be able to trigger a permission prompt in order to show device labels. This parameter allows cached device labels to be forcibly discarded and recomputed after the device label trigger is run.

### Changed

- Log error instead of throwing error if the signaling client is not ready to send data message.
- Now when `setDeviceLabelTrigger` is called, if the `deviceInfoCache` contains a device with no label, `deviceInfoCache` will be cleared.

### Removed

- Remove deprecated unwired webrtc constraints from device controller and peer connection construction.
- Removed unnecessary restriction on VideoPriorityBasedPolicy to always subscribe to at least one stream.

### Fixed

- Fixed missing upstream video metrics for Firefox browsers.
- Fix build script to run on Windows by specifying ruby when running ruby scripts and rimraf to remove folder.

## [2.10.0] - 2021-05-19

### Added

- Add new message `MeetingSessionStatusCode` `AudioAttendeeRemoved` to handle the new audio server status code 411.
- Add support for `WKWebView` on iOS.
- Output a warning message when the volume adapter cleans up the self-attendee after reconnection.
- Add FAQ for more information on `AudioJoinFromAnotherDevice` meeting session status code.
- Add downstream audio webrtc metrics in `observableMetricSpec`.
- Add `getObservableVideoMetrics` and in `ClientMetricReport` to expose video stream metrics in webrtc.
- Update `SignalingProtocol` with optional video metric fields.

### Changed

- Update guide for priority based downlink policy.
- Bump version for lodash, y18n, and ssri dependencies.
- Mark `getObservableVideoMetrics` optional in ClientMetricReprt and `videoStreamIndex` and `selfAttendeeId` optional in `DefaultClientMetricReport`.

### Removed

### Fixed

- Do not start local video tile if there is no stream for content share.

- Media streams are no longer discarded during reconnects. This fixes an issue
  where initial signaling connection failures could cause a client to be unable
  to join a meeting with audio if Web Audio were enabled.

## [2.9.0] - 2021-05-10

### Added

- Add the Messaging section in FAQs to describe how to receive messages
  without using the Chime SDK for JavaScript.
- `DefaultAudioVideoFacade.start` now takes an options argument. You can use
  this to trigger a signaling socket connection prior to device selection: call
  `audioVideo.start({ signalingOnly: true })`, and then later call
  `audioVideo.start()` as usual.
- Added a 'abort-on-reconnect' query parameter to demo URL to trigger fatal
  on reconnection for use in integration tests (default false).

### Changed

- `startVideoPreviewForVideoInput` uses the active video input stream instead
  of calling `getUserMedia` again.
- Meeting connections now do more work in parallel, which will improve
  meeting join times.

### Removed

### Fixed

- Fix `npm run start:hot` in the browser demo.

## [2.8.0] - 2021-04-23

### Added

- Added new downlink policy `VideoPriorityBasedPolicy`, providing the ability
  to explicitly request remote video sources to receive and set their respective priorities. See
  [this guide](https://aws.github.io/amazon-chime-sdk-js/modules/prioritybased_downlink_policy.html)
  for more details and a code walkthrough of using the new policy.
  _(Note that the exact internal behavior of this policy may slightly change in future releases.)_
- Add optional header parameter to the `MeetingSessionPOSTLogger`.
- Add extra logging for synthesizing an audio stream.
- Add logging for `attendeePresenceReceived`.
- Add reconnection configuration in `MeetingSessionConfiguration`.
- Add NodeJS 16 to supported engines.

### Changed

- Disable audio properties on the peer connection if the join information
  does not include an audio host URL.
- `package-lock.json` files now use the v2 lockfile format.
- Configuration files now live in `/config`.

### Removed

### Fixed

- `DefaultDeviceController` recreates the `AudioContext` as needed when
  selecting non-transform devices, and does not do so when the `AudioContext`
  is suspended.
- Generated documentation no longer includes private members.
- Include the default error message in "meetingStartFailed" and "meetingFailed" events.
- Fix truncation in bps to kbps conversion that causes stream to stop under low bitrate.

## [2.7.0] - 2021-04-05

### Added

- [Demo] Add Tensorflow BodyPix segmentation demo for `VideoProcessor`.
- Added a workaround for a Chrome issue where Bluetooth audio would sound
  choppy for other participants when Web Audio was enabled. This workaround
  recreates the Web Audio context each time an input device is selected.

### Changed

- Update `SignalingProtocol` with optional video metric fields and optional join flags.
- `DefaultDeviceController` and `DefaultActiveSpeakerDetector` now conform to a
  new `Destroyable` interface, allowing resources to be explicitly discarded
  when a meeting is over.
- `MeetingSessionPOSTLogger` conforms to `Destroyable`. You should call
  `destroy` when you are done logging unless you plan to close the window.

### Removed

### Fixed

- Improve some unit tests.
- Fewer observers are now retained after meetings end. This should reduce
  leaks.
- Correctly close input streams when ending a call while using a video
  transform device.

## [2.6.2] - 2021-03-24

### Fixed

- Calling `realtimeSetLocalAudioInput` as part of `AudioVideoController.restartLocalAudio()` to
  fix local mute/unmute issue while switching audio devices.

## [2.6.1] - 2021-03-17

### Fixed

- Fix infinite loop when calling `chooseAudioInputDevice` with a
  `MediaDeviceInfo` instance.

## [2.6.0] - 2021-03-09

### Added

- Add `SingleNodeAudioTransformDevice` to make simple audio transforms easier to write.
- Reuse `VoiceFocusAudioNode` instances across transform device operations.
- Allow a complete configuration to be retrieved from and passed to a
  `VoiceFocusDeviceTransformer`, making it easier to instantiate a new
  transformer in a different scope with the same measured settings.
- Add End-to-end Integration test for Video Test App
- `MeetingSessionPOSTLogger` now matches the regular `Logger` API signature.

### Changed

- Allow device checker APIs to take devices as input, rather than only MediaDeviceInfo objects.
- Enable SIMD autodetection for Amazon Voice Focus in Chrome 90+.
- Clean up task cancel hooks after they cease to be relevant.
- Enable sender-side bandwidth estimation in Safari.
- Clean up usage of audioDeviceInformation in ReceiveAudioInputTask.

### Removed

- Removed audioDeviceInformation from AudioVideoControllerState.

### Fixed

- Upgrade ua-parser-js package version to latest.
- Don't automatically upgrade dev-dependencies to avoid a breaking typedoc upgrade.
- Safely handle calling logger `debug` methods with `undefined`.

## [2.5.0] - 2021-02-16

### Added

- Add GatheringICECandidate Finish Duration to Meeting Event and to demo app.
- Add `attendeePresenceReceived`, `audioInputSelected`, `videoInputSelected`,
  `audioInputUnselected`, and `videoInputUnselected` meeting events.
- Compute and add `meetingStartDurationMs` as part of the attributes of the
  `attendeePresenceReceived` meeting event.
- Add the file sharing workaround for Chrome 88 in FAQs.
- Add support for Chrome for iOS and Firefox for iOS.

### Changed

- [Demo] Set `attendeePresenceTimeoutMs` to use value passed as parameter in the URL.

### Removed

### Fixed

- `DefaultDeviceController` now attempts to resume a suspended `AudioContext`
  when choosing a transform device (#1062).
- `DefaultVideoStreamIndex` now ignores old group IDs from a given attendee ID (#1029).

## [2.4.1] - 2021-01-28

### Added

### Changed

### Removed

### Fixed

- Disable reconnecting in AudioVideoControllerFacade's `stop` method.
  Add documentation for the `stop` method.
- Fix dropped attendee presence during network reconnects.
- Add back `.play()` call explicitly for Safari browser to prevent video pause issue for local video.

## [2.4.0] - 2021-01-08

### Added

- Add support for Amazon Voice Focus support in Safari Technology Preview for macOS.
  Builders using an explicit revision or asset group must make sure to use a
  revision no earlier than this; an error will be thrown in Safari if older
  revisions are used.

### Changed

- Corrected `null` type on `DefaultVideoFrameProcessorPipeline` and `DefaultVideoTransformDevice`.
- Amazon Voice Focus now makes better use of available CPU resources,
  extending support to lower-end devices and improving quality on higher-end
  devices.

### Removed

### Fixed

- [Documentation] Corrected name for `voiceFocusInsufficientResources` in documentation.
- Allow for `realtimeUnsubscribeFromVolumeIndicator` to unsubscribe from specific callbacks.
- Correctly mute video elements when bound, preventing local echo when sharing tabs via content
  share.
- [Demo] Local content share (e.g., video files) now plays audio through the selected audio
  output device, rather than the default device, in browsers that support `setSinkId`.

## [2.3.0] - 2020-12-21

### Added

- Add Samsung Internet browser for Android as a supported browser.
- [Documentation] Add documentation for video processing APIs.
- Add `DefaultVideoTransformDevice` to implement `VideoTransformDevice`.
  `VideoFrameProcessor`, `VideoFrameProcessorPipeline` and `VideoFrameBuffer` interfaces
  are added to support `DefaultVideoTransformDevice` and allow processing steps to be applied to device.
  The method `chooseVideoInputDevice` in `DefaultDeviceController` can handle `VideoTransformDevice` now.

### Changed

### Removed

### Fixed

## [2.2.1] - 2020-12-11

### Added

### Changed

### Removed

### Fixed

- Binding audio elements will no longer throw an error unless calling code is
  trying to choose an output device in a browser that does not support
  `setSinkId`, and the demo will not log an error in these cases.
- [Demo] The meeting readiness checker no longer re-initializes the device output list
  after the user picks a device.
- [Test] Fix Amazon Voice Focus integration/canary test.
- [Demo] Additional best practices around choosing audio output devices.

## [2.2.0] - 2020-12-04

### Added

- [Documentation] What happens when participants try to `startLocalVideoTile` when local video tile limit reached

### Changed

- Log error if pass undefined device when calling choose input device
- Doing typecheck for MediaDeviceInfo
- Set automated integ test coverage on recent version of browsers

### Removed

### Fixed

- Allow Amazon Voice Focus code to load (but not function) in unsupported
  browsers that do not define `globalThis`.
- Fix uncaught promise exception for bindAudioOutput API
- [Demo] Fix meeting readiness checker speaker test failing in Safari
- [Demo] Validate metrics data while showing video WebRTC stats

## [2.1.0] - 2020-11-23

### Added

- [Documentation] Add demo video stats widget information to the quality and bandwidth guide
- [Documentation] Updated migration document to add more information about `bindAudioDevice()` API behavior
- Add APIs to create a messaging session with Amazon Chime SDK for Messaging

### Changed

### Removed

- [Test] Remove check for `/v2` in canary URL

### Fixed

- [Script] Update postpublish script to enable termination protection for prod canary stack.
- [Documentation] Update the Amazon Chime SDK Media Regions documentation link in the README
- Reimplement error handling in `DefaultRealtimeController` to generate less garbage.
- Add github actions fix to conditionally run integ tests
- [Documentation] Correct docstring for `VoiceFocusTransformDevice`.
- [Script] Add prepublish script to verify CDN configuration.

## [2.0.0] - 2020-11-18

### Added

- Add a constructor argument to `DefaultDeviceController` to specify whether Web Audio should be
  supported. Use this instead of `enableWebAudio`.
- Add an `AudioTransformDevice` type that can be supplied to `chooseAudioInputDevice`, allowing the
  injection of custom device constraints and Web Audio nodes as pseudo-devices.
- Add `VideoTransformDevice` interface placeholder. This interface mirrors `AudioTransformDevice`.
  Choosing `VideoTransformDevice`s in `DefaultDeviceController` will be implemented in a future release.
- Add Amazon Voice Focus, which allows you to create an audio input device that suppresses
  background noise.
- Add `AudioProfile` for configuring audio quality.
- Add `setAudioProfile` and `setContentAudioProfile` audio-video facade methods for setting audio quality.
- Added `GetUserMediaError` errors which are thrown for `chooseAudioInputDevice` and
  `chooseVideoInputDevice` API failures.
- [Demo] Show video WebRTC stats and attendeeId on video tile hover.
- [Demo] Add audio quality settings to meeting demo.

### Changed

- The project now produces ES2015 output, rather than ES5 output that refers to ES2015
  features. The SDK supports only modern browsers, and is increasingly dependent on ES2015
  features. This change leads to more compact bundles and aligns the supported JavaScript
  language variant with the supported runtime features.

  If you need your built application bundle to target browsers that do not
  support ES2015 syntax, including Internet Explorer, you will need to transpile the SDK code
  using a transpiler like Babel, or split your application bundle into multiple files that can
  be conditionally loaded. Note that transpiling some parts of the SDK might result in ES5 code
  that does not work when run.

- `DeviceController.createAnalyserNodeForAudioInput` now returns a `RemovableAnalyserNode` that
  knows how to unhook its own inputs. This allows you to correctly clean up, which avoids issues
  with Safari when used with Web Audio. The demo has been adjusted to do so.
- Modify `WebSocketAdapter.send` to accept string parameters.
- Changed `chooseAudioInputDevice` and `chooseVideoInputDevice` to return void and reject with a
  hierarchy of errors instead of either rejecting with an error and otherwise returning
  `DevicePermission`.

### Removed

- Remove `enableWebAudio` from `DeviceController` and related types. Use the constructor argument
  instead.
- Remove V1 meeting app. The V2 meeting app is now the only meeting app deployed. Do not supply /V2/
  paths when loading the app, if you deployed both.
- Remove legacy screen share.
- Remove `DevicePermission`.

### Fixed

- Fix Github Actions CI workflow to include all integ tests.
- Update the clicking sound answer in FAQs.
- [Test] Make sure to remove v2 from URL when trying to create meeting
- Correct import in `NoOpAudioVideoController`.

## [1.22.0] - 2020-11-10

### Added

- Add github actions continuous integration workflow and deploy workflow
- Add simulcast uplink policy layer change notification methods and observer
- Add `getRemoteVideoSources` method and `remoteVideoSourcesDidChange` observer
- [Documentation] Add question to FAQ about android chrome bluetooth audio devices

### Changed

- [Documentation] Updated HTTP to HTTPS in README URL links
- [Documentation] Improved documentation for running integration tests locally
- [Test] Updated browserstack URL formation to use HTTPS
- Upgraded eslint to understand modern TypeScript syntax, including `import type`
- [Demo] change optional feature selection to be list of input box to allow combination
- [Documentation] Update README to replace deprecated `AudioCallEnded` with `MeetingEnded`
- [Documentation] Update few `VideoTileController` and `VideoTile` APIs documentation
- [Documentation] Added deprecation message and log for `enableWebAudio` API in DeviceController
- Improve `DefaultEventController` to create less garbage

### Removed

### Fixed

- Make the event controller optional in the AudioVideoController interface
- Handle undefined attendeeId when calling `realtimeSetAttendeeIdPresence`
- Fix `DefaultModality` base check
- [Test] Fix a typo in integ tests
- [Demo] Fix serverless deploy script to not print out logs
- [Test] Make sure to error out if failed to grab Sauce Lab sessions
- Fixed deploy github action with correct keys
- Remote video may switch transceivers/videoTiles on simulcast change or camera toggle
- Fix github actions deploy workflow
- Fix issue with calling closeCurrentTest twice when timeout waiting for an attendee in integ test

## [1.21.0] - 2020-10-29

### Added

- [Demo] Add default SSE to meeting notifications queue in CF template
- Add meeting events

### Changed

### Removed

- Removed check for `iceGatheringState` to be complete for bypassing gathering ice candidate again

### Fixed

- Allow the build to complete in the absence of a Git checkout

## [1.20.2] - 2020-10-20

### Added

### Changed

- [Documentation] Update README to add information about `tileState.active`
- Update PR template to ask demo testing question

### Removed

### Fixed

- Reduced sessionId resolution to 32 bits and removed Long dependency
- Handle case where meeting or attendee response properties can accept null or undefined

## [1.20.0] - 2020-10-15

### Added

- Add a Travis check to make sure version update
- Add metrics for Selenium initialization metrics for integration tests
- Create log stream before logging begins
- Make AWS SDK for Java camelCased meeting-attendee response compatible with Chime SDK for JavaScript
- Mark InvalidSequenceTokenExceptions as warning
- Add an optional parameter to the serverless demo deployment script to specify Chime endpoint, and deploy to a new devo stage that talks to gamma Chime endpoint for canary
- Add extended debugging for saucelab sessions
- Add data message throttle limits to documentation
- Add `audioSessionId` to join frame to always drop when reconnecting
- Add audioSessionId to join frame to always drop when reconnecting

### Changed

- Update test results to Sauce Labs before emitting CloudWatch metrics for integration tests
- Mark `AudioInternalServerError` and `SignalingInternalServerError` as non-terminal errors
- Replace `awesome-typescript-loader` with `ts-loader`
- Alter the API signature for `Logger.debug` to accept strings, not just functions
- Update meeting readiness checker demo app with new regions CPT, MXP, BOM and ICN
- Update meeting readiness checker demo app to create meeting after the checker starts
- Alter the versioning script to require less ritual
- Correct TypeScript build to generate correct artifacts in `build/`
- Fall back to `null` device if there is any error while acquiring the audio device

### Removed

### Fixed

- Make sure integration test returns FAILED if there is error
- [Test] Make sure to reset ready status between retries
- No video after connection failure
- Fix video track sometimes being removed and added on simulcast receive stream switch
- Enabled termination protection for serverless demo CloudFormation stack
- Simulcast optimizations
- Correct TypeScript build to generate correct artifacts in `build/`
- Correct TypeScript configuration for demo app

## [1.19.0] - 2020-09-29

### Added

- Add MeetingReadinessCheckerConfiguration to allow custom configuration for meeting readiness checker

### Changed

- Update Travis config to improve PR build speed
- Disable configs in saucelab capabilities
- Use credentials sent via signaling connection JOIN_ACK to improve audio-video startup time.
- [Demo] Adjust demo css to prevent unecessary scrollbars on windows and stretching in video grid
- Update dependencies to TypeScript 4, `ts-loader`, and modern linting
- [Demo] Update dependencies, too.
- Remove unnecessary startAudioPreview in meeting demo
- Fix video tile with incorrect bound attendee ID and external User ID

### Removed

- Revert the "Create log stream before logging begins" commit
- Revert "Fix unbinding video tile bug" commit
- Revert "Fix issue with removeLocalVideoTile not removing video tile for remote attendees" commit
- Remove "./guides/docs.ts" and the composite setting from tsconfig.json
- Reverted " Add continuous integration workflow support for contributions from forked repos"

### Fixed

- Fix Maven installation script
- Fix SIP integration test
- Fixed v1 meeting bug related to bootstrap row class
- Fix meeting readiness checker integration test

## [1.18.0] - 2020-09-22

### Added

- Add meeting readiness checker integ tests to travis config
- Add optional parameter `sourceId` to checkContentShareConnectivity API
- Add getVideoInputQualitySettings to retrieve the current video settings
- Add documentation for DefaultActiveSpeakerPolicy constructor

### Changed

- Use pip to install aws sam cli for deployment script
- Added meetings tags to serverless demo
- Update PR template to add question about protocol and API change
- Add demos/browser package-lock to git, update webpack and jquery versions
- Update integration-watchlist to include demos/browser with no exception for package.json
- Change error to warn for logging Cloudwatch errors
- Update README with use case to handle `realtimeSubscribeToVolumeIndicator` updates efficiently
- Change error messaging for getUserMedia error
- Change demo video grid to CSS
- Update new known issues in FAQs and PTSN sample in README

### Removed

### Fixed

- Fixed bug related to unbinding a video element
- Fix tone does not stop when calling MeetingReadinessChecker.checkAudioOutput multiple times
- Fixed demo css format issue from updating to bootstrap 4.5.1
- Fix a minor syntax in DefaultSessionStateController

## [1.17.2] - 2020-09-08

### Added

### Changed

### Removed

### Fixed

- Change default encode resolution back to 960x540

## [1.17.0] - 2020-09-04

### Added

- Add npm login and logout as part of publish script
- Add Meeting Readiness Checker APIs

### Changed

- Change WebRTC semantics to Unified Plan by default for Chromium-based browsers
- Update video simulcast guide doc
- Update readme to include link to React components repo

### Removed

### Fixed

- Fixed removeLocalVideoTile so that the video tile is removed correctly for the user and attendees
- Handle timing issue of receiving index during resubscribe
- Mitigate Brew Sam installation issue
- Remove set command in travis awscli installation script
- Add `--no-fail-on-empty-changeset` flag in deploy script to not fail for empty changeset

## [1.16.0] - 2020-08-20

### Added

- Added auth-token based npm login and logout scripts for npm package publishing
- Update demo app with new regions CPT, MXP, BOM and ICN

### Changed

- Update the dependency version for the singlejs demo

### Removed

- Remove `device` demo from demos

### Fixed

- Fix and modify simulcast uplink policy to fix freezing and reduce switches
- Exclude self content share video stream index

## [1.15.0] - 2020-08-10

### Added

- Add comments for VideoTileState class and instructions in FAQ document
- Add reference to CreateMeetingWithAttendees in FAQ

### Changed

- Bump elliptic from 6.5.2 to 6.5.3 in /demos/device
- Log info when stop pinging due to Websocket closed
- Change the demo app to show content share video back to sharer
- Change bootstrap version for meeting demo to 4.5.0
- Change content share video check to use attendee name instead of video element index

### Removed

### Fixed

- Ensure all simulcast stream resolution are 16-aligned to avoid pixel3(XL) encoder issue
- Fix race condition in Chromium browsers when consecutive audio bind operations take place
- Fix invalid constraints and disable Unified Plan in safari 12.0
- Fix isSupported API in DefaultBrowserBehavior return true for Firefox on Android

## [1.14.0] - 2020-07-28

### Added

- Add content share video test integration test
- Add function to query outbound WebRTC video stats in browser demo
- Add error message for TaskFailed errors

### Changed

- Return the screen capture media stream for startContentShareFromScreenCapture

### Removed

### Fixed

- Fix exception thrown in Safari when multiple startVideoPreviewForVideoInput() are made

## [1.13.0] - 2020-07-21

### Added

### Changed

- Use POST instead of GET for TURN control endpoint

### Removed

### Fixed

- Fix demo app responsiveness issue
- Fix content share test video in Firefox
- Marking `TURNMeetingEnded` error as terminal to prevent session from reconnecting

## [1.12.0] - 2020-07-17

### Added

- Add device name for mobile integration tests
- Added new FAQs and updated Readme to include new demos for PSTN calling and live events
- Add test report URL for mobile integration tests
- Add Firefox to Travis integration tests
- Add README for integration tests
- Add log to list the set of constraints supported by the browser
- Add device change observer events when the current audio/video input stream ended

### Changed

- Fix title for FAQ guide
- Change DefaultDeviceController video MediaTrackConstraint parameters to be "ideal" explicitly
- Use a single instance of AudioContext
- Use the SDK default sample rate 48,000 Hz for an AudioBuffer object if the AudioContext sample rate doesn't work

### Removed

### Fixed

- Fix typo in VideoStreamDescription when stream is disabled by WebRTC
- Fix issue where audio input is not able to switch in Firefox
- Fix handling WebRTC Track event with no associated streams
- Increase log interval to avoid multiple Cloudwatch requests at once
- Fix incorrect log level for terminal error code
- Catch exceptions taking place when putLogEvents fails
- Fix content share test video in Firefox

## [1.11.0] - 2020-06-30

### Added

- Add meeting demo parameter for broadcasting user
- Add simulcast guide link in README and Quality Bandwidth Connectivity doc
- Add a MediaDevices proxy to support the devicechange event in some Android Chrome browsers

### Changed

### Removed

- Remove browser demo optional feature HTMLSelectElement multiple attribute

### Fixed

- Fix CloudWatch metrics for Linux and Android integration tests
- Fix create meeting request for audio and video e2e integration tests
- Fix multiple issues with integration tests
- Fix uuidv4 import
- Fix missing uuidv4 import in integration test
- Disable w3c check for Chrome Android webdriver integration tests
- Fix setSinkId() from throwing DOMException in Chromium browsers
- Fixing the ability to choose default input in browsers when default changes

## [1.10.0] - 2020-06-23

### Added

- Add position in frame to attendee updates
- Add stale-issue bot configuration
- Add simulcast support and provides new uplink downlink policies
- Add MultiLogger to support logging to multiple Logger instances
- Add resize listener on HTMLVideoElement in demo
- Add simulcast integration tests
- Add unit tests for source files previously excluded in test coverage

### Changed

- Use GET instead of POST to obtain TURN credentials
- Move integration tests to use meeting V2 demo
- Update to add ability to run integration tests in mobile devices

### Removed

### Fixed

- Update cloudwatch log stream ID to have attendee_id
- Fix Firefox 68 codec preference issues
- Fix uplink max bitrate value calculation

## [1.9.0] - 2020-06-12

### Added

### Changed

- Bump websocket-extensions from 0.1.3 to 0.1.4
- Update SignalingProtocol.proto and use SDK version in JoinFrame

### Removed

### Fixed

- Fix duplicate tiles and error logs due to external id race condition
- Suppress presence leave when attendee has already joined from another device (#427)

## [1.8.0] - 2020-06-05

### Added

- Add an integration tests to check remote video when reconnecting
- Add device controller tests
- Add option to run integration tests in Sauce Labs headless

### Changed

- Switch demo DDB table to on demand
- Restart the session if an attendee is not present during initial connection

### Removed

### Fixed

- Handle user revoking video input permission
- Fix FinishGatheringICECandidatesTask when there are no turn credentials
- Fix log line to print device constraints
- Fix build line to take out duplicate npm install
- Fix video audio preview for mobile devices
- Fix black remote video tiles on reconnect
- Fix LED light issue
- Fix typo in MeetingNotificaionsEvent present in template.yaml

## [1.7.0] - 2020-05-23

### Added

- Add connectionDidBecomeGood callback in AudioVideoObserver
- Add an integration test for Data Message
- Add the device selection to the "Starting a session" example
- Added Bandwidth and connectivity guide
- Add 'dropped' boolean attribute to realtime interface to indicate attendee drop

### Changed

- Support styling and Markdown for meeting demo chat
- Update signaling protocol

### Removed

### Fixed

- Fix Firefox version 76 missing/grey tiles
- Fix data message integration tests
- Fix several integration test name
- Mark 403 (Forbidden) for fetching turn credentials as terminal error and avoid retrying.
- Fix Android Pixel3 Chrome Video artifacts on far sites
- Don't throw the "cannot replace" message if the device controller is not bound to any audio-video controller

## [1.6.2] - 2020-05-18

### Fixed

- Disable audio capture for Electron Screen Capture

## [1.6.0] - 2020-05-15

### Added

- Allow option to skip device selection page in demo app.
- Add demo hook for debugging media connections
- Add github link to getNearestMediaRegion method in README.md
- Add data message APIs

### Changed

- Allow audio for screen capture in Chrome and Edge browsers
- Decouple the get call request from the UI
- Use getSettings if possible on MediaStream and move some info logs to debug level
- Use innerText instead of innerHTML

### Removed

### Fixed

- Fix minor coding styles for data message APIs

## [1.5.0] - 2020-05-07

### Added

- Add bandwidth policy to meeting session configuration to allow overriding default policies
- Add more content sharing integration tests
- Add gifs to read me file to show latest npm version and downloads
- Add method to get the nearest media region
- Display meeting and attendee IDs in the demo

### Changed

- Simplify meeting demos to leverage externalUserId in roster
- Update PR template to add testing information
- Support a mobile-friendly demo
- Increase the size of content share video tile for the demo app in small screen
- Update reconnection parameters in ConnectionHealthPolicyConfiguration

### Removed

- Remove unused VideoAdaptiveSubscribePolicy

### Fixed

- Fix serverless deploy script to work on Windows
- Clean up and fix serverless package bundling
- Do not mirror local video for rear-facing camera
- Fix sip url for meeting demo
- Fix local video freeze in Safari after toggling off and on
- Fix meeting demo content share turning off on attendee join
- Disable audio sample constraints when not using WebAudio
- Reset Sauce Lab session to make sure clean state
- Fix integration test emit metrics
- Fix the CloudWatch log handler

### Security

- Bump package-lock.json jquery to 3.5.0 and yargs-parser to 18.1.3

## [1.4.0] - 2020-04-24

### Added

- Expose an API for GetStats from RTCPeerConnection
- Add BrowserBehavior test for supported video codecs
- Expose ExternalUserID on videoTileDidUpdate

### Changed

- Use getByteTimeDomainData to support iOS Safari in meeting demo
- Update README to incorporate documentation feedback

### Removed

### Fixed

- Fix broken link in GitHub main page README

## [1.3.0] - 2020-04-17

### Added

- Enable the use of send-side bandwidth estimation
- Add guide for content sharing
- Display meeting id in the demo app
- Add additional callback in AudioVideoObserver to indicate video downlink pressure
- Add meeting demo parameter for recording user
- Add a script demo to bundle Chime SDK into a single JS file
- Add device demo
- Add base infrastructure for demo app in react
- Add pricing link in README
- Add an overview of API methods
- Add IoT integration to device demo
- Add option to run integration tests locally
- Add the use case guide
- Upgrade dependency aws-iot-device-sdk version
- Add externalUserId to the tile properties
- Add post publish script
- Add feature flag to enable WebRTC Unified Plan for Chromium-based browsers
- Add link to Amazon Chime SDK Security in README

### Changed

- Prevent prebuild from increase patch number when publishing to NPM
- Change the cloudwatch log message format
- Only run integration tests if files on watchlist were modified
- Temporarily only run test in Chrome for Travis integration tests
- Allow content share frame rate to be configurable
- Move demo guides to demo folders
- Fix the default video resolution comment in DeviceController

### Removed

- Remove unimplemented callbacks remoteDidMuteAudio and remoteDidUnmuteAudio on AudioVideoObserver
- Remove the minimal demo app
- Remove incomplete demo and component directories

### Fixed

- Fix retry logic for integration test
- Update typedocs to 0.16 and re-generate doc files
- Fix issue in Travis script that prevents integration tests from running
- Fix markdown formatting with backticks in API overview
- Fix an issue that a dev dependnecy @types/dom-mediacapture-record is not getting installed
- Fix typo in README.md file
- Ensure that attendee presence leave and join are ordered correctly
- Fix video element issue in Iphone
- Fix post publish script to also include meeting v1
- Use build:publish for publish script
- Fix Travis deploy failure

## [1.2.1] - 2020-03-20

### Added

- Add BITRATES in SdkSignalFrame Type and regenerate corresponding JS and TS protocol files.
- Add new ContentShareController APIs
- Add Getting Started guide
- Add doc guide generator
- Add basic component library setup
- Add injectable session URL rewrite function to support proxies
- Add POSTLogger for meeting sessions
- Integrate POSTLogger into the demo app
- Add content share integration test
- Enable POSTLogger for the serverless demo app
- Add max-content-share query parameter to allow 2 content share at the same time
- Add an integration test that checks only 2 content share are allowed

### Changed

- Add observer event for content sharing
- Stop content share if the media stream end
- Trap video sending SSRC change in two consecutive negotiation
- Do not bypass ice gathering based on sdp connection attributes for Safari on iOS
- Show SDK version in the demo meeting app
- Automatically patch a version for each commit
- Allow to specify manual version in publish script
- Automatically deploy meetingV2 to serverless demo
- Expose external user ID in places where attendee ID is present in RealtimeController
- Improve error output in the deploy script
- Do not reconnect if the session has not received monitoring data for a while
- Skip tests when merging to master
- Bump acorn dependency in package-lock.json to 6.4.1 to address CVE-2020-7598
- Use max-bundle RTCRtpPolicy for Firefox
- Throw error in Travis if integration test failed

### Fixed

- Remove line endings in the keyword when searching for connection attributes in SDP
- Fix pause and resume video functionality
- Fix DefaultTransceiverController async function signature
- Make DefaultBrowserBehavior implement BrowserBehavior interface
- Fix publish script to use npm version
- Add stage to saucelabs session name for integration tests
- Fix audio-video session stop to return Left status code
- Fix crash in demo app when click on screen share view
- Fix integration test completion time writer
- Fix the ping pong reconnection issue
- Fix example code in the getting started guide
- Fix browser versions for integration tests
- Fix present npm audit issues and automatically fix during build when possible

## [1.1.0] - 2020-02-04

### Added

- Add browser support for Safari and Opera
- Add CHANGELOG.md
- Allow for pausing screen sharing
- Add GitHub page with API documentation
- Add an alternative to WebAudio device controller and add a flag to disable the use of WebAudio
- Add option to confirm meeting end
- Implement keyframe request handling
- Add deploy step to deploy latest sdk changes
- Add a ConnectionHealthPolicyConfiguration property in the meeting session configuration
- Add support additional media regions
- Add video help desk tutorial
- Enable integration tests for travis builds
- Add ping/pong to screen sharing start code path to ensure socket is viable
- Enable integration tests for safari 12
- Write timestamp for latest canary completion time

### Changed

- Enforce SDP to have candidates for FinishGatheringICECandidateTask to resolve
- Add event listeners on peer connection to log state change
- Add client metrics for Safari
- Add SIP integration test
- Block screensharing start if the browser is Safari
- Expose extra bitrate estimation metrics
- Improve reconnect callback fidelity
- Update copyright and fix copyright check
- Improve logging for screen sharing
- Add source node to audio graph for silent devices
- Move screen view data connection open and close
- Improve handling of closed signaling connections
- Update README.md to clarify when to use npm install
- Add app quit and meeting leave integration tests and retry for all other tests
- Limit WebSocket reconnect attempts
- Refactor default screen sharing session start to fix state corruption bug
- Update Travis script to separate unit and integration tests into different jobs.
- Validate session Id and disable extendedDebugging flag for SauceLabs
- Fix infinite loop when retrying in audio and video integ tests
- Make sure both participants in audio and video tests reach finish state before retrying
- Trigger videoSendBandwidthDidChange and videoReceiveBandwidthDidChange for Safari
- Do not disconnect video element with different srcObj when destroying video tile
- Make meeting V2 the default demo meeting app

### Removed

- Remove SDP class withPlanBSimulcast method
- Remove noSignalStatusReceived from ReconnectionHealthPolicy and remove SignalStrengthBarsConnectionHealthPolicy.

### Fixed

- Add cleanup code for failed open screen sharing
- Handle error in screen viewing send echo response
- Fix several error handling issues
- Fix ReconnectingPromisedWebSocket timeout
- Ensure to null webSocket reference on abnormal close
- Use async scheduler for video tile disconnect
- Set device to null when active device unplugged
- Fix mobile safari detection
- Fix chooseVideoInputDevice with null
- Release chosen video stream on stopVideoPreview
- Fix Safari ICE failure issue by set bundle policy to max-bundle
- Fix to ignore error on screen viewing courtesy stop
- Fix meeting leave integration tests
- Reject an unresolved promise when canceling CreateSDPTask
- Fix Firefox keyframing
- Fix screen share integration test
- Fix null or empty device handling
- Fix demo screen share button states
- Fix bug that caused screenview to stay off when screenshare was toggled
- Only set attendee active only if still in roster
- Fix preview not switching issue and stop track during disconnect
- Reset connectionHealthData before (re)connection
- Fix a bug that prevented device change from triggering observers
- Fix serverless demo deployment scripts
- Fix integration test timeout and test sync between runs browsers
- Fix Safari crashes when remote video tiles are added or toggled
- Fix unhandled Promise rejection in DefaultScreenSharingSession#start
- Fix canary deployment script
- Fix SIP call integration test
- Fix Travis deployment script

## [1.0.0] - 2019-11-20

### Added

- Release first version of library<|MERGE_RESOLUTION|>--- conflicted
+++ resolved
@@ -9,11 +9,8 @@
 
 ### Added
 
-<<<<<<< HEAD
 - Add automatic codec degradation logic when CPU usage of software encoder is high or video encoding of encoder fails. This will only occur if `setVideoCodecSendPreferences` is being called by the application.
-=======
 - Added `groupId` to `VideoTileState` for mapping metrics other then those from `getObservableVideoMetrics` when using server side network adaptation.
->>>>>>> a180b627
 
 ### Removed
 
