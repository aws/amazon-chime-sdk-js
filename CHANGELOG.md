# Changelog

All notable changes to this project will be documented in this file.

The format is based on [Keep a Changelog](https://keepachangelog.com/en/1.0.0/),
and this project adheres to [Semantic Versioning](https://semver.org/spec/v2.0.0.html).

## [2.0.0] - 2020-11-18
### Added
- Add a constructor argument to `DefaultDeviceController` to specify whether Web Audio should be
  supported. Use this instead of `enableWebAudio`.
- Add an `AudioTransformDevice` type that can be supplied to `chooseAudioInputDevice`, allowing the
  injection of custom device constraints and Web Audio nodes as pseudo-devices.
- Add `VideoTransformDevice` interface placeholder. This interface mirrors `AudioTransformDevice`.
  Choosing `VideoTransformDevice`s in `DefaultDeviceController` will be implemented in a future release.
- Add Amazon Voice Focus, which allows you to create an audio input device that suppresses
  background noise.
- Add `AudioProfile` for configuring audio quality.
- Add `setAudioProfile` and `setContentAudioProfile` audio-video facade methods for setting audio quality.
- Added `GetUserMediaError` errors which are thrown for `chooseAudioInputDevice` and
  `chooseVideoInputDevice` API failures.
- [Demo] Show video WebRTC stats and attendeeId on video tile hover.
- [Demo] Add audio quality settings to meeting demo.

### Changed
- The project now produces ES2015 output, rather than ES5 output that refers to ES2015
  features. The SDK supports only modern browsers, and is increasingly dependent on ES2015
  features. This change leads to more compact bundles and aligns the supported JavaScript
  language variant with the supported runtime features.

  If you need your built application bundle to target browsers that do not
  support ES2015 syntax, including Internet Explorer, you will need to transpile the SDK code
  using a transpiler like Babel, or split your application bundle into multiple files that can
  be conditionally loaded. Note that transpiling some parts of the SDK might result in ES5 code
  that does not work when run.
- `DeviceController.createAnalyserNodeForAudioInput` now returns a `RemovableAnalyserNode` that
  knows how to unhook its own inputs. This allows you to correctly clean up, which avoids issues
  with Safari when used with Web Audio. The demo has been adjusted to do so.
- Modify `WebSocketAdapter.send` to accept string parameters.
- Changed `chooseAudioInputDevice` and `chooseVideoInputDevice` to return void and reject with a
  hierarchy of errors instead of either rejecting with an error and otherwise returning
  `DevicePermission`.

### Removed
- Remove `enableWebAudio` from `DeviceController` and related types. Use the constructor argument
  instead.
- Remove V1 meeting app. The V2 meeting app is now the only meeting app deployed. Do not supply /V2/
  paths when loading the app, if you deployed both.
- Remove legacy screen share.
- Remove `DevicePermission`.

### Fixed
- Fix Github Actions CI workflow to include all integ tests.
- Update the clicking sound answer in FAQs.
- [Test] Make sure to remove v2 from URL when trying to create meeting
<<<<<<< HEAD
- [Documentation] Link to Media Regions documentation in README
=======
- Correct import in `NoOpAudioVideoController`.
>>>>>>> 288cbce4

## [1.22.0] - 2020-11-10
### Added
- Add github actions continuous integration workflow and deploy workflow
- Add simulcast uplink policy layer change notification methods and observer
- Add `getRemoteVideoSources` method and `remoteVideoSourcesDidChange` observer
- [Documentation] Add question to FAQ about android chrome bluetooth audio devices

### Changed
- [Documentation] Updated HTTP to HTTPS in README URL links
- [Documentation] Improved documentation for running integration tests locally
- [Test] Updated browserstack URL formation to use HTTPS
- Upgraded eslint to understand modern TypeScript syntax, including `import type`
- [Demo] change optional feature selection to be list of input box to allow combination
- [Documentation] Update README to replace deprecated `AudioCallEnded` with `MeetingEnded`
- [Documentation] Update few `VideoTileController` and `VideoTile` APIs documentation
- [Documentation] Added deprecation message and log for `enableWebAudio` API in DeviceController
- Improve `DefaultEventController` to create less garbage

### Removed

### Fixed
- Make the event controller optional in the AudioVideoController interface
- Handle undefined attendeeId when calling `realtimeSetAttendeeIdPresence`
- Fix `DefaultModality` base check
- [Test] Fix a typo in integ tests
- [Demo] Fix serverless deploy script to not print out logs
- [Test] Make sure to error out if failed to grab Sauce Lab sessions
- Fixed deploy github action with correct keys
- Remote video may switch transceivers/videoTiles on simulcast change or camera toggle
- Fix github actions deploy workflow
- Fix issue with calling closeCurrentTest twice when timeout waiting for an attendee in integ test

## [1.21.0] - 2020-10-29
### Added
- [Demo] Add default SSE to meeting notifications queue in CF template
- Add meeting events

### Changed

### Removed
- Removed check for `iceGatheringState` to be complete for bypassing gathering ice candidate again

### Fixed
- Allow the build to complete in the absence of a Git checkout

## [1.20.2] - 2020-10-20
### Added

### Changed
- [Documentation] Update README to add information about `tileState.active`
- Update PR template to ask demo testing question

### Removed

### Fixed
- Reduced sessionId resolution to 32 bits and removed Long dependency
- Handle case where meeting or attendee response properties can accept null or undefined


## [1.20.0] - 2020-10-15
### Added
- Add a Travis check to make sure version update
- Add metrics for Selenium initialization metrics for integration tests
- Create log stream before logging begins
- Make AWS SDK for Java camelCased meeting-attendee response compatible with Chime SDK for JavaScript
- Mark InvalidSequenceTokenExceptions as warning
- Add an optional parameter to the serverless demo deployment script to specify Chime endpoint, and deploy to a new devo stage that talks to gamma Chime endpoint for canary
- Add extended debugging for saucelab sessions
- Add data message throttle limits to documentation
- Add `audioSessionId` to join frame to always drop when reconnecting
- Add audioSessionId to join frame to always drop when reconnecting

### Changed
- Update test results to Sauce Labs before emitting CloudWatch metrics for integration tests
- Mark `AudioInternalServerError` and `SignalingInternalServerError` as non-terminal errors
- Replace `awesome-typescript-loader` with `ts-loader`
- Alter the API signature for `Logger.debug` to accept strings, not just functions
- Update meeting readiness checker demo app with new regions CPT, MXP, BOM and ICN
- Update meeting readiness checker demo app to create meeting after the checker starts
- Alter the versioning script to require less ritual
- Correct TypeScript build to generate correct artifacts in `build/`
- Fall back to `null` device if there is any error while acquiring the audio device

### Removed

### Fixed
- Make sure integration test returns FAILED if there is error
- [Test] Make sure to reset ready status between retries
- No video after connection failure
- Fix video track sometimes being removed and added on simulcast receive stream switch
- Enabled termination protection for serverless demo CloudFormation stack
- Simulcast optimizations
- Correct TypeScript build to generate correct artifacts in `build/`
- Correct TypeScript configuration for demo app

## [1.19.0] - 2020-09-29
### Added
- Add MeetingReadinessCheckerConfiguration to allow custom configuration for meeting readiness checker

### Changed
- Update Travis config to improve PR build speed
- Disable configs in saucelab capabilities
- Use credentials sent via signaling connection JOIN_ACK to improve audio-video startup time.
- [Demo] Adjust demo css to prevent unecessary scrollbars on windows and stretching in video grid
- Update dependencies to TypeScript 4, `ts-loader`, and modern linting
- [Demo] Update dependencies, too.
- Remove unnecessary startAudioPreview in meeting demo
- Fix video tile with incorrect bound attendee ID and external User ID

### Removed
- Revert the "Create log stream before logging begins" commit
- Revert "Fix unbinding video tile bug" commit
- Revert "Fix issue with removeLocalVideoTile not removing video tile for remote attendees" commit
- Remove "./guides/docs.ts" and the composite setting from tsconfig.json

### Fixed
- Fix Maven installation script
- Fix SIP integration test
- Fixed v1 meeting bug related to bootstrap row class
- Fix meeting readiness checker integration test

## [1.18.0] - 2020-09-22
### Added
- Add meeting readiness checker integ tests to travis config
- Add optional parameter `sourceId` to checkContentShareConnectivity API
- Add getVideoInputQualitySettings to retrieve the current video settings
- Add documentation for DefaultActiveSpeakerPolicy constructor

### Changed
- Use pip to install aws sam cli for deployment script
- Added meetings tags to serverless demo
- Update PR template to add question about protocol and API change
- Add demos/browser package-lock to git, update webpack and jquery versions
- Update integration-watchlist to include demos/browser with no exception for package.json
- Change error to warn for logging Cloudwatch errors
- Update README with use case to handle `realtimeSubscribeToVolumeIndicator` updates efficiently
- Change error messaging for getUserMedia error
- Change demo video grid to CSS
- Update new known issues in FAQs and PTSN sample in README

### Removed

### Fixed
- Fixed bug related to unbinding a video element
- Fix tone does not stop when calling MeetingReadinessChecker.checkAudioOutput multiple times
- Fixed demo css format issue from updating to bootstrap 4.5.1
- Fix a minor syntax in DefaultSessionStateController

## [1.17.2] - 2020-09-08
### Added

### Changed

### Removed

### Fixed
- Change default encode resolution back to 960x540

## [1.17.0] - 2020-09-04
### Added
- Add npm login and logout as part of publish script
- Add Meeting Readiness Checker APIs

### Changed
- Change WebRTC semantics to Unified Plan by default for Chromium-based browsers
- Update video simulcast guide doc
- Update readme to include link to React components repo

### Removed

### Fixed
- Fixed removeLocalVideoTile so that the video tile is removed correctly for the user and attendees
- Handle timing issue of receiving index during resubscribe
- Mitigate Brew Sam installation issue
- Remove set command in travis awscli installation script
- Add `--no-fail-on-empty-changeset` flag in deploy script to not fail for empty changeset

## [1.16.0] - 2020-08-20

### Added
- Added auth-token based npm login and logout scripts for npm package publishing
- Update demo app with new regions CPT, MXP, BOM and ICN

### Changed
- Update the dependency version for the singlejs demo

### Removed
- Remove  `device` demo from demos

### Fixed
- Fix and modify simulcast uplink policy to fix freezing and reduce switches
- Exclude self content share video stream index

## [1.15.0] - 2020-08-10

### Added
- Add comments for VideoTileState class and instructions in FAQ document
- Add reference to CreateMeetingWithAttendees in FAQ

### Changed
- Bump elliptic from 6.5.2 to 6.5.3 in /demos/device
- Log info when stop pinging due to Websocket closed
- Change the demo app to show content share video back to sharer
- Change bootstrap version for meeting demo to 4.5.0
- Change content share video check to use attendee name instead of video element index

### Removed

### Fixed
- Ensure all simulcast stream resolution are 16-aligned to avoid pixel3(XL) encoder issue
- Fix race condition in Chromium browsers when consecutive audio bind operations take place
- Fix invalid constraints and disable Unified Plan in safari 12.0
- Fix isSupported API in DefaultBrowserBehavior return true for Firefox on Android

## [1.14.0] - 2020-07-28

### Added
- Add content share video test integration test
- Add function to query outbound WebRTC video stats in browser demo
- Add error message for TaskFailed errors

### Changed
- Return the screen capture media stream for startContentShareFromScreenCapture

### Removed

### Fixed
- Fix exception thrown in Safari when multiple startVideoPreviewForVideoInput() are made

## [1.13.0] - 2020-07-21

### Added

### Changed
- Use POST instead of GET for TURN control endpoint

### Removed

### Fixed
- Fix demo app responsiveness issue
- Fix content share test video in Firefox
- Marking `TURNMeetingEnded` error as terminal to prevent session from reconnecting

## [1.12.0] - 2020-07-17

### Added
- Add device name for mobile integration tests
- Added new FAQs and updated Readme to include new demos for PSTN calling and live events
- Add test report URL for mobile integration tests
- Add Firefox to Travis integration tests
- Add README for integration tests
- Add log to list the set of constraints supported by the browser
- Add device change observer events when the current audio/video input stream ended

### Changed
- Fix title for FAQ guide
- Change DefaultDeviceController video MediaTrackConstraint parameters to be "ideal" explicitly
- Use a single instance of AudioContext
- Use the SDK default sample rate 48,000 Hz for an AudioBuffer object if the AudioContext sample rate doesn't work

### Removed

### Fixed
- Fix typo in VideoStreamDescription when stream is disabled by WebRTC
- Fix issue where audio input is not able to switch in Firefox
- Fix handling WebRTC Track event with no associated streams
- Increase log interval to avoid multiple Cloudwatch requests at once
- Fix incorrect log level for terminal error code
- Catch exceptions taking place when putLogEvents fails
- Fix content share test video in Firefox

## [1.11.0] - 2020-06-30

### Added
- Add meeting demo parameter for broadcasting user
- Add simulcast guide link in README and Quality Bandwidth Connectivity doc
- Add a MediaDevices proxy to support the devicechange event in some Android Chrome browsers

### Changed

### Removed
- Remove browser demo optional feature HTMLSelectElement multiple attribute

### Fixed
- Fix CloudWatch metrics for Linux and Android integration tests
- Fix create meeting request for audio and video e2e integration tests
- Fix multiple issues with integration tests
- Fix uuidv4 import
- Fix missing uuidv4 import in integration test
- Disable w3c check for Chrome Android webdriver integration tests
- Fix setSinkId() from throwing DOMException in Chromium browsers
- Fixing the ability to choose default input in browsers when default changes

## [1.10.0] - 2020-06-23

### Added
- Add position in frame to attendee updates
- Add stale-issue bot configuration
- Add simulcast support and provides new uplink downlink policies
- Add MultiLogger to support logging to multiple Logger instances
- Add resize listener on HTMLVideoElement in demo
- Add simulcast integration tests
- Add unit tests for source files previously excluded in test coverage

### Changed
- Use GET instead of POST to obtain TURN credentials
- Move integration tests to use meeting V2 demo
- Update to add ability to run integration tests in mobile devices

### Removed

### Fixed
- Update cloudwatch log stream ID to have attendee_id
- Fix Firefox 68 codec preference issues
- Fix uplink max bitrate value calculation

## [1.9.0] - 2020-06-12

### Added

### Changed
- Bump websocket-extensions from 0.1.3 to 0.1.4
- Update SignalingProtocol.proto and use SDK version in JoinFrame

### Removed

### Fixed
- Fix duplicate tiles and error logs due to external id race condition
- Suppress presence leave when attendee has already joined from another device (#427)

## [1.8.0] - 2020-06-05

### Added
- Add an integration tests to check remote video when reconnecting
- Add device controller tests
- Add option to run integration tests in Sauce Labs headless

### Changed
- Switch demo DDB table to on demand
- Restart the session if an attendee is not present during initial connection

### Removed

### Fixed
- Handle user revoking video input permission
- Fix FinishGatheringICECandidatesTask when there are no turn credentials
- Fix log line to print device constraints
- Fix build line to take out duplicate npm install
- Fix video audio preview for mobile devices
- Fix black remote video tiles on reconnect
- Fix LED light issue
- Fix typo in MeetingNotificaionsEvent present in template.yaml

## [1.7.0] - 2020-05-23

### Added
- Add connectionDidBecomeGood callback in AudioVideoObserver
- Add an integration test for Data Message
- Add the device selection to the "Starting a session" example
- Added Bandwidth and connectivity guide
- Add 'dropped' boolean attribute to realtime interface to indicate attendee drop

### Changed
- Support styling and Markdown for meeting demo chat
- Update signaling protocol

### Removed

### Fixed
- Fix Firefox version 76 missing/grey tiles
- Fix data message integration tests
- Fix several integration test name
- Mark 403 (Forbidden) for fetching turn credentials as terminal error and avoid retrying.
- Fix Android Pixel3 Chrome Video artifacts on far sites
- Don't throw the "cannot replace" message if the device controller is not bound to any audio-video controller

## [1.6.2] - 2020-05-18

### Fixed
- Disable audio capture for Electron Screen Capture

## [1.6.0] - 2020-05-15

### Added
- Allow option to skip device selection page in demo app.
- Add demo hook for debugging media connections
- Add github link to getNearestMediaRegion method in README.md
- Add data message APIs

### Changed
- Allow audio for screen capture in Chrome and Edge browsers
- Decouple the get call request from the UI
- Use getSettings if possible on MediaStream and move some info logs to debug level
- Use innerText instead of innerHTML

### Removed

### Fixed
- Fix minor coding styles for data message APIs

## [1.5.0] - 2020-05-07

### Added
- Add bandwidth policy to meeting session configuration to allow overriding default policies
- Add more content sharing integration tests
- Add gifs to read me file to show latest npm version and downloads
- Add method to get the nearest media region
- Display meeting and attendee IDs in the demo

### Changed
- Simplify meeting demos to leverage externalUserId in roster
- Update PR template to add testing information
- Support a mobile-friendly demo
- Increase the size of content share video tile for the demo app in small screen
- Update reconnection parameters in ConnectionHealthPolicyConfiguration

### Removed
- Remove unused VideoAdaptiveSubscribePolicy

### Fixed
- Fix serverless deploy script to work on Windows
- Clean up and fix serverless package bundling
- Do not mirror local video for rear-facing camera
- Fix sip url for meeting demo
- Fix local video freeze in Safari after toggling off and on
- Fix meeting demo content share turning off on attendee join
- Disable audio sample constraints when not using WebAudio
- Reset Sauce Lab session to make sure clean state
- Fix integration test emit metrics
- Fix the CloudWatch log handler

### Security
- Bump package-lock.json jquery to 3.5.0 and yargs-parser to 18.1.3

## [1.4.0] - 2020-04-24

### Added
- Expose an API for GetStats from RTCPeerConnection
- Add BrowserBehavior test for supported video codecs
- Expose ExternalUserID on videoTileDidUpdate

### Changed
- Use getByteTimeDomainData to support iOS Safari in meeting demo
- Update README to incorporate documentation feedback

### Removed

### Fixed
- Fix broken link in GitHub main page README

## [1.3.0] - 2020-04-17

### Added
- Enable the use of send-side bandwidth estimation
- Add guide for content sharing
- Display meeting id in the demo app
- Add additional callback in AudioVideoObserver to indicate video downlink pressure
- Add meeting demo parameter for recording user
- Add a script demo to bundle Chime SDK into a single JS file
- Add device demo
- Add base infrastucture for demo app in react
- Add pricing link in README
- Add an overview of API methods
- Add IoT integration to device demo
- Add option to run integration tests locally
- Add the use case guide
- Upgrade dependency aws-iot-device-sdk version
- Add externalUserId to the tile properties
- Add post publish script
- Add feature flag to enable WebRTC Unified Plan for Chromium-based browsers
- Add link to Amazon Chime SDK Security in README

### Changed
- Prevent prebuild from increase patch number when publishing to NPM
- Change the cloudwatch log message format
- Only run integration tests if files on watchlist were modified
- Temporarily only run test in Chrome for Travis integration tests
- Allow content share frame rate to be configurable
- Move demo guides to demo folders
- Fix the default video resolution comment in DeviceController

### Removed
- Remove unimplemented callbacks remoteDidMuteAudio and remoteDidUnmuteAudio on AudioVideoObserver
- Remove the minimal demo app
- Remove incomplete demo and component directories

### Fixed
- Fix retry logic for integration test
- Update typedocs to 0.16 and re-generate doc files
- Fix issue in Travis script that prevents integration tests from running
- Fix markdown formatting with backticks in API overview
- Fix an issue that a dev dependnecy @types/dom-mediacapture-record is not getting installed
- Fix typo in README.md file
- Ensure that attendee presence leave and join are ordered correctly
- Fix video element issue in Iphone
- Fix post publish script to also include meeting v1
- Use build:publish for publish script
- Fix Travis deploy failure

## [1.2.1] - 2020-03-20

### Added
- Add BITRATES in SdkSignalFrame Type and regenerate corresponding JS and TS protocol files.
- Add new ContentShareController APIs
- Add Getting Started guide
- Add doc guide generator
- Add basic component library setup
- Add injectable session URL rewrite function to support proxies
- Add POSTLogger for meeting sessions
- Integrate POSTLogger into the demo app
- Add content share integration test
- Enable POSTLogger for the serverless demo app
- Add max-content-share query parameter to allow 2 content share at the same time
- Add an integration test that checks only 2 content share are allowed

### Changed
- Add observer event for content sharing
- Stop content share if the media stream end
- Trap video sending SSRC change in two consecutive negotiation
- Do not bypass ice gathering based on sdp connection attributes for Safari on iOS
- Show SDK version in the demo meeting app
- Automatically patch a version for each commit
- Allow to specify manual version in publish script
- Automatically deploy meetingV2 to serverless demo
- Expose external user ID in places where attendee ID is present in RealtimeController
- Improve error output in the deploy script
- Do not reconnect if the session has not received monitoring data for a while
- Skip tests when merging to master
- Bump acorn dependency in package-lock.json to 6.4.1 to address CVE-2020-7598
- Use max-bundle RTCRtpPolicy for Firefox
- Throw error in Travis if integration test failed

### Fixed
- Remove line endings in the keyword when searching for connection attributes in SDP
- Fix pause and resume video functionality
- Fix DefaultTransceiverController async function signature
- Make DefaultBrowserBehavior implement BrowserBehavior interface
- Fix publish script to use npm version
- Add stage to saucelabs session name for integration tests
- Fix audio-video session stop to return Left status code
- Fix crash in demo app when click on screen share view
- Fix integration test completion time writer
- Fix the ping pong reconnection issue
- Fix example code in the getting started guide
- Fix browser versions for integration tests
- Fix present npm audit issues and automatically fix during build when possible

## [1.1.0] - 2020-02-04

### Added
- Add browser support for Safari and Opera
- Add CHANGELOG.md
- Allow for pausing screen sharing
- Add GitHub page with API documentation
- Add an alternative to WebAudio device controller and add a flag to disable the use of WebAudio
- Add option to confirm meeting end
- Implement keyframe request handling
- Add deploy step to deploy latest sdk changes
- Add a ConnectionHealthPolicyConfiguration property in the meeting session configuration
- Add support additional media regions
- Add video help desk tutorial
- Enable integration tests for travis builds
- Add ping/pong to screen sharing start code path to ensure socket is viable
- Enable integration tests for safari 12
- Write timestamp for latest canary completion time

### Changed
- Enforce SDP to have candidates for FinishGatheringICECandidateTask to resolve
- Add event listeners on peer connection to log state change
- Add client metrics for Safari
- Add SIP integration test
- Block screensharing start if the browser is Safari
- Expose extra bitrate estimation metrics
- Improve reconnect callback fidelity
- Update copyright and fix copyright check
- Improve logging for screen sharing
- Add source node to audio graph for silent devices
- Move screen view data connection open and close
- Improve handling of closed signaling connections
- Update README.md to clarify when to use npm install
- Add app quit and meeting leave integration tests and retry for all other tests
- Limit WebSocket reconnect attempts
- Refactor default screen sharing session start to fix state corruption bug
- Update Travis script to separate unit and integration tests into different jobs.
- Validate session Id and disable extendedDebugging flag for SauceLabs
- Fix infinite loop when retrying in audio and video integ tests
- Make sure both participants in audio and video tests reach finish state before retrying
- Trigger videoSendBandwidthDidChange and videoReceiveBandwidthDidChange for Safari
- Do not disconnect video element with different srcObj when destroying video tile
- Make meeting V2 the default demo meeting app

### Removed
- Remove SDP class withPlanBSimulcast method
- Remove noSignalStatusReceived from ReconnectionHealthPolicy and remove SignalStrengthBarsConnectionHealthPolicy.

### Fixed
- Add cleanup code for failed open screen sharing
- Handle error in screen viewing send echo response
- Fix several error handling issues
- Fix ReconnectingPromisedWebSocket timeout
- Ensure to null webSocket reference on abnormal close
- Use async scheduler for video tile disconnect
- Set device to null when active device unplugged
- Fix mobile safari detection
- Fix chooseVideoInputDevice with null
- Release chosen video stream on stopVideoPreview
- Fix Safari ICE failure issue by set bundle policy to max-bundle
- Fix to ignore error on screen viewing courtesy stop
- Fix meeting leave integration tests
- Reject an unresolved promise when canceling CreateSDPTask
- Fix Firefox keyframing
- Fix screen share integration test
- Fix null or empty device handling
- Fix demo screen share button states
- Fix bug that caused screenview to stay off when screenshare was toggled
- Only set attendee active only if still in roster
- Fix preview not switching issue and stop track during disconnect
- Reset connectionHealthData before (re)connection
- Fix a bug that prevented device change from triggering observers
- Fix serverless demo deployment scripts
- Fix integration test timeout and test sync between runs browsers
- Fix Safari crashes when remote video tiles are added or toggled
- Fix unhandled Promise rejection in DefaultScreenSharingSession#start
- Fix canary deployment script
- Fix SIP call integration test
- Fix Travis deployment script

## [1.0.0] - 2019-11-20

### Added

- Release first version of library<|MERGE_RESOLUTION|>--- conflicted
+++ resolved
@@ -4,6 +4,16 @@
 
 The format is based on [Keep a Changelog](https://keepachangelog.com/en/1.0.0/),
 and this project adheres to [Semantic Versioning](https://semver.org/spec/v2.0.0.html).
+
+## Unreleased 
+### Added
+
+### Changed
+
+### Removed
+
+### Fixed
+- [Documentation] Link to Media Regions documentation in README
 
 ## [2.0.0] - 2020-11-18
 ### Added
@@ -53,11 +63,7 @@
 - Fix Github Actions CI workflow to include all integ tests.
 - Update the clicking sound answer in FAQs.
 - [Test] Make sure to remove v2 from URL when trying to create meeting
-<<<<<<< HEAD
-- [Documentation] Link to Media Regions documentation in README
-=======
 - Correct import in `NoOpAudioVideoController`.
->>>>>>> 288cbce4
 
 ## [1.22.0] - 2020-11-10
 ### Added
