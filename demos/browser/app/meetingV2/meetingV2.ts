// Copyright Amazon.com, Inc. or its affiliates. All Rights Reserved.
// SPDX-License-Identifier: Apache-2.0

import './styleV2.scss';
import 'bootstrap';

import {
  AsyncScheduler,
  Attendee,
  AudioInputDevice,
  AudioProfile,
  AudioVideoFacade,
  AudioVideoObserver,
  ClientMetricReport,
  ClientVideoStreamReceivingReport,
  ConsoleLogger,
  ContentShareObserver,
  DataMessage,
  DefaultActiveSpeakerPolicy,
  DefaultAudioMixController,
  DefaultAudioVideoController,
  DefaultBrowserBehavior,
  DefaultDeviceController,
  DefaultMeetingEventReporter,
  DefaultMeetingSession,
  DefaultModality,
  DefaultVideoTransformDevice,
  Device,
  DeviceChangeObserver,
  EventAttributes,
  EventIngestionConfiguration,
  EventName,
  EventReporter,
  LogLevel,
  Logger,
  MeetingEventsClientConfiguration,
  MeetingSession,
  MeetingSessionConfiguration,
  MeetingSessionPOSTLogger,
  MeetingSessionStatus,
  MeetingSessionStatusCode,
  MeetingSessionVideoAvailability,
  MultiLogger,
  NoOpEventReporter,
  NoOpVideoFrameProcessor,
  RemovableAnalyserNode,
  SimulcastLayers,
  TargetDisplaySize,
  TimeoutScheduler,
  Transcript,
  TranscriptEvent,
  TranscriptionStatus,
  TranscriptionStatusType,
  TranscriptItemType,
  TranscriptResult,
  Versioning,
  VideoDownlinkObserver,
  VideoFrameProcessor,
  VideoInputDevice,
  VideoPreference,
  VideoPreferences,
  VideoPriorityBasedPolicy,
  VideoPriorityBasedPolicyConfig,
  VideoSource,
  VideoTileState,
  VoiceFocusDeviceTransformer,
  VoiceFocusModelComplexity,
  VoiceFocusPaths,
  VoiceFocusSpec,
  VoiceFocusTransformDevice,
  isAudioTransformDevice,
  isDestroyable,
} from 'amazon-chime-sdk-js';

import CircularCut from './videofilter/CircularCut';
import EmojifyVideoFrameProcessor from './videofilter/EmojifyVideoFrameProcessor';
import SegmentationProcessor from './videofilter/SegmentationProcessor';
import {
  loadBodyPixDependency,
  platformCanSupportBodyPixWithoutDegradation,
} from './videofilter/SegmentationUtil';

let SHOULD_EARLY_CONNECT = (() => {
  return document.location.search.includes('earlyConnect=1');
})();

let SHOULD_DIE_ON_FATALS = (() => {
  const isLocal = document.location.host === '127.0.0.1:8080' || document.location.host === 'localhost:8080';
  const fatalYes = document.location.search.includes('fatal=1');
  const fatalNo = document.location.search.includes('fatal=0');
  return fatalYes || (isLocal && !fatalNo);
})();

let DEBUG_LOG_PPS = true;

let fatal: (e: Error) => void;

// This shim is needed to avoid warnings when supporting Safari.
declare global {
  interface Window {
    webkitAudioContext: typeof AudioContext
  }
}

class DemoTileOrganizer {
  // this is index instead of length
  static MAX_TILES = 27;
  tiles: { [id: number]: number } = {};
  tileStates: { [id: number]: boolean } = {};
  remoteTileCount = 0;

  acquireTileIndex(tileId: number): number {
    for (let index = 0; index <= DemoTileOrganizer.MAX_TILES; index++) {
      if (this.tiles[index] === tileId) {
        return index;
      }
    }
    for (let index = 0; index <= DemoTileOrganizer.MAX_TILES; index++) {
      if (!(index in this.tiles)) {
        this.tiles[index] = tileId;
        this.remoteTileCount++;
        return index;
      }
    }
    throw new Error('no tiles are available');
  }

  releaseTileIndex(tileId: number): number {
    for (let index = 0; index <= DemoTileOrganizer.MAX_TILES; index++) {
      if (this.tiles[index] === tileId) {
        this.remoteTileCount--;
        delete this.tiles[index];
        return index;
      }
    }
    return DemoTileOrganizer.MAX_TILES;
  }
}

// Support a set of query parameters to allow for testing pre-release versions of
// Amazon Voice Focus. If none of these parameters are supplied, the SDK default
// values will be used.
const search = new URLSearchParams(document.location.search);
const VOICE_FOCUS_CDN = search.get('voiceFocusCDN') || undefined;
const VOICE_FOCUS_ASSET_GROUP = search.get('voiceFocusAssetGroup') || undefined;
const VOICE_FOCUS_REVISION_ID = search.get('voiceFocusRevisionID') || undefined;

const VOICE_FOCUS_PATHS: VoiceFocusPaths | undefined = VOICE_FOCUS_CDN && {
  processors: `${VOICE_FOCUS_CDN}processors/`,
  wasm: `${VOICE_FOCUS_CDN}wasm/`,
  workers: `${VOICE_FOCUS_CDN}workers/`,
  models: `${VOICE_FOCUS_CDN}wasm/`,
};

const VOICE_FOCUS_SPEC = {
  assetGroup: VOICE_FOCUS_ASSET_GROUP,
  revisionID: VOICE_FOCUS_REVISION_ID,
  paths: VOICE_FOCUS_PATHS,
};

const MAX_VOICE_FOCUS_COMPLEXITY: VoiceFocusModelComplexity | undefined = undefined;

type VideoFilterName = 'Emojify' | 'CircularCut' | 'NoOp' | 'Segmentation' | 'None';

const VIDEO_FILTERS: VideoFilterName[] = ['Emojify', 'CircularCut', 'NoOp'];

class TestSound {
  static testAudioElement = new Audio();

  constructor(
    private logger: Logger,
    private sinkId: string | null,
    private frequency: number = 440,
    private durationSec: number = 1,
    private rampSec: number = 0.1,
    private maxGainValue: number = 0.1
  ) {}

  async init(): Promise<void> {
    const audioContext: AudioContext = new (window.AudioContext || window.webkitAudioContext)();
    const gainNode = audioContext.createGain();
    gainNode.gain.value = 0;
    const oscillatorNode = audioContext.createOscillator();
    oscillatorNode.frequency.value = this.frequency;
    oscillatorNode.connect(gainNode);
    const destinationStream = audioContext.createMediaStreamDestination();
    gainNode.connect(destinationStream);
    const currentTime = audioContext.currentTime;
    const startTime = currentTime + 0.1;
    gainNode.gain.linearRampToValueAtTime(0, startTime);
    gainNode.gain.linearRampToValueAtTime(this.maxGainValue, startTime + this.rampSec);
    gainNode.gain.linearRampToValueAtTime(
      this.maxGainValue,
      startTime + this.rampSec + this.durationSec
    );
    gainNode.gain.linearRampToValueAtTime(0, startTime + this.rampSec * 2 + this.durationSec);
    oscillatorNode.start();
    const audioMixController = new DefaultAudioMixController(this.logger);
    if (new DefaultBrowserBehavior().supportsSetSinkId()) {
      try {
        // @ts-ignore
        await audioMixController.bindAudioDevice({ deviceId: this.sinkId });
      } catch (e) {
        fatal(e);
        this.logger?.error(`Failed to bind audio device: ${e}`);
      }
    }
    try {
      await audioMixController.bindAudioElement(TestSound.testAudioElement);
    } catch (e) {
      fatal(e);
      this.logger?.error(`Failed to bind audio element: ${e}`);
    }
    await audioMixController.bindAudioStream(destinationStream.stream);
    new TimeoutScheduler((this.rampSec * 2 + this.durationSec + 1) * 1000).start(() => {
      audioContext.close();
    });
  }
}

export enum ContentShareType {
  ScreenCapture,
  VideoFile,
}

const SimulcastLayerMapping = {
  [SimulcastLayers.Low]: 'Low',
  [SimulcastLayers.LowAndMedium]: 'Low and Medium',
  [SimulcastLayers.LowAndHigh]: 'Low and High',
  [SimulcastLayers.Medium]: 'Medium',
  [SimulcastLayers.MediumAndHigh]: 'Medium and High',
  [SimulcastLayers.High]: 'High',
};

const LANGUAGES_NO_WORD_SEPARATOR = new Set([
  'ja-JP',
  'zh-CN',
]);

interface Toggle {
  name: string;
  oncreate: (elem: HTMLElement) => void;
  action: () => void;
}

interface TranscriptSegment {
  content: string;
  attendee: Attendee;
  startTimeMs: number;
  endTimeMs: number;
}

export class DemoMeetingApp
  implements AudioVideoObserver, DeviceChangeObserver, ContentShareObserver, VideoDownlinkObserver {
  static readonly DID: string = '+17035550122';
  static readonly BASE_URL: string = [
    location.protocol,
    '//',
    location.host,
    location.pathname.replace(/\/*$/, '/').replace('/v2', ''),
  ].join('');
  static testVideo: string =
    'https://upload.wikimedia.org/wikipedia/commons/transcoded/c/c0/Big_Buck_Bunny_4K.webm/Big_Buck_Bunny_4K.webm.360p.vp9.webm';
  static readonly LOGGER_BATCH_SIZE: number = 85;
  static readonly LOGGER_INTERVAL_MS: number = 2_000;
  static readonly MAX_MEETING_HISTORY_MS: number = 5 * 60 * 1000;
  static readonly DATA_MESSAGE_TOPIC: string = 'chat';
  static readonly ATTENDEE_ACTION_DATA_MESSAGE_TOPIC: string = 'attendee_actions';
  static readonly DATA_MESSAGE_LIFETIME_MS: number = 300_000;

  // Ideally we don't need to change this. Keep this configurable in case users have a super slow network.
  loadingBodyPixDependencyTimeoutMs: number = 10_000;
  loadingBodyPixDependencyPromise: undefined | Promise<void>;

  attendeeIdPresenceHandler: (undefined | ((attendeeId: string, present: boolean, externalUserId: string, dropped: boolean) => void)) = undefined;
  activeSpeakerHandler: (undefined | ((attendeeIds: string[]) => void)) = undefined;

  showActiveSpeakerScores = false;
  activeSpeakerLayout = true;
  meeting: string | null = null;
  name: string | null = null;
  voiceConnectorId: string | null = null;
  sipURI: string | null = null;
  region: string | null = null;
  meetingSession: MeetingSession | null = null;
  priorityBasedDownlinkPolicy: VideoPriorityBasedPolicy | null = null;
  audioVideo: AudioVideoFacade | null = null;
  tileOrganizer: DemoTileOrganizer = new DemoTileOrganizer();
  canStartLocalVideo: boolean = true;
  defaultBrowserBehaviour: DefaultBrowserBehavior = new DefaultBrowserBehavior();

  // eslint-disable-next-line
  roster: any = {};
  tileIndexToTileId: { [id: number]: number } = {};
  tileIdToTileIndex: { [id: number]: number } = {};
  tileIndexToPauseEventListener: { [id: number]: (event: Event) => void } = {};
  tileIndexToPinEventListener: { [id: number]: (event: Event) => void } = {};
  tileArea = document.getElementById('tile-area') as HTMLDivElement;

  cameraDeviceIds: string[] = [];
  microphoneDeviceIds: string[] = [];
  currentAudioInputDevice: AudioInputDevice | undefined;

  buttonStates: { [key: string]: boolean } = {
    'button-microphone': true,
    'button-camera': false,
    'button-speaker': true,
    'button-content-share': false,
    'button-pause-content-share': false,
    'button-live-transcription': false,
    'button-video-stats': false,
    'button-video-filter': false,
    'button-record-self': false,
    'button-record-cloud': false,
  };

  contentShareType: ContentShareType = ContentShareType.ScreenCapture;

  // feature flags
  enableWebAudio = false;
  logLevel = LogLevel.INFO;
  enableUnifiedPlanForChromiumBasedBrowsers = true;
  enableSimulcast = false;
  usePriorityBasedDownlinkPolicy = false;
  videoPriorityBasedPolicyConfig = VideoPriorityBasedPolicyConfig.Default;

  supportsVoiceFocus = false;
  enableVoiceFocus = false;
  voiceFocusIsActive = false;

  enableLiveTranscription = false;
  noWordSeparatorForTranscription = false;

  markdown = require('markdown-it')({ linkify: true });
  lastMessageSender: string | null = null;
  lastReceivedMessageTimestamp = 0;
  meetingSessionPOSTLogger: MeetingSessionPOSTLogger;
  meetingEventPOSTLogger: MeetingSessionPOSTLogger;

  hasChromiumWebRTC: boolean = this.defaultBrowserBehaviour.hasChromiumWebRTC();

  voiceFocusTransformer: VoiceFocusDeviceTransformer | undefined;
  voiceFocusDevice: VoiceFocusTransformDevice | undefined;

  // This is an extremely minimal reactive programming approach: these elements
  // will be updated when the Amazon Voice Focus display state changes.
  voiceFocusDisplayables: HTMLElement[] = [];
  analyserNode: RemovableAnalyserNode;

  liveTranscriptionDisplayables: HTMLElement[] = [];

  chosenVideoTransformDevice: DefaultVideoTransformDevice;
  chosenVideoFilter: VideoFilterName = 'None';
  selectedVideoFilterItem: VideoFilterName = 'None';

  meetingLogger: Logger | undefined = undefined;

  // If you want to make this a repeatable SPA, change this to 'spa'
  // and fix some state (e.g., video buttons).
  // Holding Shift while hitting the Leave button is handled by setting
  // this to `halt`, which allows us to stop and measure memory leaks.
  behaviorAfterLeave: 'spa' | 'reload' | 'halt' = 'reload';

  videoUpstreamMetricsKeyStats: { [key: string]: string } = {
    videoUpstreamGoogFrameHeight: 'Frame Height',
    videoUpstreamGoogFrameWidth: 'Frame Width',
    videoUpstreamFrameHeight: 'Frame Height',
    videoUpstreamFrameWidth: 'Frame Width',
    videoUpstreamBitrate: 'Bitrate (bps)',
    videoUpstreamPacketsSent: 'Packets Sent',
    videoUpstreamPacketLossPercent: 'Packet Loss (%)',
    videoUpstreamFramesEncodedPerSecond: 'Frame Rate',
  };

  videoDownstreamMetricsKeyStats: { [key: string]: string } = {
    videoDownstreamGoogFrameHeight: 'Frame Height',
    videoDownstreamGoogFrameWidth: 'Frame Width',
    videoDownstreamFrameHeight: 'Frame Height',
    videoDownstreamFrameWidth: 'Frame Width',
    videoDownstreamBitrate: 'Bitrate (bps)',
    videoDownstreamPacketLossPercent: 'Packet Loss (%)',
    videoDownstreamPacketsReceived: 'Packet Received',
    videoDownstreamFramesDecodedPerSecond: 'Frame Rate',
  };

  videoMetricReport: { [id: string]: { [id: string]: {} } } = {};

  removeFatalHandlers: () => void;

  transcriptContainerDiv = document.getElementById('transcript-container') as HTMLDivElement;
  partialTranscriptDiv: HTMLDivElement | undefined;
  partialTranscriptResultTimeMap = new Map<string, number>();
  partialTranscriptResultMap = new Map<string, TranscriptResult>();

  addFatalHandlers(): void {
    fatal = this.fatal.bind(this);

    const onEvent = (event: ErrorEvent): void => {
      // In Safari there's only a message.
      fatal(event.error || event.message);
    };

    // Listen for unhandled errors, too.
    window.addEventListener('error', onEvent);

    window.onunhandledrejection = (event: PromiseRejectionEvent) => {
      fatal(event.reason);
    };

    this.removeFatalHandlers = () => {
      window.onunhandledrejection = undefined;
      window.removeEventListener('error', onEvent);
      fatal = undefined;
      this.removeFatalHandlers = undefined;
    }
  }

  eventReporter: EventReporter | undefined = undefined;
  enableEventReporting = false;

  constructor() {
    // eslint-disable-next-line @typescript-eslint/no-explicit-any
    (global as any).app = this;

    this.addFatalHandlers();

    if (document.location.search.includes('testfatal=1')) {
      this.fatal(new Error('Testing fatal.'));
      return;
    }

    (document.getElementById('sdk-version') as HTMLSpanElement).innerText =
      'amazon-chime-sdk-js@' + Versioning.sdkVersion;
    this.initEventListeners();
    this.initParameters();
    this.setMediaRegion();
    this.setUpVideoTileElementResizer();
    if (this.isRecorder() || this.isBroadcaster()) {
      AsyncScheduler.nextTick(async () => {
        this.meeting = new URL(window.location.href).searchParams.get('m');
        this.name = this.isRecorder() ? '«Meeting Recorder»' : '«Meeting Broadcaster»';
        await this.authenticate();
        await this.openAudioOutputFromSelection();
        await this.join();
        this.displayButtonStates();
        this.switchToFlow('flow-meeting');
      });
    } else {
      this.switchToFlow('flow-authenticate');
    }
  }

  /**
   * We want to make it abundantly clear at development and testing time
   * when an unexpected error occurs.
   * If we're running locally, or we passed a `fatal=1` query parameter, fail hard.
   */
  fatal(e: Error | string): void {
    // Muffle mode: let the `try-catch` do its job.
    if (!SHOULD_DIE_ON_FATALS) {
      console.info('Ignoring fatal', e);
      return;
    }

    console.error('Fatal error: this was going to be caught, but should not have been thrown.', e);

    if (e && e instanceof Error) {
      document.getElementById('stack').innerText = e.message + '\n' + e.stack?.toString();
    } else {
      document.getElementById('stack').innerText = '' + e;
    }

    this.switchToFlow('flow-fatal');
  }

  initParameters(): void {
    const meeting = new URL(window.location.href).searchParams.get('m');
    if (meeting) {
      (document.getElementById('inputMeeting') as HTMLInputElement).value = meeting;
      (document.getElementById('inputName') as HTMLInputElement).focus();
    } else {
      (document.getElementById('inputMeeting') as HTMLInputElement).focus();
    }
  }

  async initVoiceFocus(): Promise<void> {
    const logger = new ConsoleLogger('SDK', LogLevel.DEBUG);
    if (!this.enableWebAudio) {
      logger.info('[DEMO] Web Audio not enabled. Not checking for Amazon Voice Focus support.');
      return;
    }

    try {
      this.supportsVoiceFocus = await VoiceFocusDeviceTransformer.isSupported(VOICE_FOCUS_SPEC, {
        logger,
      });
      if (this.supportsVoiceFocus) {
        this.voiceFocusTransformer = await this.getVoiceFocusDeviceTransformer(MAX_VOICE_FOCUS_COMPLEXITY);
        this.supportsVoiceFocus =
          this.voiceFocusTransformer && this.voiceFocusTransformer.isSupported();
        if (this.supportsVoiceFocus) {
          logger.info('[DEMO] Amazon Voice Focus is supported.');
          document.getElementById('voice-focus-setting').classList.remove('hidden');
          return;
        }
      }
    } catch (e) {
      // Fall through.
      logger.warn(`[DEMO] Does not support Amazon Voice Focus: ${e.message}`);
    }
    logger.warn('[DEMO] Does not support Amazon Voice Focus.');
    this.supportsVoiceFocus = false;
    document.getElementById('voice-focus-setting').classList.toggle('hidden', true);
  }

  private async onVoiceFocusSettingChanged(): Promise<void> {
    this.log('[DEMO] Amazon Voice Focus setting toggled to', this.enableVoiceFocus);
    this.openAudioInputFromSelectionAndPreview();
  }

  initEventListeners(): void {
    if (!this.defaultBrowserBehaviour.hasChromiumWebRTC()) {
      (document.getElementById('simulcast') as HTMLInputElement).disabled = true;
      (document.getElementById('planB') as HTMLInputElement).disabled = true;
    }

    document.getElementById('priority-downlink-policy').addEventListener('change', e => {
      this.usePriorityBasedDownlinkPolicy = (document.getElementById('priority-downlink-policy') as HTMLInputElement).checked;

      const priorityBasedDownlinkPolicyConfig = document.getElementById(
        'priority-downlink-policy-preset'
      ) as HTMLSelectElement;

      if (this.usePriorityBasedDownlinkPolicy) {
        priorityBasedDownlinkPolicyConfig.style.display = 'block';
      } else {
        priorityBasedDownlinkPolicyConfig.style.display = 'none';
      }
    });

    const presetDropDown = document.getElementById('priority-downlink-policy-preset') as HTMLSelectElement;
    presetDropDown.addEventListener('change', async e => {
      switch (presetDropDown.value) {
        case 'stable':
          this.videoPriorityBasedPolicyConfig = VideoPriorityBasedPolicyConfig.StableNetworkPreset;
          break;
        case 'unstable':
          this.videoPriorityBasedPolicyConfig = VideoPriorityBasedPolicyConfig.UnstableNetworkPreset;
          break;
        case 'default':
          this.videoPriorityBasedPolicyConfig = VideoPriorityBasedPolicyConfig.Default;
          break;
      }
      this.log('priority-downlink-policy-preset is changed: ' + presetDropDown.value);
    });

    document.getElementById('form-authenticate').addEventListener('submit', e => {
      e.preventDefault();
      this.meeting = (document.getElementById('inputMeeting') as HTMLInputElement).value;
      this.name = (document.getElementById('inputName') as HTMLInputElement).value;
      this.region = (document.getElementById('inputRegion') as HTMLInputElement).value;
      this.enableSimulcast = (document.getElementById('simulcast') as HTMLInputElement).checked;
      this.enableEventReporting = (document.getElementById('event-reporting') as HTMLInputElement).checked;
      if (this.enableSimulcast) {
        const videoInputQuality = document.getElementById(
          'video-input-quality'
        ) as HTMLSelectElement;
        videoInputQuality.value = '720p';
      }
      this.enableWebAudio = (document.getElementById('webaudio') as HTMLInputElement).checked;
      // js sdk default to enable unified plan, equivalent to "Disable Unified Plan" default unchecked
      this.enableUnifiedPlanForChromiumBasedBrowsers = !(document.getElementById(
        'planB'
      ) as HTMLInputElement).checked;

      const chosenLogLevel = (document.getElementById('logLevelSelect') as HTMLSelectElement).value;
      switch (chosenLogLevel) {
        case 'INFO':
          this.logLevel = LogLevel.INFO;
          break;
        case 'DEBUG':
          this.logLevel = LogLevel.DEBUG;
          break;
        case 'WARN':
          this.logLevel = LogLevel.WARN;
          break;
        case 'ERROR':
          this.logLevel = LogLevel.ERROR;
          break;
        default:
          this.logLevel = LogLevel.OFF;
          break;
      }
      AsyncScheduler.nextTick(
        async (): Promise<void> => {
          let chimeMeetingId: string = '';
          this.showProgress('progress-authenticate');
          try {
            chimeMeetingId = await this.authenticate();
          } catch (error) {
            console.error(error);
            const httpErrorMessage =
              'UserMedia is not allowed in HTTP sites. Either use HTTPS or enable media capture on insecure sites.';
            (document.getElementById(
              'failed-meeting'
            ) as HTMLDivElement).innerText = `Meeting ID: ${this.meeting}`;
            (document.getElementById('failed-meeting-error') as HTMLDivElement).innerText =
              window.location.protocol === 'http:' ? httpErrorMessage : error.message;
            this.switchToFlow('flow-failed-meeting');
            return;
          }
          (document.getElementById(
            'meeting-id'
          ) as HTMLSpanElement).innerText = `${this.meeting} (${this.region})`;
          (document.getElementById(
            'chime-meeting-id'
          ) as HTMLSpanElement).innerText = `Meeting ID: ${chimeMeetingId}`;
          (document.getElementById(
            'mobile-chime-meeting-id'
          ) as HTMLSpanElement).innerText = `Meeting ID: ${chimeMeetingId}`;
          (document.getElementById(
            'mobile-attendee-id'
          ) as HTMLSpanElement).innerText = `Attendee ID: ${this.meetingSession.configuration.credentials.attendeeId}`;
          (document.getElementById(
            'desktop-attendee-id'
          ) as HTMLSpanElement).innerText = `Attendee ID: ${this.meetingSession.configuration.credentials.attendeeId}`;
          (document.getElementById('info-meeting') as HTMLSpanElement).innerText = this.meeting;
          (document.getElementById('info-name') as HTMLSpanElement).innerText = this.name;

          await this.initVoiceFocus();
          await this.populateAllDeviceLists();
          await this.populateVideoFilterInputList();

          this.switchToFlow('flow-devices');
          await this.openAudioInputFromSelectionAndPreview();
          try {
            await this.openVideoInputFromSelection(
              (document.getElementById('video-input') as HTMLSelectElement).value,
              true
            );
          } catch (err) {
            fatal(err);
          }
          await this.openAudioOutputFromSelection();
          this.hideProgress('progress-authenticate');

          // Open the signaling connection while the user is checking their input devices.
          const preconnect = document.getElementById('preconnect') as HTMLInputElement;
          if (preconnect.checked) {
            this.audioVideo.start({ signalingOnly: true });
          }
        }
      );
    });

    const earlyConnectCheckbox = document.getElementById('preconnect') as HTMLInputElement;
    earlyConnectCheckbox.checked = SHOULD_EARLY_CONNECT;
    earlyConnectCheckbox.onchange = () => {
      SHOULD_EARLY_CONNECT = !!earlyConnectCheckbox.checked;
    }

    const dieCheckbox = document.getElementById('die') as HTMLInputElement;
    dieCheckbox.checked = SHOULD_DIE_ON_FATALS;
    dieCheckbox.onchange = () => {
      SHOULD_DIE_ON_FATALS = !!dieCheckbox.checked;
    }

    const speechMonoCheckbox = document.getElementById(
      'fullband-speech-mono-quality'
    ) as HTMLInputElement;
    const musicMonoCheckbox = document.getElementById(
      'fullband-music-mono-quality'
    ) as HTMLInputElement;
    speechMonoCheckbox.addEventListener('change', _e => {
      if (speechMonoCheckbox.checked) {
        musicMonoCheckbox.checked = false;
      }
    });
    musicMonoCheckbox.addEventListener('change', _e => {
      if (musicMonoCheckbox.checked) {
        speechMonoCheckbox.checked = false;
      }
    });

    document.getElementById('to-sip-flow').addEventListener('click', e => {
      e.preventDefault();
      this.switchToFlow('flow-sip-authenticate');
    });

    document.getElementById('form-sip-authenticate').addEventListener('submit', e => {
      e.preventDefault();
      this.meeting = (document.getElementById('sip-inputMeeting') as HTMLInputElement).value;
      this.voiceConnectorId = (document.getElementById(
        'voiceConnectorId'
      ) as HTMLInputElement).value;

      AsyncScheduler.nextTick(
        async (): Promise<void> => {
          this.showProgress('progress-authenticate');
          const region = this.region || 'us-east-1';
          try {
            const response = await fetch(
              `${DemoMeetingApp.BASE_URL}join?title=${encodeURIComponent(
                this.meeting
              )}&name=${encodeURIComponent(DemoMeetingApp.DID)}&region=${encodeURIComponent(
                region
              )}`,
              {
                method: 'POST',
              }
            );
            const json = await response.json();
            const joinToken = json.JoinInfo.Attendee.Attendee.JoinToken;
            this.sipURI = `sip:${DemoMeetingApp.DID}@${this.voiceConnectorId};transport=tls;X-joinToken=${joinToken}`;
            this.switchToFlow('flow-sip-uri');
          } catch (error) {
            (document.getElementById(
              'failed-meeting'
            ) as HTMLDivElement).innerText = `Meeting ID: ${this.meeting}`;
            (document.getElementById('failed-meeting-error') as HTMLDivElement).innerText =
              error.message;
            this.switchToFlow('flow-failed-meeting');
            return;
          }
          const sipUriElement = document.getElementById('sip-uri') as HTMLInputElement;
          sipUriElement.value = this.sipURI;
          this.hideProgress('progress-authenticate');
        }
      );
    });

    document.getElementById('copy-sip-uri').addEventListener('click', () => {
      const sipUriElement = document.getElementById('sip-uri') as HTMLInputElement;
      sipUriElement.select();
      document.execCommand('copy');
    });

    const audioInput = document.getElementById('audio-input') as HTMLSelectElement;
    audioInput.addEventListener('change', async (_ev: Event) => {
      this.log('audio input device is changed');
      await this.openAudioInputFromSelectionAndPreview();
    });

    const videoInput = document.getElementById('video-input') as HTMLSelectElement;
    videoInput.addEventListener('change', async (_ev: Event) => {
      this.log('video input device is changed');
      try {
        await this.openVideoInputFromSelection(videoInput.value, true);
      } catch (err) {
        fatal(err);
      }
    });

    const videoInputQuality = document.getElementById('video-input-quality') as HTMLSelectElement;
    videoInputQuality.addEventListener('change', async (_ev: Event) => {
      this.log('Video input quality is changed');
      switch (videoInputQuality.value) {
        case '360p':
          this.audioVideo.chooseVideoInputQuality(640, 360, 15, 600);
          break;
        case '540p':
          this.audioVideo.chooseVideoInputQuality(960, 540, 15, 1400);
          break;
        case '720p':
          this.audioVideo.chooseVideoInputQuality(1280, 720, 15, 1400);
          break;
      }
      try {
        await this.openVideoInputFromSelection(videoInput.value, true);
      } catch (err) {
        fatal(err);
      }
    });

    const audioOutput = document.getElementById('audio-output') as HTMLSelectElement;
    audioOutput.addEventListener('change', async (_ev: Event) => {
      this.log('audio output device is changed');
      await this.openAudioOutputFromSelection();
    });

    document.getElementById('button-test-sound').addEventListener('click', async e => {
      e.preventDefault();
      const audioOutput = document.getElementById('audio-output') as HTMLSelectElement;
      const testSound = new TestSound(this.meetingEventPOSTLogger, audioOutput.value);
      await testSound.init();
    });

    document.getElementById('form-devices').addEventListener('submit', e => {
      e.preventDefault();
      AsyncScheduler.nextTick(async () => {
        try {
          this.showProgress('progress-join');
          await this.stopAudioPreview();
          this.audioVideo.stopVideoPreviewForVideoInput(
            document.getElementById('video-preview') as HTMLVideoElement
          );
          await this.join();
          this.audioVideo.chooseVideoInputDevice(null);
          this.hideProgress('progress-join');
          this.displayButtonStates();
          this.switchToFlow('flow-meeting');

          if (DEBUG_LOG_PPS) {
            this.logPPS();
            DEBUG_LOG_PPS = false;   // Only do this once.
          }
        } catch (error) {
          document.getElementById('failed-join').innerText = `Meeting ID: ${this.meeting}`;
          document.getElementById('failed-join-error').innerText = `Error: ${error.message}`;
        }
      });
    });

    (document.getElementById('add-voice-focus') as HTMLInputElement).addEventListener(
      'change',
      e => {
        this.enableVoiceFocus = (e.target as HTMLInputElement).checked;
        this.onVoiceFocusSettingChanged();
      }
    );

    const buttonMute = document.getElementById('button-microphone');
    buttonMute.addEventListener('mousedown', _e => {
      if (this.toggleButton('button-microphone')) {
        this.audioVideo.realtimeUnmuteLocalAudio();
      } else {
        this.audioVideo.realtimeMuteLocalAudio();
      }
    });

    const buttonCloudCapture = document.getElementById('button-record-cloud') as HTMLButtonElement;
    buttonCloudCapture.addEventListener('click', _e => {
      if (this.toggleButton('button-record-cloud')) {
        AsyncScheduler.nextTick(async () => {
          buttonCloudCapture.disabled = true;
          await this.startMediaCapture();
          buttonCloudCapture.disabled = false;
        });
      } else {
        AsyncScheduler.nextTick(async () => {
          buttonCloudCapture.disabled = true;
          await this.stopMediaCapture();
          buttonCloudCapture.disabled = false;
        });
      }
    });

    const buttonRecordSelf = document.getElementById('button-record-self');
    let recorder: MediaRecorder;
    buttonRecordSelf.addEventListener('click', _e => {
      const chunks: Blob[] = [];
      AsyncScheduler.nextTick(async () => {
        if (!this.toggleButton('button-record-self')) {
          console.info('Stopping recorder ', recorder);
          recorder.stop();
          recorder = undefined;
          return;
        }

        // Combine the audio and video streams.
        const mixed = new MediaStream();

        const localTile = this.audioVideo.getLocalVideoTile();
        if (localTile) {
          mixed.addTrack(localTile.state().boundVideoStream.getVideoTracks()[0]);
        }

        // We need to get access to the media stream broker, which requires knowing
        // the exact implementation. Sorry!
        /* @ts-ignore */
        const av: DefaultAudioVideoController = this.audioVideo.audioVideoController;
        const input = await av.mediaStreamBroker.acquireAudioInputStream();
        mixed.addTrack(input.getAudioTracks()[0]);

        recorder = new MediaRecorder(mixed, { mimeType: 'video/webm; codecs=vp9' });
        console.info('Setting recorder to', recorder);
        recorder.ondataavailable = (event) => {
          if (event.data.size) {
            chunks.push(event.data);
          }
        };

        recorder.onstop = () => {
          const blob = new Blob(chunks, {
            type: 'video/webm',
          });
          chunks.length = 0;
          const url = URL.createObjectURL(blob);
          const a = document.createElement('a');
          document.body.appendChild(a);
          /* @ts-ignore */
          a.style = 'display: none';
          a.href = url;
          a.download = 'recording.webm';
          a.click();
          window.URL.revokeObjectURL(url);
        };

        recorder.start();
      });
    });

    const buttonVideo = document.getElementById('button-camera');
    buttonVideo.addEventListener('click', _e => {
      AsyncScheduler.nextTick(async () => {
        if (this.toggleButton('button-camera') && this.canStartLocalVideo) {
          try {
            let camera: string = videoInput.value;
            if (videoInput.value === 'None') {
              camera = this.cameraDeviceIds.length ? this.cameraDeviceIds[0] : 'None';
            }
            await this.openVideoInputFromSelection(camera, false);
            this.audioVideo.startLocalVideoTile();
          } catch (err) {
            fatal(err);
          }
        } else {
          this.audioVideo.stopLocalVideoTile();
          this.hideTile(DemoTileOrganizer.MAX_TILES);
        }
      });
    });

    const buttonPauseContentShare = document.getElementById('button-pause-content-share');
    buttonPauseContentShare.addEventListener('click', _e => {
      if (!this.isButtonOn('button-content-share')) {
        return;
      }
      AsyncScheduler.nextTick(async () => {
        if (this.toggleButton('button-pause-content-share')) {
          this.audioVideo.pauseContentShare();
          if (this.contentShareType === ContentShareType.VideoFile) {
            const videoFile = document.getElementById('content-share-video') as HTMLVideoElement;
            videoFile.pause();
          }
        } else {
          this.audioVideo.unpauseContentShare();
          if (this.contentShareType === ContentShareType.VideoFile) {
            const videoFile = document.getElementById('content-share-video') as HTMLVideoElement;
            await videoFile.play();
          }
        }
      });
    });

    const buttonContentShare = document.getElementById('button-content-share');
    buttonContentShare.addEventListener('click', _e => {
      AsyncScheduler.nextTick(() => {
        if (!this.isButtonOn('button-content-share')) {
          this.contentShareStart();
        } else {
          this.contentShareStop();
        }
      });
    });

    const buttonSpeaker = document.getElementById('button-speaker');
    buttonSpeaker.addEventListener('click', _e => {
      AsyncScheduler.nextTick(async () => {
        if (this.toggleButton('button-speaker')) {
          try {
            await this.audioVideo.bindAudioElement(
              document.getElementById('meeting-audio') as HTMLAudioElement
            );
          } catch (e) {
            fatal(e);
            this.log('Failed to bindAudioElement', e);
          }
        } else {
          this.audioVideo.unbindAudioElement();
        }
      });
    });

    const buttonLiveTranscription = document.getElementById('button-live-transcription');
    buttonLiveTranscription.addEventListener('click', () => {
      this.transcriptContainerDiv.style.display = this.isButtonOn('button-live-transcription') ? 'none' : 'block';
      this.toggleButton('button-live-transcription');
    });

    const buttonLiveTranscriptionModal = document.getElementById('button-live-transcription-modal-close');
    buttonLiveTranscriptionModal.addEventListener('click', () => {
      document.getElementById('live-transcription-modal').style.display = 'none';
    });

    // show only languages available to selected transcription engine
    document.getElementsByName('transcription-engine').forEach(e => {
      e.addEventListener('change', () => {
        const engineTranscribeChecked = (document.getElementById('engine-transcribe') as HTMLInputElement).checked;
        document.getElementById('engine-transcribe-language').classList.toggle('hidden', !engineTranscribeChecked);
		    document.getElementById('engine-transcribe-medical-language').classList.toggle('hidden', engineTranscribeChecked);
      });
    });

    const buttonStartTranscription = document.getElementById('button-start-transcription');
    buttonStartTranscription.addEventListener('click', async () => {
      let engine = '';
      let languageCode = '';
      if ((document.getElementById('engine-transcribe') as HTMLInputElement).checked) {
        engine = 'transcribe';
        languageCode = (document.getElementById('transcribe-language') as HTMLInputElement).value;
      } else if ((document.getElementById('engine-transcribe-medical') as HTMLInputElement).checked) {
        engine = 'transcribe_medical';
        languageCode = (document.getElementById('transcribe-medical-language') as HTMLInputElement).value;
      } else {
        throw new Error('Unknown transcription engine');
      }
      await startLiveTranscription(engine, languageCode);
    });

    const startLiveTranscription = async (engine: string, languageCode: string) => {
      const response = await fetch(`${DemoMeetingApp.BASE_URL}start_transcription?title=${encodeURIComponent(this.meeting)}&engine=${encodeURIComponent(engine)}&language=${encodeURIComponent(languageCode)}`, {
        method: 'POST',
      });
      const json = await response.json();
      if (json.error) {
        throw new Error(`Server error: ${json.error}`);
      }

      document.getElementById('live-transcription-modal').style.display = 'none';
    };

    const buttonVideoStats = document.getElementById('button-video-stats');
    buttonVideoStats.addEventListener('click', () => {
      if (this.isButtonOn('button-video-stats')) {
        document.querySelectorAll('.stats-info').forEach(e => e.remove());
      } else {
        this.getRelayProtocol();
      }
      this.toggleButton('button-video-stats');
    });

    const sendMessage = (): void => {
      AsyncScheduler.nextTick(() => {
        const textArea = document.getElementById('send-message') as HTMLTextAreaElement;
        const textToSend = textArea.value.trim();
        if (!textToSend) {
          return;
        }
        textArea.value = '';
        this.audioVideo.realtimeSendDataMessage(
          DemoMeetingApp.DATA_MESSAGE_TOPIC,
          textToSend,
          DemoMeetingApp.DATA_MESSAGE_LIFETIME_MS
        );
        // echo the message to the handler
        this.dataMessageHandler(
          new DataMessage(
            Date.now(),
            DemoMeetingApp.DATA_MESSAGE_TOPIC,
            new TextEncoder().encode(textToSend),
            this.meetingSession.configuration.credentials.attendeeId,
            this.meetingSession.configuration.credentials.externalUserId
          )
        );
      });
    };

    const textAreaSendMessage = document.getElementById('send-message') as HTMLTextAreaElement;
    textAreaSendMessage.addEventListener('keydown', e => {
      if (e.keyCode === 13) {
        if (e.shiftKey) {
          textAreaSendMessage.rows++;
        } else {
          e.preventDefault();
          sendMessage();
          textAreaSendMessage.rows = 1;
        }
      }
    });

    const buttonMeetingEnd = document.getElementById('button-meeting-end');
    buttonMeetingEnd.addEventListener('click', _e => {
      const confirmEnd = new URL(window.location.href).searchParams.get('confirm-end') === 'true';
      const prompt =
        'Are you sure you want to end the meeting for everyone? The meeting cannot be used after ending it.';
      if (confirmEnd && !window.confirm(prompt)) {
        return;
      }
      AsyncScheduler.nextTick(async () => {
        (buttonMeetingEnd as HTMLButtonElement).disabled = true;
        await this.endMeeting();
        await this.leave();
        (buttonMeetingEnd as HTMLButtonElement).disabled = false;
      });
    });

    const buttonMeetingLeave = document.getElementById('button-meeting-leave');
    buttonMeetingLeave.addEventListener('click', e => {
      if (e.shiftKey) {
        this.behaviorAfterLeave = 'halt';
      };
      AsyncScheduler.nextTick(async () => {
        (buttonMeetingLeave as HTMLButtonElement).disabled = true;
        await this.leave();
        (buttonMeetingLeave as HTMLButtonElement).disabled = false;
      });
    });
  }

  logPPS() {
    let start = 0;
    let packets = 0;
    setInterval(async () => {
      if (!this.audioVideo) {
        return;
      }

      // eslint-disable-next-line @typescript-eslint/no-explicit-any
      const stats = await this.audioVideo.getRTCPeerConnectionStats() as RTCStatsReport & RTCStats & Map<string, any>;

      if (!stats) {
        return;
      }

      if (!start) {
        start = Date.now();
        return;
      }

      for (const [_, entry] of stats.entries()) {
        if (entry.type === 'outbound-rtp') {
          const now = Date.now();
          const deltat = now - start;
          const deltap = entry.packetsSent - packets;
          const pps = (1000 * deltap) / deltat;

          let overage = 0;
          if ((pps > 52) || (pps < 47)) {
            console.error('PPS:', pps, `(${++overage})`);
          } else {
            overage = 0;
            console.debug('PPS:', pps);
          }
          start = now;
          packets = entry.packetsSent;
          return;
        }
      }
    }, 1_000);
  }

  getSupportedMediaRegions(): string[] {
    const supportedMediaRegions: string[] = [];
    const mediaRegion = document.getElementById('inputRegion') as HTMLSelectElement;
    for (let i = 0; i < mediaRegion.length; i++) {
      supportedMediaRegions.push(mediaRegion.value);
    }
    return supportedMediaRegions;
  }

  async getNearestMediaRegion(): Promise<string> {
    const nearestMediaRegionResponse = await fetch(`https://nearest-media-region.l.chime.aws`, {
      method: 'GET',
    });
    const nearestMediaRegionJSON = await nearestMediaRegionResponse.json();
    const nearestMediaRegion = nearestMediaRegionJSON.region;
    return nearestMediaRegion;
  }

  setMediaRegion(): void {
    AsyncScheduler.nextTick(
      async (): Promise<void> => {
        try {
          const query = new URLSearchParams(document.location.search);
          const region = query.get('region');
          const nearestMediaRegion = region ? region : await this.getNearestMediaRegion();
          if (nearestMediaRegion === '' || nearestMediaRegion === null) {
            throw new Error('Nearest Media Region cannot be null or empty');
          }
          const supportedMediaRegions: string[] = this.getSupportedMediaRegions();
          if (supportedMediaRegions.indexOf(nearestMediaRegion) === -1) {
            supportedMediaRegions.push(nearestMediaRegion);
            const mediaRegionElement = document.getElementById('inputRegion') as HTMLSelectElement;
            const newMediaRegionOption = document.createElement('option');
            newMediaRegionOption.value = nearestMediaRegion;
            newMediaRegionOption.text = nearestMediaRegion + ' (' + nearestMediaRegion + ')';
            mediaRegionElement.add(newMediaRegionOption, null);
          }
          (document.getElementById('inputRegion') as HTMLInputElement).value = nearestMediaRegion;
        } catch (error) {
          fatal(error);
          this.log('Default media region selected: ' + error.message);
        }
      }
    );
  }

  setButtonVisibility(button: string, visible: boolean, state?: 'on' | 'off') {
    const element = document.getElementById(button);
    element.style.display = visible ? 'inline-block' : 'none';
    this.toggleButton(button, state);
  }

  toggleButton(button: string, state?: 'on' | 'off'): boolean {
    if (state === 'on') {
      this.buttonStates[button] = true;
    } else if (state === 'off') {
      this.buttonStates[button] = false;
    } else {
      this.buttonStates[button] = !this.buttonStates[button];
    }
    this.displayButtonStates();
    return this.buttonStates[button];
  }

  isButtonOn(button: string): boolean {
    return this.buttonStates[button];
  }

  displayButtonStates(): void {
    for (const button in this.buttonStates) {
      const element = document.getElementById(button);
      const drop = document.getElementById(`${button}-drop`);
      const on = this.buttonStates[button];
      element.classList.add(on ? 'btn-success' : 'btn-outline-secondary');
      element.classList.remove(on ? 'btn-outline-secondary' : 'btn-success');
      (element.firstElementChild as SVGElement).classList.add(on ? 'svg-active' : 'svg-inactive');
      (element.firstElementChild as SVGElement).classList.remove(
        on ? 'svg-inactive' : 'svg-active'
      );
      if (drop) {
        drop.classList.add(on ? 'btn-success' : 'btn-outline-secondary');
        drop.classList.remove(on ? 'btn-outline-secondary' : 'btn-success');
      }
    }
  }

  showProgress(id: string): void {
    (document.getElementById(id) as HTMLDivElement).style.visibility = 'visible';
  }

  hideProgress(id: string): void {
    (document.getElementById(id) as HTMLDivElement).style.visibility = 'hidden';
  }

  switchToFlow(flow: string): void {
    Array.from(document.getElementsByClassName('flow')).map(
      e => ((e as HTMLDivElement).style.display = 'none')
    );
    (document.getElementById(flow) as HTMLDivElement).style.display = 'block';
  }

  async onAudioInputsChanged(freshDevices: MediaDeviceInfo[]): Promise<void> {
    await this.populateAudioInputList();

    if (!this.currentAudioInputDevice) {
      return;
    }

    if (this.currentAudioInputDevice === 'default') {
      // The default device might actually have changed. Go ahead and trigger a
      // reselection.
      this.log('Reselecting default device.');
      await this.selectAudioInputDevice(this.currentAudioInputDevice);
      return;
    }

    const freshDeviceWithSameID = freshDevices.find(
      device => device.deviceId === this.currentAudioInputDevice
    );

    if (freshDeviceWithSameID === undefined) {
      this.log('Existing device disappeared. Selecting a new one.');

      // Select a new device.
      await this.openAudioInputFromSelectionAndPreview();
    }
  }

  audioInputsChanged(freshAudioInputDeviceList: MediaDeviceInfo[]): void {
    this.onAudioInputsChanged(freshAudioInputDeviceList);
  }

  videoInputsChanged(_freshVideoInputDeviceList: MediaDeviceInfo[]): void {
    this.populateVideoInputList();
  }

  audioOutputsChanged(_freshAudioOutputDeviceList: MediaDeviceInfo[]): void {
    this.populateAudioOutputList();
  }

  audioInputStreamEnded(deviceId: string): void {
    this.log(`Current audio input stream from device id ${deviceId} ended.`);
  }

  videoInputStreamEnded(deviceId: string): void {
    this.log(`Current video input stream from device id ${deviceId} ended.`);
  }

  estimatedDownlinkBandwidthLessThanRequired(
    estimatedDownlinkBandwidthKbps: number,
    requiredVideoDownlinkBandwidthKbps: number
  ): void {
    this.log(
      `Estimated downlink bandwidth is ${estimatedDownlinkBandwidthKbps} is less than required bandwidth for video ${requiredVideoDownlinkBandwidthKbps}`
    );
  }

  videoNotReceivingEnoughData(videoReceivingReports: ClientVideoStreamReceivingReport[]): void {
    this.log(
      `One or more video streams are not receiving expected amounts of data ${JSON.stringify(
        videoReceivingReports
      )}`
    );
  }

  metricsDidReceive(clientMetricReport: ClientMetricReport): void {
    const metricReport = clientMetricReport.getObservableMetrics();
    this.videoMetricReport = clientMetricReport.getObservableVideoMetrics();
    if (
      typeof metricReport.availableSendBandwidth === 'number' &&
      !isNaN(metricReport.availableSendBandwidth)
    ) {
      (document.getElementById('video-uplink-bandwidth') as HTMLSpanElement).innerText =
        'Available Uplink Bandwidth: ' +
        String(metricReport.availableSendBandwidth / 1000) +
        ' Kbps';
    } else if (
      typeof metricReport.availableOutgoingBitrate === 'number' &&
      !isNaN(metricReport.availableOutgoingBitrate)
    ) {
      (document.getElementById('video-uplink-bandwidth') as HTMLSpanElement).innerText =
        'Available Uplink Bandwidth: ' +
        String(metricReport.availableOutgoingBitrate / 1000) +
        ' Kbps';
    } else {
      (document.getElementById('video-uplink-bandwidth') as HTMLSpanElement).innerText =
        'Available Uplink Bandwidth: Unknown';
    }

    if (
      typeof metricReport.availableReceiveBandwidth === 'number' &&
      !isNaN(metricReport.availableReceiveBandwidth)
    ) {
      (document.getElementById('video-downlink-bandwidth') as HTMLSpanElement).innerText =
        'Available Downlink Bandwidth: ' +
        String(metricReport.availableReceiveBandwidth / 1000) +
        ' Kbps';
    } else if (
      typeof metricReport.availableIncomingBitrate === 'number' &&
      !isNaN(metricReport.availableIncomingBitrate)
    ) {
      (document.getElementById('video-downlink-bandwidth') as HTMLSpanElement).innerText =
        'Available Downlink Bandwidth: ' +
        String(metricReport.availableIncomingBitrate / 1000) +
        ' Kbps';
    } else {
      (document.getElementById('video-downlink-bandwidth') as HTMLSpanElement).innerText =
        'Available Downlink Bandwidth: Unknown';
    }

    this.isButtonOn('button-video-stats') && this.showVideoWebRTCStats(this.videoMetricReport);
  }

  showVideoWebRTCStats(videoMetricReport: { [id: string]: { [id: string]: {} } }): void {
    const videoTiles = this.audioVideo.getAllVideoTiles();
    if (videoTiles.length === 0) {
      return;
    }
    for (const videoTile of videoTiles) {
      const tileState = videoTile.state();
      if (tileState.paused || tileState.isContent) {
        continue;
      }
      const tileId = videoTile.id();
      const tileIndex = this.tileIdToTileIndex[tileId];
      if (tileState.localTile) {
        this.showVideoStats(tileIndex, this.videoUpstreamMetricsKeyStats, videoMetricReport[tileState.boundAttendeeId], 'Upstream');
      } else {
        this.showVideoStats(tileIndex, this.videoDownstreamMetricsKeyStats, videoMetricReport[tileState.boundAttendeeId], 'Downstream');
      }
    }
  }

  showVideoStats = (
    tileIndex: number,
    keyStatstoShow: { [key: string]: string },
    metricsData: { [id: string]: {[key: string]: number} },
    streamDirection: string,
  ): void => {
    const streams = metricsData ? Object.keys(metricsData) : [];
    if (streams.length === 0) {
      return;
    }

    let statsInfo: HTMLDivElement = document.getElementById(
      `stats-info-${tileIndex}`
    ) as HTMLDivElement;
    if (!statsInfo) {
      statsInfo = document.createElement('div');
      statsInfo.setAttribute('id', `stats-info-${tileIndex}`);
      statsInfo.setAttribute('class', `stats-info`);
    }

    const statsInfoTableId = `stats-table-${tileIndex}`;
    let statsInfoTable = document.getElementById(statsInfoTableId) as HTMLTableElement;
    if (statsInfoTable) {
      statsInfo.removeChild(statsInfoTable);
    }
    statsInfoTable = document.createElement('table') as HTMLTableElement;
    statsInfoTable.setAttribute('id', statsInfoTableId);
    statsInfoTable.setAttribute('class', 'stats-table');
    statsInfo.appendChild(statsInfoTable);

    const videoEl = document.getElementById(`video-${tileIndex}`) as HTMLVideoElement;
    videoEl.insertAdjacentElement('afterend', statsInfo);
    const header = statsInfoTable.insertRow(-1);
    let cell = header.insertCell(-1);
    cell.innerHTML = 'Video statistics';
    for (let cnt = 0; cnt < streams.length; cnt++) {
      cell = header.insertCell(-1);
      cell.innerHTML = `${streamDirection} ${cnt + 1}`;
    }

    for (const ssrc of streams) {
      for (const [metricName, value] of Object.entries(metricsData[ssrc])) {
        if (keyStatstoShow[metricName]) {
          const rowElement = document.getElementById(
            `${metricName}-${tileIndex}`
          ) as HTMLTableRowElement;
          const row = rowElement ? rowElement : statsInfoTable.insertRow(-1);
          if (!rowElement) {
            row.setAttribute('id', `${metricName}-${tileIndex}`);
            cell = row.insertCell(-1);
            cell.innerHTML = keyStatstoShow[metricName];
          }
            cell = row.insertCell(-1);
            cell.innerHTML = `${value}`;
        }
      }
    }
  };

  resetStats = (): void => {
    this.videoMetricReport = {};
  };

  async getRelayProtocol(): Promise<void> {
    const rawStats = await this.audioVideo.getRTCPeerConnectionStats();
    if (rawStats) {
      rawStats.forEach(report => {
        if (report.type === 'local-candidate') {
          this.log(`Local WebRTC Ice Candidate stats: ${JSON.stringify(report)}`);
          const relayProtocol = report.relayProtocol;
          if (typeof relayProtocol === 'string') {
            if (relayProtocol === 'udp') {
              this.log(`Connection using ${relayProtocol.toUpperCase()} protocol`);
            } else {
              this.log(`Connection fell back to ${relayProtocol.toUpperCase()} protocol`);
            }
          }
        }
      });
    }
  }

  async createLogStream(
    configuration: MeetingSessionConfiguration,
    pathname: string
  ): Promise<void> {
    const body = JSON.stringify({
      meetingId: configuration.meetingId,
      attendeeId: configuration.credentials.attendeeId,
    });
    try {
      const response = await fetch(`${DemoMeetingApp.BASE_URL}${pathname}`, {
        method: 'POST',
        body,
      });
      if (response.status === 200) {
        console.log('[DEMO] log stream created');
      }
    } catch (error) {
      fatal(error);
      this.log(error.message);
    }
  }

  eventDidReceive(name: EventName, attributes: EventAttributes): void {
    this.log(`Received an event: ${JSON.stringify({ name, attributes })}`);
    const { meetingHistory, ...otherAttributes } = attributes;
    switch (name) {
      case 'meetingStartRequested':
      case 'meetingStartSucceeded':
      case 'meetingEnded':
      case 'audioInputSelected':
      case 'videoInputSelected':
      case 'audioInputUnselected':
      case 'videoInputUnselected':
      case 'attendeePresenceReceived': {
        // Exclude the "meetingHistory" attribute for successful events.
        this.meetingEventPOSTLogger?.info(
          JSON.stringify({
            name,
            attributes: otherAttributes,
          })
        );
        break;
      }
      case 'audioInputFailed':
      case 'videoInputFailed':
      case 'meetingStartFailed':
      case 'meetingFailed': {
        // Send the last 5 minutes of events.
        this.meetingEventPOSTLogger?.info(
          JSON.stringify({
            name,
            attributes: {
              ...otherAttributes,
              meetingHistory: meetingHistory.filter(({ timestampMs }) => {
                return Date.now() - timestampMs < DemoMeetingApp.MAX_MEETING_HISTORY_MS;
              }),
            },
          })
        );
        break;
      }
    }
  }

  async initializeMeetingSession(configuration: MeetingSessionConfiguration): Promise<void> {
    const consoleLogger = (this.meetingLogger = new ConsoleLogger('SDK', this.logLevel));
    if (this.isLocalHost()) {
      this.meetingLogger = consoleLogger;
    } else {
      await Promise.all([
        this.createLogStream(configuration, 'create_log_stream'),
        this.createLogStream(configuration, 'create_browser_event_log_stream'),
      ]);
      this.meetingSessionPOSTLogger = new MeetingSessionPOSTLogger(
        'SDK',
        configuration,
        DemoMeetingApp.LOGGER_BATCH_SIZE,
        DemoMeetingApp.LOGGER_INTERVAL_MS,
        `${DemoMeetingApp.BASE_URL}logs`,
        this.logLevel
      );
      this.meetingLogger = new MultiLogger(
        consoleLogger,
        this.meetingSessionPOSTLogger,
      );
      this.meetingEventPOSTLogger = new MeetingSessionPOSTLogger(
        'SDKEvent',
        configuration,
        DemoMeetingApp.LOGGER_BATCH_SIZE,
        DemoMeetingApp.LOGGER_INTERVAL_MS,
        `${DemoMeetingApp.BASE_URL}log_meeting_event`,
        this.logLevel
      );
    }
    this.eventReporter = await this.setupEventReporter(configuration);
    const deviceController = new DefaultDeviceController(this.meetingLogger, {
      enableWebAudio: this.enableWebAudio,
    });
    configuration.enableUnifiedPlanForChromiumBasedBrowsers = this.enableUnifiedPlanForChromiumBasedBrowsers;
    const urlParameters = new URL(window.location.href).searchParams;
    const timeoutMs = Number(urlParameters.get('attendee-presence-timeout-ms'));
    if (!isNaN(timeoutMs)) {
      configuration.attendeePresenceTimeoutMs = Number(timeoutMs);
    }
    configuration.enableSimulcastForUnifiedPlanChromiumBasedBrowsers = this.enableSimulcast;
    if (this.usePriorityBasedDownlinkPolicy) {
      this.priorityBasedDownlinkPolicy = new VideoPriorityBasedPolicy(this.meetingLogger, this.videoPriorityBasedPolicyConfig);
      configuration.videoDownlinkBandwidthPolicy = this.priorityBasedDownlinkPolicy;
      this.priorityBasedDownlinkPolicy.addObserver(this);
    }

    this.meetingSession = new DefaultMeetingSession(
      configuration,
      this.meetingLogger,
      deviceController,
      this.eventReporter
    );

    if ((document.getElementById('fullband-speech-mono-quality') as HTMLInputElement).checked) {
      this.meetingSession.audioVideo.setAudioProfile(AudioProfile.fullbandSpeechMono());
      this.meetingSession.audioVideo.setContentAudioProfile(AudioProfile.fullbandSpeechMono());
    } else if (
      (document.getElementById('fullband-music-mono-quality') as HTMLInputElement).checked
    ) {
      this.meetingSession.audioVideo.setAudioProfile(AudioProfile.fullbandMusicMono());
      this.meetingSession.audioVideo.setContentAudioProfile(AudioProfile.fullbandMusicMono());
    }
    this.audioVideo = this.meetingSession.audioVideo;
    if (this.enableSimulcast) {
      this.audioVideo.chooseVideoInputQuality(1280, 720, 15, 1400);
    }
    this.audioVideo.addDeviceChangeObserver(this);
    this.setupDeviceLabelTrigger();
    this.setupMuteHandler();
    this.setupCanUnmuteHandler();
    this.setupSubscribeToAttendeeIdPresenceHandler();
    this.setupDataMessage();
<<<<<<< HEAD
    this.setupAttendeeActionsDataMessage();
=======
    this.setupLiveTranscription();
>>>>>>> 96553a0e
    this.audioVideo.addObserver(this);
    this.audioVideo.addContentShareObserver(this);
    this.initContentShareDropDownItems();
  }

  async setupEventReporter(configuration: MeetingSessionConfiguration): Promise<EventReporter> {
    let eventReporter: EventReporter;
    const ingestionURL = configuration.urls.eventIngestionURL;
    if (!ingestionURL) {
      return eventReporter;
    }
    if (!this.enableEventReporting) {
      return new NoOpEventReporter();
    }
    const eventReportingLogger = new ConsoleLogger('SDKEventIngestion', LogLevel.INFO);
    const meetingEventClientConfig = new MeetingEventsClientConfiguration(
      configuration.meetingId,
      configuration.credentials.attendeeId,
      configuration.credentials.joinToken
    );
    const eventIngestionConfiguration = new EventIngestionConfiguration(
      meetingEventClientConfig,
      ingestionURL
    );
    if (this.isLocalHost()) {
      eventReporter = new DefaultMeetingEventReporter(eventIngestionConfiguration, eventReportingLogger);
    } else {
      await this.createLogStream(configuration, 'create_browser_event_ingestion_log_stream');
      const eventReportingPOSTLogger = new MeetingSessionPOSTLogger(
        'SDKEventIngestion',
        configuration,
        DemoMeetingApp.LOGGER_BATCH_SIZE,
        DemoMeetingApp.LOGGER_INTERVAL_MS,
        `${DemoMeetingApp.BASE_URL}log_event_ingestion`,
        LogLevel.DEBUG
      );
      const multiEventReportingLogger = new MultiLogger(
        eventReportingLogger,
        eventReportingPOSTLogger,
      );
      eventReporter = new DefaultMeetingEventReporter(eventIngestionConfiguration, multiEventReportingLogger);
    }
    return eventReporter;
  }

  private isLocalHost(): boolean {
    return document.location.host === '127.0.0.1:8080' || document.location.host === 'localhost:8080';
  }

  async join(): Promise<void> {
    window.addEventListener('unhandledrejection', (event: PromiseRejectionEvent) => {
      this.log(event.reason);
    });

    this.audioVideo.start();
  }

  async leave(): Promise<void> {
    this.resetStats();
    this.audioVideo.stop();
    await this.voiceFocusDevice?.stop();
    this.voiceFocusDevice = undefined;

    await this.chosenVideoTransformDevice?.stop();
    this.chosenVideoTransformDevice = undefined;
    this.roster = {};
  }

  setupMuteHandler(): void {
    const handler = (isMuted: boolean): void => {
      this.log(`muted = ${isMuted}`);
    };
    this.audioVideo.realtimeSubscribeToMuteAndUnmuteLocalAudio(handler);
    const isMuted = this.audioVideo.realtimeIsLocalAudioMuted();
    handler(isMuted);
  }

  setupCanUnmuteHandler(): void {
    const handler = (canUnmute: boolean): void => {
      this.log(`canUnmute = ${canUnmute}`);
    };
    this.audioVideo.realtimeSubscribeToSetCanUnmuteLocalAudio(handler);
    handler(this.audioVideo.realtimeCanUnmuteLocalAudio());
  }

  updateRoster(): void {
    const roster = document.getElementById('roster');
    const newRosterCount = Object.keys(this.roster).length;
    while (roster.getElementsByTagName('li').length < newRosterCount) {
      const li = document.createElement('li');
      li.className = 'list-group-item d-flex justify-content-between align-items-center';
      li.appendChild(document.createElement('span'));
      li.appendChild(document.createElement('span'));
      this.addParticipantDropdown(li);
      roster.appendChild(li);
    }
    while (roster.getElementsByTagName('li').length > newRosterCount) {
      roster.removeChild(roster.getElementsByTagName('li')[0]);
    }
    const entries = roster.getElementsByTagName('li');
    let i = 0;
    for (const attendeeId in this.roster) {
      const spanName = entries[i].getElementsByTagName('span')[0];
      const spanStatus = entries[i].getElementsByTagName('span')[1];
      const muteDropdown = entries[i].getElementsByClassName('dropdown-item-mute')[0];
      const unmuteDropdown = entries[i].getElementsByClassName('dropdown-item-unmute')[0];
      const kickDropdown = entries[i].getElementsByClassName('dropdown-item-kick')[0];
      let statusClass = 'badge badge-pill ';
      let statusText = '\xa0'; // &nbsp
      if (this.roster[attendeeId].signalStrength < 1) {
        statusClass += 'badge-warning';
      } else if (this.roster[attendeeId].signalStrength === 0) {
        statusClass += 'badge-danger';
      } else if (this.roster[attendeeId].muted) {
        statusText = 'MUTED';
        statusClass += 'badge-secondary';
      } else if (this.roster[attendeeId].active) {
        statusText = 'SPEAKING';
        statusClass += 'badge-success';
      }
      this.updateProperty(spanName, 'innerText', this.roster[attendeeId].name);
      this.updateProperty(spanStatus, 'innerText', statusText);
      this.updateProperty(spanStatus, 'className', statusClass);
      this.updateProperty(muteDropdown, 'id', attendeeId);
      this.updateProperty(unmuteDropdown, 'id', attendeeId);
      this.updateProperty(kickDropdown, 'id', attendeeId);

      muteDropdown.addEventListener('click', () => {
        this.sendAttendeeAction('MUTE',attendeeId);
      });

      unmuteDropdown.addEventListener('click', () => {
        this.sendAttendeeAction('UNMUTE',attendeeId);
      });

      kickDropdown.addEventListener('click', () => {
        this.sendAttendeeAction('KICKOUT',attendeeId);
      });
      i++;
    }
  }

  
  addParticipantDropdown(li: HTMLLIElement): void {
    const rosterParticipantButtonDiv = document.createElement('div') as HTMLDivElement;
    rosterParticipantButtonDiv.innerHTML= '<div class="btn-group" role="group">' + 
      '<button id="button-roster-participant-drop" type="button" class="btn dropdown-toggle btn-outline-secondary" data-toggle="dropdown" aria-haspopup="true" aria-expanded="false" title="Actions"></button>' + 
      '<div id="dropdown-menu-participant" class="dropdown-menu dropdown-menu-right" aria-labelledby="button-roster-participant-drop" x-placement="bottom-end" style="position: absolute; will-change: transform; top: 0px; left: 0px; transform: translate3d(149px, 48px, 0px);">' + 
        '<button class="dropdown-item dropdown-item-mute">Mute</button>' +
        '<button class="dropdown-item dropdown-item-unmute">Unmute</button>' +
        '<button class="dropdown-item dropdown-item-kick">Kick Out</button>' +
      '</div></div>';
    li.appendChild(rosterParticipantButtonDiv);
  }

  sendAttendeeAction(action: string, attendeeId: string): void {
    const payload = {
      action: action,
      attendeeId: attendeeId || ''
    };
    this.audioVideo.realtimeSendDataMessage(
      DemoMeetingApp.ATTENDEE_ACTION_DATA_MESSAGE_TOPIC,
      payload,
      DemoMeetingApp.DATA_MESSAGE_LIFETIME_MS
    );
  }

  // eslint-disable-next-line @typescript-eslint/no-explicit-any
  updateProperty(obj: any, key: string, value: string): void {
    if (value !== undefined && obj[key] !== value) {
      obj[key] = value;
    }
  }

  setupSubscribeToAttendeeIdPresenceHandler(): void {
    const handler = (
      attendeeId: string,
      present: boolean,
      externalUserId: string,
      dropped: boolean
    ): void => {
      this.log(`${attendeeId} present = ${present} (${externalUserId})`);
      const isContentAttendee = new DefaultModality(attendeeId).hasModality(
        DefaultModality.MODALITY_CONTENT
      );
      const isSelfAttendee =
        new DefaultModality(attendeeId).base() ===
        this.meetingSession.configuration.credentials.attendeeId;
      if (!present) {
        delete this.roster[attendeeId];
        this.updateRoster();
        this.log(`${attendeeId} dropped = ${dropped} (${externalUserId})`);
        return;
      }
      //If someone else share content, stop the current content share
      if (
        !this.allowMaxContentShare() &&
        !isSelfAttendee &&
        isContentAttendee &&
        this.isButtonOn('button-content-share')
      ) {
        this.contentShareStop();
      }
      if (!this.roster[attendeeId] || !this.roster[attendeeId].name) {
        this.roster[attendeeId] = {
          ...this.roster[attendeeId],
          ... {name: externalUserId.split('#').slice(-1)[0] + (isContentAttendee ? ' «Content»' : '')}
        };
      }
      this.audioVideo.realtimeSubscribeToVolumeIndicator(
        attendeeId,
        async (
          attendeeId: string,
          volume: number | null,
          muted: boolean | null,
          signalStrength: number | null
        ) => {
          if (!this.roster[attendeeId]) {
            return;
          }
          if (volume !== null) {
            this.roster[attendeeId].volume = Math.round(volume * 100);
          }
          if (muted !== null) {
            this.roster[attendeeId].muted = muted;
          }
          if (signalStrength !== null) {
            this.roster[attendeeId].signalStrength = Math.round(signalStrength * 100);
          }
          this.updateRoster();
        }
      );
    };

    this.attendeeIdPresenceHandler = handler;
    this.audioVideo.realtimeSubscribeToAttendeeIdPresence(handler);

    // Hang on to this so we can unsubscribe later.
    this.activeSpeakerHandler = (attendeeIds: string[]): void => {
      for (const attendeeId in this.roster) {
        this.roster[attendeeId].active = false;
      }
      for (const attendeeId of attendeeIds) {
        if (this.roster[attendeeId]) {
          this.roster[attendeeId].active = true;
          break; // only show the most active speaker
        }
      }
      this.layoutFeaturedTile();
    };

    const scoreHandler = (scores: { [attendeeId: string]: number }) => {
      for (const attendeeId in scores) {
        if (this.roster[attendeeId]) {
          this.roster[attendeeId].score = scores[attendeeId];
        }
      }
      this.updateRoster();
    };

    this.audioVideo.subscribeToActiveSpeakerDetector(
      new DefaultActiveSpeakerPolicy(),
      this.activeSpeakerHandler,
      scoreHandler,
      this.showActiveSpeakerScores ? 100 : 0
    );
  }

  async getStatsForOutbound(id: string): Promise<void> {
    const videoElement = document.getElementById(id) as HTMLVideoElement;
    const stream = videoElement.srcObject as MediaStream;
    const track = stream.getVideoTracks()[0];
    const basicReports: { [id: string]: number } = {};

    const reports = await this.audioVideo.getRTCPeerConnectionStats(track);
    let duration: number;

    reports.forEach(report => {
      if (report.type === 'outbound-rtp') {
        // remained to be calculated
        this.log(`${id} is bound to ssrc ${report.ssrc}`);
        basicReports['bitrate'] = report.bytesSent;
        basicReports['width'] = report.frameWidth;
        basicReports['height'] = report.frameHeight;
        basicReports['fps'] = report.framesEncoded;
        duration = report.timestamp;
      }
    });

    await new TimeoutScheduler(1000).start(() => {
      this.audioVideo.getRTCPeerConnectionStats(track).then(reports => {
        reports.forEach(report => {
          if (report.type === 'outbound-rtp') {
            duration = report.timestamp - duration;
            duration = duration / 1000;
            // remained to be calculated
            basicReports['bitrate'] = Math.trunc(
              ((report.bytesSent - basicReports['bitrate']) * 8) / duration
            );
            basicReports['width'] = report.frameWidth;
            basicReports['height'] = report.frameHeight;
            basicReports['fps'] = Math.trunc(
              (report.framesEncoded - basicReports['fps']) / duration
            );
            this.log(JSON.stringify(basicReports));
          }
        });
      });
    });
  }

  dataMessageHandler(dataMessage: DataMessage): void {
    if (!dataMessage.throttled) {
      const isSelf =
        dataMessage.senderAttendeeId === this.meetingSession.configuration.credentials.attendeeId;
      if (dataMessage.timestampMs <= this.lastReceivedMessageTimestamp) {
        return;
      }
      this.lastReceivedMessageTimestamp = dataMessage.timestampMs;
      const messageDiv = document.getElementById('receive-message') as HTMLDivElement;
      const messageNameSpan = document.createElement('div') as HTMLDivElement;
      messageNameSpan.classList.add('message-bubble-sender');
      messageNameSpan.innerText = dataMessage.senderExternalUserId.split('#').slice(-1)[0];
      const messageTextSpan = document.createElement('div') as HTMLDivElement;
      messageTextSpan.classList.add(isSelf ? 'message-bubble-self' : 'message-bubble-other');
      messageTextSpan.innerHTML = this.markdown
        .render(dataMessage.text())
        .replace(/[<]a /g, '<a target="_blank" ');
      const appendClass = (element: HTMLElement, className: string): void => {
        for (let i = 0; i < element.children.length; i++) {
          const child = element.children[i] as HTMLElement;
          child.classList.add(className);
          appendClass(child, className);
        }
      };
      appendClass(messageTextSpan, 'markdown');
      if (this.lastMessageSender !== dataMessage.senderAttendeeId) {
        messageDiv.appendChild(messageNameSpan);
      }
      this.lastMessageSender = dataMessage.senderAttendeeId;
      messageDiv.appendChild(messageTextSpan);
      messageDiv.scrollTop = messageDiv.scrollHeight;
    } else {
      this.log('Message is throttled. Please resend');
    }
  }

  setupDataMessage(): void {
    this.audioVideo.realtimeSubscribeToReceiveDataMessage(
      DemoMeetingApp.DATA_MESSAGE_TOPIC,
      (dataMessage: DataMessage) => {
        this.dataMessageHandler(dataMessage);
      }
    );
  }

<<<<<<< HEAD
  attendeeActionDataMessageHandler(dataMessage: DataMessage): void {
    if (!dataMessage.throttled) {
      const receivedData = (dataMessage.json()) || {};
      const actionAttendeeId = receivedData.attendeeId;
      const attendeeAction = receivedData.action;
      const isSelf =
        actionAttendeeId === this.meetingSession.configuration.credentials.attendeeId;
      if(isSelf) {
        if(attendeeAction == 'MUTE') {
          if(!this.meetingSession.audioVideo.realtimeIsLocalAudioMuted()) {
            this.meetingSession.audioVideo.realtimeMuteLocalAudio();
            this.toggleButton('button-microphone');
          }
        }else if(attendeeAction == 'UNMUTE') {
          //Sample code for unmuting the participant if the use case allows.
          /*if(this.meetingSession.audioVideo.realtimeIsLocalAudioMuted()) {
            this.meetingSession.audioVideo.realtimeUnmuteLocalAudio();
            this.toggleButton('button-microphone');
          }*/
        }else if(attendeeAction == 'KICKOUT') {
            this.leave();
        }
      }
    }else {
      this.log('Message is throttled. Please resend');
    }
  }

  setupAttendeeActionsDataMessage(): void {
    this.audioVideo.realtimeSubscribeToReceiveDataMessage(
      DemoMeetingApp.ATTENDEE_ACTION_DATA_MESSAGE_TOPIC,
      (dataMessage: DataMessage) => {
        this.attendeeActionDataMessageHandler(dataMessage);
      }
    );
  }
  
=======
  transcriptEventHandler = (transcriptEvent: TranscriptEvent): void => {
    if (!this.enableLiveTranscription) {
      // Toggle disabled 'Live Transcription' button to enabled when we receive any transcript event
      this.enableLiveTranscription = true;
      this.updateLiveTranscriptionDisplayState();

      // Transcripts view and the button to show and hide it are initially hidden
      // Show them when when live transcription gets enabled, and do not hide afterwards
      this.setButtonVisibility('button-live-transcription', true, 'on');
      this.transcriptContainerDiv.style.display = 'block';
    }

    if (transcriptEvent instanceof TranscriptionStatus) {
      this.appendStatusDiv(transcriptEvent);
      if (transcriptEvent.type === TranscriptionStatusType.STARTED) {
        // Determine word separator based on language code
        let languageCode = null;
        const transcriptionConfiguration = JSON.parse(transcriptEvent.transcriptionConfiguration);
        if (transcriptionConfiguration) {
          if (transcriptionConfiguration.EngineTranscribeSettings) {
            languageCode = transcriptionConfiguration.EngineTranscribeSettings.LanguageCode;
          } else if (transcriptionConfiguration.EngineTranscribeMedicalSettings) {
            languageCode = transcriptionConfiguration.EngineTranscribeMedicalSettings.languageCode;
          }
        }

        if (languageCode && LANGUAGES_NO_WORD_SEPARATOR.has(languageCode)) {
          this.noWordSeparatorForTranscription = true;
        }
      } else if (transcriptEvent.type === TranscriptionStatusType.STOPPED && this.enableLiveTranscription) {
        // When we receive a STOPPED status event:
        // 1. toggle enabled 'Live Transcription' button to disabled
        this.enableLiveTranscription = false;
        this.noWordSeparatorForTranscription = false;
        this.updateLiveTranscriptionDisplayState();

        // 2. force finalize all partial results
        this.partialTranscriptResultTimeMap.clear();
        this.partialTranscriptDiv = null;
        this.partialTranscriptResultMap.clear();
      }
    } else if (transcriptEvent instanceof Transcript) {
      for (const result of transcriptEvent.results) {
        const resultId = result.resultId;
        const isPartial = result.isPartial;

        this.partialTranscriptResultMap.set(resultId, result);
        this.partialTranscriptResultTimeMap.set(resultId, result.endTimeMs);
        this.renderPartialTranscriptResults();
        if (isPartial) {
          continue;
        }

        // Force finalizing partial results that's 5 seconds older than the latest one,
        // to prevent local partial results from indefinitely growing
        for (const [olderResultId, endTimeMs] of this.partialTranscriptResultTimeMap) {
          if (olderResultId === resultId) {
            break;
          } else if (endTimeMs < result.endTimeMs - 5000) {
            this.partialTranscriptResultTimeMap.delete(olderResultId);
          }
        }

        this.partialTranscriptResultTimeMap.delete(resultId);

        if (this.partialTranscriptResultTimeMap.size === 0) {
          // No more partial results in current batch, reset current batch
          this.partialTranscriptDiv = null;
          this.partialTranscriptResultMap.clear();
        }
      }
    }

    this.transcriptContainerDiv.scrollTop = this.transcriptContainerDiv.scrollHeight;
  };

  renderPartialTranscriptResults = () => {
    if (this.partialTranscriptDiv) {
      // Keep updating existing partial result div
      this.updatePartialTranscriptDiv();
    } else {
      // All previous results were finalized. Create a new div for new results, update, then add it to DOM
      this.partialTranscriptDiv = document.createElement('div') as HTMLDivElement;
      this.updatePartialTranscriptDiv();
      this.transcriptContainerDiv.appendChild(this.partialTranscriptDiv);
    }
  };

  updatePartialTranscriptDiv = () => {
    this.partialTranscriptDiv.innerHTML = '';

    const partialTranscriptSegments: TranscriptSegment[] = [];
    for (const result of this.partialTranscriptResultMap.values()) {
      this.populatePartialTranscriptSegmentsFromResult(partialTranscriptSegments, result);
    }
    partialTranscriptSegments.sort((a, b) => a.startTimeMs - b.startTimeMs);

    const speakerToTranscriptSpanMap = new Map<string, HTMLSpanElement>();
    for (const segment of partialTranscriptSegments) {
      const newSpeakerId = segment.attendee.attendeeId;
      if (!speakerToTranscriptSpanMap.has(newSpeakerId)) {
        this.appendNewSpeakerTranscriptDiv(segment, speakerToTranscriptSpanMap);
      } else {
        const partialResultSpeakers: string[] = Array.from(speakerToTranscriptSpanMap.keys());
        if (partialResultSpeakers.indexOf(newSpeakerId) < partialResultSpeakers.length - 1) {
          // Not the latest speaker and we reach the end of a sentence, clear the speaker to Span mapping to break line
          speakerToTranscriptSpanMap.delete(newSpeakerId);
          this.appendNewSpeakerTranscriptDiv(segment, speakerToTranscriptSpanMap);
        } else {
          const transcriptSpan = speakerToTranscriptSpanMap.get(newSpeakerId);
          transcriptSpan.innerText = transcriptSpan.innerText + '\u00a0' + segment.content;
        }
      }
    }
  };

  populatePartialTranscriptSegmentsFromResult = (segments: TranscriptSegment[], result: TranscriptResult) => {
    let startTimeMs: number = null;
    let content = '';
    let attendee: Attendee = null;
    for (const item of result.alternatives[0].items) {
      if (!startTimeMs) {
        content = item.content;
        attendee = item.attendee;
        startTimeMs = item.startTimeMs;
      } else if (item.type === TranscriptItemType.PUNCTUATION) {
        content = content + item.content;
        segments.push({
          content: content,
          attendee: attendee,
          startTimeMs: startTimeMs,
          endTimeMs: item.endTimeMs
        });
        content = '';
        startTimeMs = null;
        attendee = null;
      } else {
        if (this.noWordSeparatorForTranscription) {
          content = content + item.content;
        } else {
          content = content + ' ' + item.content;
        }
      }
    }

    // Reached end of the result but there is no closing punctuation
    if (startTimeMs) {
      segments.push({
        content: content,
        attendee: attendee,
        startTimeMs: startTimeMs,
        endTimeMs: result.endTimeMs,
      });
    }
  };

  appendNewSpeakerTranscriptDiv = (
    segment: TranscriptSegment,
    speakerToTranscriptSpanMap: Map<string, HTMLSpanElement>) =>
  {
    const speakerTranscriptDiv = document.createElement('div') as HTMLDivElement;
    speakerTranscriptDiv.classList.add('transcript');

    const speakerSpan = document.createElement('span') as HTMLSpanElement;
    speakerSpan.classList.add('transcript-speaker');
    speakerSpan.innerText = segment.attendee.externalUserId.split('#').slice(-1)[0] + ': ';
    speakerTranscriptDiv.appendChild(speakerSpan);

    const transcriptSpan = document.createElement('span') as HTMLSpanElement;
    transcriptSpan.classList.add('transcript-content');
    transcriptSpan.innerText = segment.content;
    speakerTranscriptDiv.appendChild(transcriptSpan);

    this.partialTranscriptDiv.appendChild(speakerTranscriptDiv);

    speakerToTranscriptSpanMap.set(segment.attendee.attendeeId, transcriptSpan);
  };

  appendStatusDiv = (status: TranscriptionStatus) => {
    const statusDiv = document.createElement('div') as HTMLDivElement;
    statusDiv.innerText = '(Live Transcription ' + status.type + ' at '
      + new Date(status.eventTimeMs).toLocaleTimeString() + ' in ' + status.transcriptionRegion
      + ' with configuration: ' + status.transcriptionConfiguration + ')';
    this.transcriptContainerDiv.appendChild(statusDiv);
  };

  setupLiveTranscription = () => {
    this.audioVideo.transcriptionController?.subscribeToTranscriptEvent(this.transcriptEventHandler);
  };

>>>>>>> 96553a0e
  // eslint-disable-next-line
  async joinMeeting(): Promise<any> {
    const response = await fetch(
      `${DemoMeetingApp.BASE_URL}join?title=${encodeURIComponent(
        this.meeting
      )}&name=${encodeURIComponent(this.name)}&region=${encodeURIComponent(this.region)}`,
      {
        method: 'POST',
      }
    );
    const json = await response.json();
    if (json.error) {
      throw new Error(`Server error: ${json.error}`);
    }
    return json;
  }

  async startMediaCapture(): Promise<any> {
    await fetch(
      `${DemoMeetingApp.BASE_URL}startCapture?title=${encodeURIComponent(this.meeting)}`, {
        method: 'POST',
      });
  }

  async stopMediaCapture(): Promise<any> {
    await fetch(
      `${DemoMeetingApp.BASE_URL}endCapture?title=${encodeURIComponent(this.meeting)}`, {
        method: 'POST',
      });
  }


  // eslint-disable-next-line @typescript-eslint/no-explicit-any
  async endMeeting(): Promise<any> {
    await fetch(`${DemoMeetingApp.BASE_URL}end?title=${encodeURIComponent(this.meeting)}`, {
      method: 'POST',
    });
  }

  // eslint-disable-next-line @typescript-eslint/no-explicit-any
  async getAttendee(attendeeId: string): Promise<any> {
    const response = await fetch(
      `${DemoMeetingApp.BASE_URL}attendee?title=${encodeURIComponent(
        this.meeting
      )}&attendee=${encodeURIComponent(attendeeId)}`
    );
    const json = await response.json();
    if (json.error) {
      throw new Error(`Server error: ${json.error}`);
    }
    return json;
  }

  setupDeviceLabelTrigger(): void {
    // Note that device labels are privileged since they add to the
    // fingerprinting surface area of the browser session. In Chrome private
    // tabs and in all Firefox tabs, the labels can only be read once a
    // MediaStream is active. How to deal with this restriction depends on the
    // desired UX. The device controller includes an injectable device label
    // trigger which allows you to perform custom behavior in case there are no
    // labels, such as creating a temporary audio/video stream to unlock the
    // device names, which is the default behavior. Here we override the
    // trigger to also show an alert to let the user know that we are asking for
    // mic/camera permission.
    //
    // Also note that Firefox has its own device picker, which may be useful
    // for the first device selection. Subsequent device selections could use
    // a custom UX with a specific device id.
    this.audioVideo.setDeviceLabelTrigger(
      async (): Promise<MediaStream> => {
        if (this.isRecorder() || this.isBroadcaster()) {
          throw new Error('Recorder or Broadcaster does not need device labels');
        }
        this.switchToFlow('flow-need-permission');
        const stream = await navigator.mediaDevices.getUserMedia({ audio: true, video: true });
        this.switchToFlow('flow-devices');
        return stream;
      }
    );
  }

  populateDeviceList(
    elementId: string,
    genericName: string,
    devices: MediaDeviceInfo[],
    additionalOptions: string[]
  ): void {
    const list = document.getElementById(elementId) as HTMLSelectElement;
    while (list.firstElementChild) {
      list.removeChild(list.firstElementChild);
    }
    for (let i = 0; i < devices.length; i++) {
      const option = document.createElement('option');
      list.appendChild(option);
      option.text = devices[i].label || `${genericName} ${i + 1}`;
      option.value = devices[i].deviceId;
    }
    if (additionalOptions.length > 0) {
      const separator = document.createElement('option');
      separator.disabled = true;
      separator.text = '──────────';
      list.appendChild(separator);
      for (const additionalOption of additionalOptions) {
        const option = document.createElement('option');
        list.appendChild(option);
        option.text = additionalOption;
        option.value = additionalOption;
      }
    }
    if (!list.firstElementChild) {
      const option = document.createElement('option');
      option.text = 'Device selection unavailable';
      list.appendChild(option);
    }
  }

  populateInMeetingDeviceList(
    elementId: string,
    genericName: string,
    devices: MediaDeviceInfo[],
    additionalOptions: string[],
    additionalToggles: Toggle[] | undefined,
    callback: (name: string) => void
  ): void {
    const menu = document.getElementById(elementId) as HTMLDivElement;
    while (menu.firstElementChild) {
      menu.removeChild(menu.firstElementChild);
    }
    for (let i = 0; i < devices.length; i++) {
      this.createDropdownMenuItem(menu, devices[i].label || `${genericName} ${i + 1}`, () => {
        callback(devices[i].deviceId);
      });
    }
    if (additionalOptions.length) {
      this.createDropdownMenuItem(menu, '──────────', () => {}).classList.add('text-center');
      for (const additionalOption of additionalOptions) {
        this.createDropdownMenuItem(
          menu,
          additionalOption,
          () => {
            callback(additionalOption);
          },
          `${elementId}-${additionalOption.replace(/\s/g, '-')}`
        );
      }
    }
    if (additionalToggles?.length) {
      this.createDropdownMenuItem(menu, '──────────', () => {}).classList.add('text-center');
      for (const { name, oncreate, action } of additionalToggles) {
        const id = `toggle-${elementId}-${name.replace(/\s/g, '-')}`;
        const elem = this.createDropdownMenuItem(menu, name, action, id);
        oncreate(elem);
      }
    }
    if (!menu.firstElementChild) {
      this.createDropdownMenuItem(menu, 'Device selection unavailable', () => {});
    }
  }

  createDropdownMenuItem(
    menu: HTMLDivElement,
    title: string,
    clickHandler: () => void,
    id?: string
  ): HTMLButtonElement {
    const button = document.createElement('button') as HTMLButtonElement;
    menu.appendChild(button);
    button.innerText = title;
    button.classList.add('dropdown-item');
    this.updateProperty(button, 'id', id);
    button.addEventListener('click', () => {
      clickHandler();
    });
    return button;
  }

  async populateAllDeviceLists(): Promise<void> {
    await this.populateAudioInputList();
    await this.populateVideoInputList();
    await this.populateAudioOutputList();
  }

  private async selectVideoFilterByName(name: VideoFilterName): Promise<void> {
    this.selectedVideoFilterItem = name;
    this.log(`clicking video filter ${this.selectedVideoFilterItem}`);
    this.toggleButton(
      'button-video-filter',
      this.selectedVideoFilterItem === 'None' ? 'off' : 'on'
    );
    if (this.isButtonOn('button-camera')) {
      try {
        await this.openVideoInputFromSelection(this.selectedVideoInput, false);
      } catch (err) {
        fatal(err);
        this.log('Failed to choose VideoTransformDevice', err);
      }
    }
  }

  private async populateVideoFilterInputList(): Promise<void> {
    const genericName = 'Filter';
    let filters: VideoFilterName[] = ['None'];

    if (
      this.defaultBrowserBehaviour.supportsCanvasCapturedStreamPlayback() &&
      this.enableUnifiedPlanForChromiumBasedBrowsers
    ) {
      filters = filters.concat(VIDEO_FILTERS);
      if (platformCanSupportBodyPixWithoutDegradation()) {
        if (!this.loadingBodyPixDependencyPromise) {
          this.loadingBodyPixDependencyPromise = loadBodyPixDependency(this.loadingBodyPixDependencyTimeoutMs);
        }
        // do not use `await` to avoid blocking page loading
        this.loadingBodyPixDependencyPromise.then(() => {
          filters.push('Segmentation');
          this.populateInMeetingDeviceList(
            'dropdown-menu-filter',
            genericName,
            [],
            filters,
            undefined,
            async (name: VideoFilterName) => {
              await this.selectVideoFilterByName(name);
            }
          );
        }).catch(err => {
          this.log('Could not load BodyPix dependency', err);
        });
      }
    }

    this.populateInMeetingDeviceList(
      'dropdown-menu-filter',
      genericName,
      [],
      filters,
      undefined,
      async (name: VideoFilterName) => {
        await this.selectVideoFilterByName(name);
      }
    );
  }

  async populateAudioInputList(): Promise<void> {
    const genericName = 'Microphone';
    const additionalDevices = ['None', '440 Hz', 'Prerecorded Speech'];
    const additionalToggles = [];

    // This can't work unless Web Audio is enabled.
    if (this.enableWebAudio && this.supportsVoiceFocus) {
      additionalToggles.push({
        name: 'Amazon Voice Focus',
        oncreate: (elem: HTMLElement) => {
          this.voiceFocusDisplayables.push(elem);
        },
        action: () => this.toggleVoiceFocusInMeeting(),
      });
    }

    additionalToggles.push({
      name: 'Live Transcription',
      oncreate: (elem: HTMLElement) => {
        this.liveTranscriptionDisplayables.push(elem);
      },
      action: () => this.toggleLiveTranscription(),
    });

    this.populateDeviceList(
      'audio-input',
      genericName,
      await this.audioVideo.listAudioInputDevices(),
      additionalDevices
    );

    this.populateInMeetingDeviceList(
      'dropdown-menu-microphone',
      genericName,
      await this.audioVideo.listAudioInputDevices(),
      additionalDevices,
      additionalToggles,
      async (name: string) => {
        await this.selectAudioInputDeviceByName(name);
      }
    );
  }

  private isVoiceFocusActive(): boolean {
    return this.currentAudioInputDevice instanceof VoiceFocusTransformDevice;
  }

  private updateVoiceFocusDisplayState(): void {
    const active = this.isVoiceFocusActive();
    this.log('Updating Amazon Voice Focus display state:', active);
    for (const elem of this.voiceFocusDisplayables) {
      elem.classList.toggle('vf-active', active);
    }
  }

  private isVoiceFocusEnabled(): boolean {
    this.log('VF supported:', this.supportsVoiceFocus);
    this.log('VF enabled:', this.enableVoiceFocus);
    return this.supportsVoiceFocus && this.enableVoiceFocus;
  }

  private async reselectAudioInputDevice(): Promise<void> {
    const current = this.currentAudioInputDevice;

    if (current instanceof VoiceFocusTransformDevice) {
      // Unwrap and rewrap if Amazon Voice Focus is selected.
      const intrinsic = current.getInnerDevice();
      const device = await this.audioInputSelectionWithOptionalVoiceFocus(intrinsic);
      return this.selectAudioInputDevice(device);
    }

    // If it's another kind of transform device, just reselect it.
    if (isAudioTransformDevice(current)) {
      return this.selectAudioInputDevice(current);
    }

    // Otherwise, apply Amazon Voice Focus if needed.
    const device = await this.audioInputSelectionWithOptionalVoiceFocus(current);
    return this.selectAudioInputDevice(device);
  }

  private async toggleVoiceFocusInMeeting(): Promise<void> {
    const elem = document.getElementById('add-voice-focus') as HTMLInputElement;
    this.enableVoiceFocus = this.supportsVoiceFocus && !this.enableVoiceFocus;
    elem.checked = this.enableVoiceFocus;
    this.log('Amazon Voice Focus toggle is now', elem.checked);

    await this.reselectAudioInputDevice();
  }

  private updateLiveTranscriptionDisplayState() {
    this.log('Updating live transcription display state to:', this.enableLiveTranscription);
    for (const elem of this.liveTranscriptionDisplayables) {
      elem.classList.toggle('live-transcription-active', this.enableLiveTranscription);
    }
  }

  private async toggleLiveTranscription(): Promise<void> {
    this.log('live transcription were previously set to ' + this.enableLiveTranscription + '; attempting to toggle');

    if (this.enableLiveTranscription) {
      const response = await fetch(`${DemoMeetingApp.BASE_URL}${encodeURIComponent('stop_transcription')}?title=${encodeURIComponent(this.meeting)}`, {
        method: 'POST',
      });
      const json = await response.json();
      if (json.error) {
        throw new Error(`Server error: ${json.error}`);
      }
    } else {
      const liveTranscriptionModal = document.getElementById(`live-transcription-modal`);
      liveTranscriptionModal.style.display = "block";
    }
  }

  async populateVideoInputList(): Promise<void> {
    const genericName = 'Camera';
    const additionalDevices = ['None', 'Blue', 'SMPTE Color Bars'];
    this.populateDeviceList(
      'video-input',
      genericName,
      await this.audioVideo.listVideoInputDevices(),
      additionalDevices
    );
    this.populateInMeetingDeviceList(
      'dropdown-menu-camera',
      genericName,
      await this.audioVideo.listVideoInputDevices(),
      additionalDevices,
      undefined,
      async (name: string) => {
        try {
          await this.openVideoInputFromSelection(name, false);
        } catch (err) {
          fatal(err);
        }
      }
    );
    const cameras = await this.audioVideo.listVideoInputDevices();
    this.cameraDeviceIds = cameras.map(deviceInfo => {
      return deviceInfo.deviceId;
    });
  }

  async populateAudioOutputList(): Promise<void> {
    const supportsChoosing = this.defaultBrowserBehaviour.supportsSetSinkId();
    const genericName = 'Speaker';
    const additionalDevices: string[] = [];
    const devices = supportsChoosing ? await this.audioVideo.listAudioOutputDevices() : [];
    this.populateDeviceList('audio-output', genericName, devices, additionalDevices);
    this.populateInMeetingDeviceList(
      'dropdown-menu-speaker',
      genericName,
      devices,
      additionalDevices,
      undefined,
      async (name: string) => {
        if (!supportsChoosing) {
          return;
        }
        try {
          await this.chooseAudioOutputDevice(name);
        } catch (e) {
          fatal(e);
          this.log('Failed to chooseAudioOutputDevice', e);
        }
      }
    );
  }

  private async chooseAudioOutputDevice(device: string): Promise<void> {
    // Set it for the content share stream if we can.
    const videoElem = document.getElementById('content-share-video') as HTMLVideoElement;
    if (this.defaultBrowserBehaviour.supportsSetSinkId()) {
      // @ts-ignore
      videoElem.setSinkId(device);
    }

    await this.audioVideo.chooseAudioOutputDevice(device);
  }

  private analyserNodeCallback: undefined | (() => void);

  async selectedAudioInput(): Promise<AudioInputDevice> {
    const audioInput = document.getElementById('audio-input') as HTMLSelectElement;
    const device = await this.audioInputSelectionToDevice(audioInput.value);
    return device;
  }

  async selectAudioInputDevice(device: AudioInputDevice): Promise<void> {
    this.currentAudioInputDevice = device;
    this.log('Selecting audio input', device);
    try {
      await this.audioVideo.chooseAudioInputDevice(device);
    } catch (e) {
      fatal(e);
      this.log(`failed to choose audio input device ${device}`, e);
    }
    this.updateVoiceFocusDisplayState();
  }

  async selectAudioInputDeviceByName(name: string): Promise<void> {
    this.log('Selecting audio input device by name:', name);
    const device = await this.audioInputSelectionToDevice(name);
    return this.selectAudioInputDevice(device);
  }

  async openAudioInputFromSelection(): Promise<void> {
    const device = await this.selectedAudioInput();
    await this.selectAudioInputDevice(device);
  }

  async openAudioInputFromSelectionAndPreview(): Promise<void> {
    await this.stopAudioPreview();
    await this.openAudioInputFromSelection();
    this.log('Starting audio preview.');
    await this.startAudioPreview();
  }

  setAudioPreviewPercent(percent: number): void {
    const audioPreview = document.getElementById('audio-preview');
    if (!audioPreview) {
      return;
    }
    this.updateProperty(audioPreview.style, 'transitionDuration', '33ms');
    this.updateProperty(audioPreview.style, 'width', `${percent}%`);
    if (audioPreview.getAttribute('aria-valuenow') !== `${percent}`) {
      audioPreview.setAttribute('aria-valuenow', `${percent}`);
    }
  }

  async stopAudioPreview(): Promise<void> {
    if (!this.analyserNode) {
      return;
    }

    this.analyserNodeCallback = undefined;

    // Disconnect the analyser node from its inputs and outputs.
    this.analyserNode.disconnect();
    this.analyserNode.removeOriginalInputs();

    this.analyserNode = undefined;
  }

  startAudioPreview(): void {
    this.setAudioPreviewPercent(0);

    // Recreate.
    if (this.analyserNode) {
      // Disconnect the analyser node from its inputs and outputs.
      this.analyserNode.disconnect();
      this.analyserNode.removeOriginalInputs();

      this.analyserNode = undefined;
    }

    const analyserNode = this.audioVideo.createAnalyserNodeForAudioInput();

    if (!analyserNode) {
      return;
    }

    if (!analyserNode.getByteTimeDomainData) {
      document.getElementById('audio-preview').parentElement.style.visibility = 'hidden';
      return;
    }

    this.analyserNode = analyserNode;
    const data = new Uint8Array(analyserNode.fftSize);
    let frameIndex = 0;
    this.analyserNodeCallback = () => {
      if (frameIndex === 0) {
        analyserNode.getByteTimeDomainData(data);
        const lowest = 0.01;
        let max = lowest;
        for (const f of data) {
          max = Math.max(max, (f - 128) / 128);
        }
        let normalized = (Math.log(lowest) - Math.log(max)) / Math.log(lowest);
        let percent = Math.min(Math.max(normalized * 100, 0), 100);
        this.setAudioPreviewPercent(percent);
      }
      frameIndex = (frameIndex + 1) % 2;
      if (this.analyserNodeCallback) {
        requestAnimationFrame(this.analyserNodeCallback);
      }
    };
    requestAnimationFrame(this.analyserNodeCallback);
  }

  async openAudioOutputFromSelection(): Promise<void> {
    if (this.defaultBrowserBehaviour.supportsSetSinkId()) {
      try {
        const audioOutput = document.getElementById('audio-output') as HTMLSelectElement;
        await this.chooseAudioOutputDevice(audioOutput.value);
      } catch (e) {
        fatal(e);
        this.log('failed to chooseAudioOutputDevice', e);
      }
    }
    const audioMix = document.getElementById('meeting-audio') as HTMLAudioElement;
    try {
      await this.audioVideo.bindAudioElement(audioMix);
    } catch (e) {
      fatal(e);
      this.log('failed to bindAudioElement', e);
    }
  }

  private selectedVideoInput: string | null = null;
  async openVideoInputFromSelection(selection: string | null, showPreview: boolean): Promise<void> {
    if (selection) {
      this.selectedVideoInput = selection;
    }
    this.log(`Switching to: ${this.selectedVideoInput}`);
    const device = await this.videoInputSelectionToDevice(this.selectedVideoInput);
    if (device === null) {
      if (showPreview) {
        this.audioVideo.stopVideoPreviewForVideoInput(
          document.getElementById('video-preview') as HTMLVideoElement
        );
      }
      this.audioVideo.stopLocalVideoTile();
      this.toggleButton('button-camera', 'off');
      // choose video input null is redundant since we expect stopLocalVideoTile to clean up
      try {
        await this.audioVideo.chooseVideoInputDevice(device);
      } catch (e) {
        fatal(e);
        this.log(`failed to chooseVideoInputDevice ${device}`, e);
      }
      this.log('no video device selected');
    }
    try {
      await this.audioVideo.chooseVideoInputDevice(device);
    } catch (e) {
      fatal(e);
      this.log(`failed to chooseVideoInputDevice ${device}`, e);
    }

    if (showPreview) {
      this.audioVideo.startVideoPreviewForVideoInput(
        document.getElementById('video-preview') as HTMLVideoElement
      );
    }
  }

  private async audioInputSelectionToIntrinsicDevice(value: string): Promise<Device> {
    if (this.isRecorder() || this.isBroadcaster()) {
      return null;
    }

    if (value === '440 Hz') {
      return DefaultDeviceController.synthesizeAudioDevice(440);
    }

    if (value == 'Prerecorded Speech') {
      const audioPath = 'audio_file';
      try {
        const resp = await fetch(audioPath);
        const bytes = await resp.arrayBuffer();
        const audioData = new TextDecoder('utf8').decode(bytes);
        const audio = new Audio('data:audio/mpeg;base64,' + audioData);
        audio.loop = false;
        audio.crossOrigin = 'anonymous';
        audio.play();
        // @ts-ignore
        const audioContext = new (window.AudioContext || window.webkitAudioContext)();
        const streamDestination = audioContext.createMediaStreamDestination();
        const mediaElementSource = audioContext.createMediaElementSource(audio);
        mediaElementSource.connect(streamDestination);
        return streamDestination.stream;
      } catch (e) {
        this.log(`Error fetching audio from ${audioPath}: ${e}`);
        return null;
      }
    }

    if (value === 'None') {
      return null;
    }

    return value;
  }

  private async getVoiceFocusDeviceTransformer(maxComplexity?: VoiceFocusModelComplexity): Promise<VoiceFocusDeviceTransformer> {
    if (this.voiceFocusTransformer) {
      return this.voiceFocusTransformer;
    }

    function exceeds(configured: VoiceFocusModelComplexity): boolean {
      const max = Number.parseInt(maxComplexity.substring(1), 10);
      const complexity = Number.parseInt(configured.substring(1), 10);
      return complexity > max;
    }

    const logger = new ConsoleLogger('SDK', LogLevel.DEBUG);

    // Find out what it will actually execute, and cap it if needed.
    const spec: VoiceFocusSpec = { ...VOICE_FOCUS_SPEC };
    const config = await VoiceFocusDeviceTransformer.configure(spec, { logger });

    let transformer;
    if (maxComplexity && config.supported && exceeds(config.model.variant)) {
      logger.info(`Downgrading VF to ${maxComplexity}`);
      spec.variant = maxComplexity;
      transformer = VoiceFocusDeviceTransformer.create(spec, { logger });
    } else {
      transformer = VoiceFocusDeviceTransformer.create(spec, { logger }, config);
    }

    return this.voiceFocusTransformer = await transformer;
  }

  private async createVoiceFocusDevice(inner: Device): Promise<VoiceFocusTransformDevice | Device> {
    if (!this.supportsVoiceFocus) {
      return inner;
    }

    if (this.voiceFocusDevice) {
      // Dismantle the old one.
      return (this.voiceFocusDevice = await this.voiceFocusDevice.chooseNewInnerDevice(inner));
    }

    try {
      const transformer = await this.getVoiceFocusDeviceTransformer(MAX_VOICE_FOCUS_COMPLEXITY);
      const vf: VoiceFocusTransformDevice = await transformer.createTransformDevice(inner);
      if (vf) {
        return (this.voiceFocusDevice = vf);
      }
    } catch (e) {
      // Fall through.
    }
    return inner;
  }

  private async audioInputSelectionWithOptionalVoiceFocus(
    device: Device
  ): Promise<Device | VoiceFocusTransformDevice> {
    if (this.isVoiceFocusEnabled()) {
      if (!this.voiceFocusDevice) {
        return this.createVoiceFocusDevice(device);
      }

      // Switch out the inner if needed.
      // The reuse of the Voice Focus device is more efficient, particularly if
      // reselecting the same inner -- no need to modify the Web Audio graph.
      // Allowing the Voice Focus device to manage toggling Voice Focus on and off
      // also
      return (this.voiceFocusDevice = await this.voiceFocusDevice.chooseNewInnerDevice(device));
    }

    return device;
  }

  private async audioInputSelectionToDevice(
    value: string
  ): Promise<Device | VoiceFocusTransformDevice> {
    const inner = await this.audioInputSelectionToIntrinsicDevice(value);
    return this.audioInputSelectionWithOptionalVoiceFocus(inner);
  }

  private videoInputSelectionToIntrinsicDevice(value: string): Device {
    if (value === 'Blue') {
      return DefaultDeviceController.synthesizeVideoDevice('blue');
    }

    if (value === 'SMPTE Color Bars') {
      return DefaultDeviceController.synthesizeVideoDevice('smpte');
    }

    return value;
  }

  private videoFilterToProcessor(videoFilter: VideoFilterName): VideoFrameProcessor | null {
    this.log(`Choosing video filter ${videoFilter}`);

    if (videoFilter === 'Emojify') {
      return new EmojifyVideoFrameProcessor('🚀');
    }

    if (videoFilter === 'CircularCut') {
      return new CircularCut();
    }

    if (videoFilter === 'NoOp') {
      return new NoOpVideoFrameProcessor();
    }

    if (videoFilter === 'Segmentation') {
      return new SegmentationProcessor();
    }

    return null;
  }

  private async videoInputSelectionWithOptionalFilter(
    innerDevice: Device
  ): Promise<VideoInputDevice> {
    if (this.selectedVideoFilterItem === 'None') {
      return innerDevice;
    }

    if (
      this.chosenVideoTransformDevice &&
      this.selectedVideoFilterItem === this.chosenVideoFilter
    ) {
      if (this.chosenVideoTransformDevice.getInnerDevice() !== innerDevice) {
        // switching device
        this.chosenVideoTransformDevice = this.chosenVideoTransformDevice.chooseNewInnerDevice(
          innerDevice
        );
      }
      return this.chosenVideoTransformDevice;
    }

    // A different processor is selected then we need to discard old one and recreate
    if (this.chosenVideoTransformDevice) {
      await this.chosenVideoTransformDevice.stop();
    }

    const proc = this.videoFilterToProcessor(this.selectedVideoFilterItem);
    this.chosenVideoFilter = this.selectedVideoFilterItem;
    this.chosenVideoTransformDevice = new DefaultVideoTransformDevice(
      this.meetingLogger,
      innerDevice,
      [proc]
    );
    return this.chosenVideoTransformDevice;
  }

  private async videoInputSelectionToDevice(value: string): Promise<VideoInputDevice> {
    if (this.isRecorder() || this.isBroadcaster() || value === 'None') {
      return null;
    }
    const intrinsicDevice = this.videoInputSelectionToIntrinsicDevice(value);
    return await this.videoInputSelectionWithOptionalFilter(intrinsicDevice);
  }

  private initContentShareDropDownItems(): void {
    let item = document.getElementById('dropdown-item-content-share-screen-capture');
    item.addEventListener('click', () => {
      this.contentShareType = ContentShareType.ScreenCapture;
      this.contentShareStart();
    });

    item = document.getElementById('dropdown-item-content-share-screen-test-video');
    item.addEventListener('click', () => {
      this.contentShareType = ContentShareType.VideoFile;
      this.contentShareStart(DemoMeetingApp.testVideo);
    });

    document.getElementById('content-share-item').addEventListener('change', () => {
      const fileList = document.getElementById('content-share-item') as HTMLInputElement;
      const file = fileList.files[0];
      if (!file) {
        this.log('no content share selected');
        return;
      }
      const url = URL.createObjectURL(file);
      this.log(`content share selected: ${url}`);
      this.contentShareType = ContentShareType.VideoFile;
      this.contentShareStart(url);
      fileList.value = '';
      (document.getElementById('dropdown-item-content-share-file-item') as HTMLDivElement).click();
    });

    document.getElementById('dropdown-item-content-share-stop').addEventListener('click', () => {
      this.contentShareStop();
    });
  }

  private async playToStream(videoFile: HTMLVideoElement): Promise<MediaStream> {
    await videoFile.play();

    if (this.defaultBrowserBehaviour.hasFirefoxWebRTC()) {
      // @ts-ignore
      return videoFile.mozCaptureStream();
    }

    // @ts-ignore
    return videoFile.captureStream();
  }

  private async contentShareStart(videoUrl?: string): Promise<void> {
    switch (this.contentShareType) {
      case ContentShareType.ScreenCapture: {
        try {
          await this.audioVideo.startContentShareFromScreenCapture();
        } catch (e) {
          this.meetingLogger?.error(`Could not start content share: ${e}`);
          return;
        }
        break;
      }
      case ContentShareType.VideoFile: {
        const videoFile = document.getElementById('content-share-video') as HTMLVideoElement;
        if (videoUrl) {
          videoFile.src = videoUrl;
        }

        const mediaStream = await this.playToStream(videoFile);
        try {
          // getDisplayMedia can throw.
          await this.audioVideo.startContentShare(mediaStream);
        } catch (e) {
          this.meetingLogger?.error(`Could not start content share: ${e}`);
          return;
        }
        break;
      }
    }

    this.toggleButton('button-content-share', 'on');
    this.updateContentShareDropdown(true);
  }

  private async contentShareStop(): Promise<void> {
    this.audioVideo.stopContentShare();
    this.toggleButton('button-pause-content-share', 'off');
    this.toggleButton('button-content-share', 'off');
    this.updateContentShareDropdown(false);

    if (this.contentShareType === ContentShareType.VideoFile) {
      const videoFile = document.getElementById('content-share-video') as HTMLVideoElement;
      videoFile.pause();
      videoFile.style.display = 'none';
    }
  }

  private updateContentShareDropdown(enabled: boolean): void {
    document.getElementById('dropdown-item-content-share-screen-capture').style.display = enabled ? 'none' : 'block';
    document.getElementById('dropdown-item-content-share-screen-test-video').style.display = enabled ? 'none' : 'block';
    document.getElementById('dropdown-item-content-share-file-item').style.display = enabled ? 'none' : 'block';
    document.getElementById('dropdown-item-content-share-stop').style.display = enabled ? 'block' : 'none';
  }

  isRecorder(): boolean {
    return new URL(window.location.href).searchParams.get('record') === 'true';
  }

  isBroadcaster(): boolean {
    return new URL(window.location.href).searchParams.get('broadcast') === 'true';
  }

  isAbortingOnReconnect(): boolean {
    return new URL(window.location.href).searchParams.get('abort-on-reconnect') === 'true';
  }

  async authenticate(): Promise<string> {
    const joinInfo = (await this.joinMeeting()).JoinInfo;
    const configuration = new MeetingSessionConfiguration(joinInfo.Meeting, joinInfo.Attendee);
    await this.initializeMeetingSession(configuration);
    const url = new URL(window.location.href);
    url.searchParams.set('m', this.meeting);
    history.replaceState({}, `${this.meeting}`, url.toString());
    return configuration.meetingId;
  }

  // eslint-disable-next-line @typescript-eslint/no-explicit-any
  log(str: string, ...args: any[]): void {
    console.log.apply(console, [`[DEMO] ${str}`, ...args]);
  }

  audioVideoDidStartConnecting(reconnecting: boolean): void {
    this.log(`session connecting. reconnecting: ${reconnecting}`);
    if (reconnecting && this.isAbortingOnReconnect()) {
        fatal(Error('reconnect occured with abort-on-reconnect set to true'));
    }
  }

  audioVideoDidStart(): void {
    this.log('session started');
  }

  audioVideoDidStop(sessionStatus: MeetingSessionStatus): void {
    this.log(`session stopped from ${JSON.stringify(sessionStatus)}`);
    this.log(`resetting stats`);
    this.resetStats();

    const returnToStart = () => {
      switch (this.behaviorAfterLeave) {
        case 'spa':
          this.switchToFlow('flow-authenticate');
          break;
        case 'reload':
          window.location.href = window.location.pathname;
          break;
        // This is useful for testing memory leaks.
        case 'halt': {
          // Wait a moment to make sure cleanup is done.
          setTimeout(() => {
            // Kill all references to code and content.
            // @ts-ignore
            window.app = undefined;
            // @ts-ignore
            window.app_meetingV2 = undefined;
            // @ts-ignore
            window.webpackHotUpdateapp_meetingV2 = undefined;
            document.getElementsByTagName('body')[0].innerHTML = '<b>Gone</b>';
            this.removeFatalHandlers();
          }, 2000);
          break;
        }
      }
    };

    /**
     * This is approximately the inverse of the initialization method above.
     * This work only needs to be done if you want to continue using the page; if
     * your app navigates away or closes the tab when done, you can let the browser
     * clean up.
     */
    const cleanUpResources = async () => {
      // Clean up the timers for this.
      this.audioVideo.unsubscribeFromActiveSpeakerDetector(this.activeSpeakerHandler);

      // Stop listening to attendee presence.
      this.audioVideo.realtimeUnsubscribeToAttendeeIdPresence(this.attendeeIdPresenceHandler);

      // Stop listening to transcript events.
      this.audioVideo.transcriptionController?.unsubscribeFromTranscriptEvent(this.transcriptEventHandler);

      // Stop watching device changes in the UI.
      this.audioVideo.removeDeviceChangeObserver(this);

      // Stop content share and local video.
      await this.audioVideo.stopLocalVideoTile();
      await this.audioVideo.stopContentShare();

      // Drop the audio output.
      await this.audioVideo.chooseAudioOutputDevice(null);
      this.audioVideo.unbindAudioElement();

      // Stop any video processor.
      await this.chosenVideoTransformDevice?.stop();

      // Stop Voice Focus.
      await this.voiceFocusDevice?.stop();

      // If you joined and left the meeting, `CleanStoppedSessionTask` will have deselected
      // any input streams. If you didn't, you need to call `chooseAudioInputDevice` here.

      // Clean up the loggers so they don't keep their `onload` listeners around.
      setTimeout(async () => {
        await this.meetingEventPOSTLogger?.destroy();
        await this.meetingSessionPOSTLogger?.destroy();
      }, 500);

      if (isDestroyable(this.eventReporter)) {
        this.eventReporter?.destroy();
      }

      this.audioVideo = undefined;
      this.voiceFocusDevice = undefined;
      this.meetingSession = undefined;
      this.activeSpeakerHandler = undefined;
      this.currentAudioInputDevice = undefined;
      this.eventReporter = undefined;
    };

    const onLeftMeeting = async () => {
      await cleanUpResources();
      returnToStart();
    };

    if (sessionStatus.statusCode() === MeetingSessionStatusCode.AudioCallEnded) {
      this.log(`meeting ended`);
      onLeftMeeting();
      return;
    }

    if (sessionStatus.statusCode() === MeetingSessionStatusCode.Left) {
      this.log('left meeting');
      onLeftMeeting();
      return;
    }
  }

  createPauseResumeListener(tileState: VideoTileState): (event: Event) => void {
      return (event: Event): void => {
        if (!tileState.paused) {
            this.audioVideo.pauseVideoTile(tileState.tileId);
            (event.target as HTMLButtonElement).innerText = 'Resume';
          } else {
            this.audioVideo.unpauseVideoTile(tileState.tileId);
            (event.target as HTMLButtonElement).innerText = 'Pause';
          }
        }
  }

  createPinUnpinListener(tileState: VideoTileState): (event: Event) => void {
    return (event: Event): void => {
      const attendeeId = tileState.boundAttendeeId;
        if (this.roster[attendeeId].pinned ) {
          (event.target as HTMLButtonElement).innerText = 'Pin';
          this.roster[attendeeId].pinned = false;
        } else {
          (event.target as HTMLButtonElement).innerText = 'Unpin';
          this.roster[attendeeId].pinned = true;
        }
        this.updateDownlinkPreference();
      }
  }

  updateDownlinkPreference(): void {
    const videoPreferences = VideoPreferences.prepare();
    for (const attendeeId in this.roster) {
      if (this.roster[attendeeId].hasVideo) {
        if (this.roster[attendeeId].pinned) {
          videoPreferences.add(new VideoPreference(attendeeId, 1, TargetDisplaySize.High));
          this.log(`Pinned video: bwe: new preferences: ${JSON.stringify(videoPreferences)}`);
        }
        else {
          videoPreferences.add(new VideoPreference(attendeeId, 2, TargetDisplaySize.Low));
          this.log(`Unpinned: bwe: new preferences: ${JSON.stringify(videoPreferences)}`);
        }
      }
    }
    this.priorityBasedDownlinkPolicy.chooseRemoteVideoSources(videoPreferences.build());
  }

  isContentTile(tileIndex: number): boolean {
    const tileId = this.tileIndexToTileId[tileIndex];
    if (!tileId) {
      return false;
    }
    const tile = this.audioVideo.getVideoTile(tileId);
    if (!tile) {
      return false;
    }
    return tile.state().isContent;
  }

  videoTileDidUpdate(tileState: VideoTileState): void {
    this.log(`video tile updated: ${JSON.stringify(tileState, null, '  ')}`);
    if (!tileState.boundAttendeeId) {
      return;
    }
    const tileIndex = tileState.localTile
      ? 27
      : this.tileOrganizer.acquireTileIndex(tileState.tileId);
    const tileElement = document.getElementById(`tile-${tileIndex}`) as HTMLDivElement;
    const videoElement = document.getElementById(`video-${tileIndex}`) as HTMLVideoElement;
    const nameplateElement = document.getElementById(`nameplate-${tileIndex}`) as HTMLDivElement;
    const pauseStateElement = document.getElementById(`pause-state-${tileIndex}`) as HTMLDivElement;
    const attendeeIdElement = document.getElementById(`attendeeid-${tileIndex}`) as HTMLDivElement;
    const pauseButtonElement = document.getElementById(
      `video-pause-${tileIndex}`
    ) as HTMLButtonElement;
    const pinButtonElement = document.getElementById(
      `video-pin-${tileIndex}`
    ) as HTMLButtonElement;


    pauseButtonElement.removeEventListener('click', this.tileIndexToPauseEventListener[tileIndex]);
    this.tileIndexToPauseEventListener[tileIndex] = this.createPauseResumeListener(tileState);
    pauseButtonElement.addEventListener('click', this.tileIndexToPauseEventListener[tileIndex]);
    if (this.usePriorityBasedDownlinkPolicy) {
      this.log('pinButtonElement addEventListener for tileIndex ' + tileIndex);
      pinButtonElement.removeEventListener('click', this.tileIndexToPinEventListener[tileIndex]);
      this.tileIndexToPinEventListener[tileIndex] = this.createPinUnpinListener(tileState);
      pinButtonElement.addEventListener('click', this.tileIndexToPinEventListener[tileIndex]);
    }
    this.log(`binding video tile ${tileState.tileId} to ${videoElement.id}`);
    this.audioVideo.bindVideoElement(tileState.tileId, videoElement);
    this.tileIndexToTileId[tileIndex] = tileState.tileId;
    this.tileIdToTileIndex[tileState.tileId] = tileIndex;
    this.updateProperty(nameplateElement, 'innerText', tileState.boundExternalUserId.split('#').slice(-1)[0]);
    this.updateProperty(attendeeIdElement, 'innerText', tileState.boundAttendeeId);
    if (tileState.paused && this.roster[tileState.boundAttendeeId].bandwidthConstrained) {
      this.updateProperty(pauseStateElement, 'innerText', '⚡');
    } else {
      this.updateProperty(pauseStateElement, 'innerText', '');
    }
    this.showTile(tileElement, tileState);
    this.updateGridClasses();
    this.layoutFeaturedTile();
  }

  videoTileWasRemoved(tileId: number): void {
    const tileIndex = this.tileOrganizer.releaseTileIndex(tileId);
    this.log(`video tileId removed: ${tileId} from tile-${tileIndex}`);
    if (this.usePriorityBasedDownlinkPolicy) {
      const pinButtonElement = document.getElementById(`video-pin-${tileIndex}`) as HTMLButtonElement;
      pinButtonElement.removeEventListener('click', this.tileIndexToPinEventListener[tileIndex]);
    }
    this.hideTile(tileIndex);
    this.updateGridClasses();
  }

  videoAvailabilityDidChange(availability: MeetingSessionVideoAvailability): void {
    this.canStartLocalVideo = availability.canStartLocalVideo;
    this.log(`video availability changed: canStartLocalVideo  ${availability.canStartLocalVideo}`);
  }

  showTile(tileElement: HTMLDivElement, tileState: VideoTileState): void {
    tileElement.classList.add(`active`);

    if (tileState.isContent) {
      tileElement.classList.add('content');
    }
  }

  hideTile(tileIndex: number): void {
    const tileElement = document.getElementById(`tile-${tileIndex}`) as HTMLDivElement;
    tileElement.classList.remove('active', 'featured', 'content');
  }

  tileIdForAttendeeId(attendeeId: string): number | null {
    for (const tile of this.audioVideo.getAllVideoTiles()) {
      const state = tile.state();
      if (state.boundAttendeeId === attendeeId) {
        return state.tileId;
      }
    }
    return null;
  }

  findContentTileId(): number | null {
    for (const tile of this.audioVideo.getAllVideoTiles()) {
      const state = tile.state();
      if (state.isContent) {
        return state.tileId;
      }
    }
    return null;
  }

  activeTileId(): number | null {
    let contentTileId = this.findContentTileId();
    if (contentTileId !== null) {
      return contentTileId;
    }
    for (const attendeeId in this.roster) {
      if (this.roster[attendeeId].active) {
        return this.tileIdForAttendeeId(attendeeId);
      }
    }
    return null;
  }

  layoutFeaturedTile(): void {
    if (!this.meetingSession) {
      return;
    }
    const tilesIndices = this.visibleTileIndices();
    const localTileId = this.localTileId();
    const activeTile = this.activeTileId();

    for (let i = 0; i < tilesIndices.length; i++) {
      const tileIndex = tilesIndices[i];
      const tileElement = document.getElementById(`tile-${tileIndex}`) as HTMLDivElement;
      const tileId = this.tileIndexToTileId[tileIndex];

      if (tileId === activeTile && tileId !== localTileId) {
        tileElement.classList.add('featured');
      } else {
        tileElement.classList.remove('featured');
      }
    }

    this.updateGridClasses();
  }

  updateGridClasses(): void {
    const localTileId = this.localTileId();
    const activeTile = this.activeTileId();

    this.tileArea.className = `v-grid size-${this.availablelTileSize()}`;

    if (activeTile && activeTile !== localTileId) {
      this.tileArea.classList.add('featured');
    } else {
      this.tileArea.classList.remove('featured');
    }
  }

  availablelTileSize(): number {
    return (
      this.tileOrganizer.remoteTileCount + (this.audioVideo.hasStartedLocalVideoTile() ? 1 : 0)
    );
  }

  localTileId(): number | null {
    return this.audioVideo.hasStartedLocalVideoTile()
      ? this.audioVideo.getLocalVideoTile().state().tileId
      : null;
  }

  visibleTileIndices(): number[] {
    const tileKeys = Object.keys(this.tileOrganizer.tiles);
    const tiles = tileKeys.map(tileId => parseInt(tileId));
    return tiles;
  }

  setUpVideoTileElementResizer(): void {
    for (let i = 0; i <= DemoTileOrganizer.MAX_TILES; i++) {
      const videoElem = document.getElementById(`video-${i}`) as HTMLVideoElement;
      videoElem.onresize = () => {
        if (videoElem.videoHeight > videoElem.videoWidth) {
          // portrait mode
          videoElem.style.objectFit = 'contain';
          this.log(
            `video-${i} changed to portrait mode resolution ${videoElem.videoWidth}x${videoElem.videoHeight}`
          );
        } else {
          videoElem.style.objectFit = 'cover';
        }
      };
    }
  }

  allowMaxContentShare(): boolean {
    const allowed = new URL(window.location.href).searchParams.get('max-content-share') === 'true';
    if (allowed) {
      return true;
    }
    return false;
  }

  connectionDidBecomePoor(): void {
    this.log('connection is poor');
  }

  connectionDidSuggestStopVideo(): void {
    this.log('suggest turning the video off');
  }

  connectionDidBecomeGood(): void {
    this.log('connection is good now');
  }

  videoSendDidBecomeUnavailable(): void {
    this.log('sending video is not available');
  }

  contentShareDidStart(): void {
    this.log('content share started.');
  }

  contentShareDidStop(): void {
    this.log('content share stopped.');
    if (this.isButtonOn('button-content-share')) {
      this.buttonStates['button-content-share'] = false;
      this.buttonStates['button-pause-content-share'] = false;
      this.displayButtonStates();
      this.updateContentShareDropdown(false);
    }
  }

  contentShareDidPause(): void {
    this.log('content share paused.');
  }

  contentShareDidUnpause(): void {
    this.log(`content share unpaused.`);
  }

  encodingSimulcastLayersDidChange(simulcastLayers: SimulcastLayers): void {
    this.log(
      `current active simulcast layers changed to: ${SimulcastLayerMapping[simulcastLayers]}`
    );
  }

  remoteVideoSourcesDidChange(videoSources: VideoSource[]): void {
    this.log(`available remote video sources changed: ${JSON.stringify(videoSources)}`);
    if (!this.usePriorityBasedDownlinkPolicy) {
      return;
    }
    for (const attendeeId in this.roster) {
      this.roster[attendeeId].hasVideo = false;
    }
    for (const source of videoSources) {
      if (!(this.roster.hasOwnProperty(source.attendee.attendeeId))) {
        this.roster[source.attendee.attendeeId] = {
          hasVideo: true
        };
      }
      else {
        this.roster[source.attendee.attendeeId].hasVideo = true;
      }
    }
    this.updateDownlinkPreference();
  }

  tileWillBePausedByDownlinkPolicy(tileId: number): void {
    this.log(`Tile ${tileId} will be paused due to insufficient bandwidth`);
    const attendeeId = this.audioVideo.getVideoTile(tileId)?.state().boundAttendeeId;
    this.roster[attendeeId].bandwidthConstrained = true;
  }

  tileWillBeUnpausedByDownlinkPolicy(tileId: number): void {
    this.log(`Tile ${tileId} will be resumed due to sufficient bandwidth`);
    const attendeeId = this.audioVideo.getVideoTile(tileId)?.state().boundAttendeeId;
    this.roster[attendeeId].bandwidthConstrained = false;
  }
}

window.addEventListener('load', () => {
  new DemoMeetingApp();
});

window.addEventListener('click', event => {
  const liveTranscriptionModal = document.getElementById('live-transcription-modal');
  if (event.target === liveTranscriptionModal) {
    liveTranscriptionModal.style.display = 'none';
  }
});<|MERGE_RESOLUTION|>--- conflicted
+++ resolved
@@ -1592,11 +1592,8 @@
     this.setupCanUnmuteHandler();
     this.setupSubscribeToAttendeeIdPresenceHandler();
     this.setupDataMessage();
-<<<<<<< HEAD
     this.setupAttendeeActionsDataMessage();
-=======
     this.setupLiveTranscription();
->>>>>>> 96553a0e
     this.audioVideo.addObserver(this);
     this.audioVideo.addContentShareObserver(this);
     this.initContentShareDropDownItems();
@@ -1953,7 +1950,6 @@
     );
   }
 
-<<<<<<< HEAD
   attendeeActionDataMessageHandler(dataMessage: DataMessage): void {
     if (!dataMessage.throttled) {
       const receivedData = (dataMessage.json()) || {};
@@ -1991,7 +1987,6 @@
     );
   }
   
-=======
   transcriptEventHandler = (transcriptEvent: TranscriptEvent): void => {
     if (!this.enableLiveTranscription) {
       // Toggle disabled 'Live Transcription' button to enabled when we receive any transcript event
@@ -2182,7 +2177,6 @@
     this.audioVideo.transcriptionController?.subscribeToTranscriptEvent(this.transcriptEventHandler);
   };
 
->>>>>>> 96553a0e
   // eslint-disable-next-line
   async joinMeeting(): Promise<any> {
     const response = await fetch(
