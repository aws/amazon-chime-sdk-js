--- conflicted
+++ resolved
@@ -54,16 +54,13 @@
   VoiceFocusPaths,
   VoiceFocusTransformDevice,
   isAudioTransformDevice,
-<<<<<<< HEAD
   VideoPriorityBasedPolicyConfig,
-=======
   NoOpEventReporter,
   EventReporter,
   isDestroyable,
   MeetingEventsClientConfiguration,
   EventIngestionConfiguration,
   DefaultMeetingEventReporter
->>>>>>> 04623695
 } from 'amazon-chime-sdk-js';
 
 import CircularCut from './videofilter/CircularCut';
