--- conflicted
+++ resolved
@@ -4751,17 +4751,10 @@
 
   // Sample JSON structure for events
   const events: { [key: string]: string } = {
-<<<<<<< HEAD
-    '2023-09-26': 'Sample Event 1',
-    '2023-09-27': 'Sample Event 2',
-    // Add more events as needed
-  };
-=======
     "2023-09-26": "Sample Event 1",
     "2023-09-27": "Sample Event 2"
     // Add more events as needed
 };
->>>>>>> 5009956f
 
   function generateCalendar() {
     const firstDay = new Date(currentYear, currentMonth, 1);
@@ -4786,13 +4779,8 @@
       dateElement.textContent = day.toString();
 
       // Check if there's an event for this day
-<<<<<<< HEAD
-      const eventDate = `${currentYear}-${String(currentMonth + 1).padStart(2, '0')}-${String(
-        day
-      ).padStart(2, '0')}`;
-=======
+
       const eventDate = `${currentYear}-${String(currentMonth + 1).padStart(2, '0')}-${String(day).padStart(2, '0')}`;
->>>>>>> 5009956f
       if (events[eventDate]) {
         const eventElement = document.createElement('div');
         eventElement.classList.add('calendar-event');
